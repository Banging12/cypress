--- conflicted
+++ resolved
@@ -4,13 +4,8 @@
 
 **Once you learn how to use Cypress, you can contribute in many ways:**
 
-<<<<<<< HEAD
-- Join the [Cypress chat](https://on.cypress.io/chat) and answer questions. Teaching others how to use Cypress is a great way to learn more about how it works.
+- Join the [Cypress Gitter chat](https://on.cypress.io/chat) and answer questions. Teaching others how to use Cypress is a great way to learn more about how it works.
 - Blog about Cypress. We display blogs featuring Cypress on our [Examples](https://on.cypress.io/examples) page. If you'd like your blog featured, [open a PR to add it to our docs](https://github.com/cypress-io/cypress-documentation/blob/develop/CONTRIBUTING.md#adding-examples).
-=======
-- Join the [Cypress Gitter chat](https://gitter.im/cypress-io/cypress) and answer questions. Teaching others how to use Cypress is a great way to learn more about how it works.
-- Blog about Cypress. We display blogs featuring Cypress on our [Examples](https://on.cypress.io/examples) page. If you'd like your blog featured, see our guide to [adding examples](https://github.com/cypress-io/cypress-documentation/blob/develop/CONTRIBUTING.md#adding-examples).
->>>>>>> dc251cc5
 - Write some documentation or improve our existing docs. Know another language? You can help us translate them. See our [guide to contributing to our docs](https://github.com/cypress-io/cypress-documentation/blob/master/CONTRIBUTING.md).
 - Give a talk about Cypress. [Contact us](mailto:support@cypress.io) ahead of time and we'll send you some swag. :shirt:
 
