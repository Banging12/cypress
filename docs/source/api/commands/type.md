--- conflicted
+++ resolved
@@ -204,9 +204,6 @@
 
 # Time inputs
 
-<<<<<<< HEAD
-Special input types are *not* supported yet because browsers implement these input types outside of what is accessible to JavaScript. They also depend on OS regional settings.  The fix however is relatively simple - Cypress will require you to type the final *formatted* value that the input will be set to - and then all will work. [Open an issue](https://github.com/cypress-io/cypress/issues/new) if you need this to be fixed.
-=======
 Using `cy.type()` on a time input (`<input type="time">`) requires specifying a valid time in the format `HH:mm`, `HH:mm:ss`, or `HH:mm:ss.SSS`, where `HH` is 00-23, `mm` is 00-59, `ss` is 00-59, and `SSS` is 000-999. Special characters (`{leftarrow}`, `{selectall}`, etc) are not permitted. The following are examples of valid times:
 
 * 01:30
@@ -214,7 +211,6 @@
 * 12:00:00.384
 
 # Known Issues
->>>>>>> 81c54c51
 
 ## Typing `tab` key does not work
 
