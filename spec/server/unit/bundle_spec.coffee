sinon = require("sinon")
watchify = require("watchify")

browserify = sinon.stub()
mockery.registerMock("browserify", browserify)

streamApi = {
  on: -> streamApi
  pipe: -> streamApi
}

bundle = require("#{root}lib/util/bundle")

describe "lib/util/bundle", ->

  context "#build", ->
    beforeEach ->
      bundlerApi = @bundlerApi = {
        transform: -> bundlerApi
        external: -> bundlerApi
        on: -> bundlerApi
        bundle: -> streamApi
        close: ->
        plugin: sinon.stub()
      }

      browserify.reset()
      bundle.reset()

      browserify.returns(bundlerApi)

      @config = {
        projectName: "foo"
        projectRoot: "/path/to/root"
        watchForFileChanges: true
      }

    describe "any case / headed mode", ->
      beforeEach ->
        bundle.build("file.js", @config)

      it "runs browserify", ->
        expect(browserify).to.be.called

      it "specifies the abslute path to the file", ->
        expect(browserify.lastCall.args[0].entries[0]).to.equal("/path/to/root/file.js")

      it "specifies extensions", ->
        expect(browserify.lastCall.args[0].extensions).to.eql([".js", ".jsx", ".coffee", ".cjsx"])

      it "watches", ->
        expect(@bundlerApi.plugin).to.be.calledWith(watchify)

<<<<<<< HEAD
    describe "not watching", ->
      beforeEach ->
        @config.watchForFileChanges = false
        bundle.build("file.js", @config)

      it "does not specify watching", ->
        expect(@bundlerApi.plugin).not.to.be.called

=======
>>>>>>> 90370aa8
    describe "headless mode", ->
      beforeEach ->
        @config.isHeadless = true
        bundle.build("file.js", @config)

      it "does not watch", ->
        expect(browserify.lastCall.args[0].plugin).to.eql([])

      it "only runs browserify once per file", ->
        expect(browserify).to.be.calledOnce
        bundle.build("file.js", @config)
        expect(browserify).to.be.calledOnce
        bundle.build("another.js", @config)
        expect(browserify).to.be.calledTwice
        bundle.build("another.js", @config)
        expect(browserify).to.be.calledTwice

  context "#clientSideError", ->
    it "send javascript string with the error", ->
      expect(bundle.clientSideError("an error")).to.equal("""
      (function () {
        Cypress.trigger("script:error", {
          type: "BUNDLE_ERROR",
          error: "an error"
        })
      }())
      """)

    it "replaces new lines with {newline} placeholder", ->
      expect(bundle.clientSideError("with\nnew\nlines")).to.include('error: "with{newline}new{newline}lines"')

    it "removes command line syntax highlighting characters", ->
      expect(bundle.clientSideError("[30mfoo[100mbar[7mbaz")).to.include('error: "foobarbaz"')

  context "#errorMessage", ->
    it "handles error strings", ->
      expect(bundle.errorMessage("error string")).to.include("error string")

    it "handles standard error objects and sends the stack", ->
      err = new Error()
      err.stack = "error object stack"

      expect(bundle.errorMessage(err)).to.equal("error object stack")

    it "sends err.annotated if stack is not present", ->
      err = {
        stack: undefined
        annotated: "annotation"
      }

      expect(bundle.errorMessage(err)).to.equal("annotation")

    it "sends err.message if stack and annotated are not present", ->
      err = {
        stack: undefined
        message: "message"
      }

      expect(bundle.errorMessage(err)).to.equal("message")

    it "removes stack lines", ->
      expect(bundle.errorMessage("foo\n  at what.ever (foo 23:30)\n baz\n    at where.ever (bar 1:5)")).to.equal("foo\n baz")<|MERGE_RESOLUTION|>--- conflicted
+++ resolved
@@ -51,24 +51,13 @@
       it "watches", ->
         expect(@bundlerApi.plugin).to.be.calledWith(watchify)
 
-<<<<<<< HEAD
-    describe "not watching", ->
-      beforeEach ->
-        @config.watchForFileChanges = false
-        bundle.build("file.js", @config)
-
-      it "does not specify watching", ->
-        expect(@bundlerApi.plugin).not.to.be.called
-
-=======
->>>>>>> 90370aa8
     describe "headless mode", ->
       beforeEach ->
         @config.isHeadless = true
         bundle.build("file.js", @config)
 
       it "does not watch", ->
-        expect(browserify.lastCall.args[0].plugin).to.eql([])
+        expect(@bundlerApi.plugin).not.to.be.called
 
       it "only runs browserify once per file", ->
         expect(browserify).to.be.calledOnce
