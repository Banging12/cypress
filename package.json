{
  "name": "cypress",
  "version": "9.5.0",
  "description": "Cypress.io end to end testing tool",
  "private": true,
  "scripts": {
    "binary-build": "node ./scripts/binary.js build",
    "binary-deploy": "node ./scripts/binary.js deploy",
    "binary-deploy-linux": "./scripts/build-linux-binary.sh",
    "binary-ensure": "node ./scripts/binary.js ensure",
    "binary-purge": "node ./scripts/binary.js purge-version",
    "binary-release": "node ./scripts/binary.js release",
    "binary-upload": "node ./scripts/binary.js upload",
    "binary-zip": "node ./scripts/binary.js zip",
<<<<<<< HEAD
    "build": "lerna run build --stream --no-bail --ignore create-cypress-tests --ignore \"'@packages/{runner}'\" && lerna run build --stream --scope create-cypress-tests",
    "build-prod": "lerna run build-prod-ui --stream && lerna run build-prod --stream --ignore create-cypress-tests && lerna run build-prod --stream --scope create-cypress-tests",
    "bump": "node ./scripts/binary.js bump",
=======
    "build": "lerna run build --stream --ignore create-cypress-tests && lerna run build --stream --scope create-cypress-tests",
    "build-prod": "lerna run build-prod --stream --ignore create-cypress-tests && lerna run build-prod --stream --scope create-cypress-tests",
>>>>>>> ffd3627e
    "check-node-version": "node scripts/check-node-version.js",
    "check-terminal": "node scripts/check-terminal.js",
    "clean": "lerna run clean --parallel --no-bail || echo 'ok, errors while cleaning'",
    "check-ts": "gulp checkTs",
    "clean-deps": "find . -depth -name node_modules -type d -exec rm -rf {} \\;",
    "clean-untracked-files": "git clean -d -f",
    "codegen": "yarn gulp codegen",
    "precypress:open": "yarn ensure-deps",
    "cypress:open": "yarn gulp open --dev --global",
    "precypress:open:debug": "yarn ensure-deps",
    "cypress:open:debug": "node ./scripts/debug.js cypress:open",
    "precypress:run": "yarn ensure-deps",
    "cypress:run": "cypress run --dev",
    "cypress:run:ct": "cypress run-ct --dev",
    "precypress:run:debug": "yarn ensure-deps",
    "cypress:run:debug": "node ./scripts/debug.js cypress:run",
    "cypress:verify": "cypress verify --dev",
    "dev": "gulp dev",
    "dev:vite": "CYPRESS_INTERNAL_VITE_DEV=1 yarn dev",
    "dev:clean": "gulp dev:clean",
    "gulp:debug": "node --inspect-brk ./node_modules/.bin/gulp",
    "dev-debug": "node ./scripts/debug.js dev",
    "docker": "./scripts/run-docker-local.sh",
    "effective:circle:config": "circleci config process circle.yml | sed /^#/d",
    "ensure-deps": "./scripts/ensure-dependencies.sh",
    "get-next-version": "node scripts/get-next-version.js",
    "postinstall": "patch-package && ./scripts/run-if-not-ci.sh yarn-deduplicate --strategy=highest && yarn clean && gulp postinstall && ./scripts/run-if-not-ci.sh yarn build",
    "jscodeshift": "jscodeshift -t ./node_modules/js-codemod/transforms/arrow-function-arguments.js",
    "lint": "eslint --ext .js,.jsx,.ts,.tsx,.json,.vue .",
    "lint-changed": "lint-changed",
    "move-binaries": "node ./scripts/binary.js move-binaries",
    "npm-release": "node scripts/npm-release.js",
    "prestart": "yarn ensure-deps",
    "start": "cypress open --dev --global",
    "stop-only": "npx stop-only --skip .cy,.publish,.projects,node_modules,dist,dist-test,fixtures,lib,bower_components,src,__snapshots__ --exclude cypress-tests.ts,*only.cy.js",
    "stop-only-all": "yarn stop-only --folder packages",
    "pretest": "yarn ensure-deps",
    "test": "yarn lerna exec yarn test --scope cypress --scope \"'@packages/{config,errors,data-context,electron,extension,https-proxy,launcher,net-stubbing,network,proxy,rewriter,socket}'\"",
    "test-debug": "lerna exec yarn test-debug --ignore \"'@packages/{driver,root,static,web-config}'\"",
    "pretest-e2e": "yarn ensure-deps",
    "test-integration": "lerna exec yarn test-integration --ignore \"'@packages/{driver,root,static,web-config}'\"",
    "test-mocha": "mocha --reporter spec scripts/spec.js",
    "test-mocha-snapshot": "mocha scripts/mocha-snapshot-spec.js",
    "test-npm-package-release-script": "npx lerna exec --scope \"@cypress/*\" -- npx --no-install semantic-release --dry-run",
    "test-s3-api": "node -r ./packages/ts/register scripts/binary/s3-api-demo.ts",
    "test-system": "yarn workspace @tooling/system-tests test",
    "test-scripts": "mocha -r packages/ts/register --reporter spec 'scripts/unit/**/*spec.js'",
    "test-scripts-watch": "yarn test-scripts --watch --watch-extensions 'ts,js'",
    "pretest-unit": "yarn ensure-deps",
    "test-unit": "lerna exec yarn test-unit --ignore \"'{@packages/{driver,root,static,web-config,net-stubbing,rewriter,ui-components},@cypress/{webpack-dev-server,eslint-plugin-dev}}'\"",
    "pretest-watch": "yarn ensure-deps",
    "test-watch": "lerna exec yarn test-watch --ignore \"'@packages/{driver,root,static,web-config}'\"",
    "type-check": "node scripts/type_check",
    "verify:mocha:results": "node ./scripts/verify_mocha_results",
    "watch": "yarn gulp dev:watch",
    "prepare": "husky install"
  },
  "dependencies": {
    "nvm": "0.0.4"
  },
  "devDependencies": {
    "@cypress/commit-message-install": "3.1.3",
    "@cypress/env-or-json-file": "2.0.0",
    "@cypress/github-commit-status-check": "1.5.0",
    "@cypress/questions-remain": "1.0.1",
    "@cypress/request": "2.88.10",
    "@cypress/request-promise": "4.2.6",
    "@fellow/eslint-plugin-coffee": "0.4.13",
    "@graphql-codegen/add": "3.1.0",
    "@graphql-codegen/cli": "2.2.0",
    "@graphql-codegen/plugin-helpers": "2.3.2",
    "@graphql-codegen/typed-document-node": "2.2.2",
    "@graphql-codegen/typescript": "2.4.2",
    "@graphql-codegen/typescript-operations": "2.2.3",
    "@graphql-codegen/typescript-urql-graphcache": "2.2.3",
    "@graphql-tools/batch-delegate": "8.1.0",
    "@graphql-tools/delegate": "8.2.1",
    "@graphql-tools/utils": "8.2.3",
    "@graphql-tools/wrap": "8.1.1",
    "@percy/cli": "1.0.0-beta.48",
    "@percy/cypress": "^3.1.0",
    "@semantic-release/changelog": "5.0.1",
    "@semantic-release/git": "9.0.0",
    "@types/bluebird": "3.5.29",
    "@types/chai-enzyme": "0.6.7",
    "@types/classnames": "2.2.9",
    "@types/debug": "4.1.5",
    "@types/detect-port": "^1.3.1",
    "@types/enzyme-adapter-react-16": "1.0.5",
    "@types/execa": "0.9.0",
    "@types/fluent-ffmpeg": "^2.1.18",
    "@types/fs-extra": "^9.0.13",
    "@types/getenv": "^1.0.0",
    "@types/glob": "7.1.1",
    "@types/gulp": "^4.0.9",
    "@types/lodash": "^4.14.168",
    "@types/markdown-it": "0.0.9",
    "@types/mini-css-extract-plugin": "1.2.3",
    "@types/mocha": "8.0.3",
    "@types/node": "14.14.31",
    "@types/prismjs": "1.16.0",
    "@types/react": "16.9.50",
    "@types/react-dom": "16.9.8",
    "@types/request-promise": "4.1.45",
    "@types/rimraf": "^3.0.2",
    "@types/send": "^0.17.1",
    "@types/sinon-chai": "3.2.3",
    "@types/through2": "^2.0.36",
    "@typescript-eslint/eslint-plugin": "4.18.0",
    "@typescript-eslint/parser": "4.18.0",
    "@urql/introspection": "^0.3.0",
    "arg": "4.1.2",
    "ascii-table": "0.0.9",
    "autobarrel": "^1.1.0",
    "aws-sdk": "2.814.0",
    "babel-eslint": "10.1.0",
    "bluebird": "3.5.3",
    "bluebird-retry": "0.11.0",
    "c8": "^7.10.0",
    "chai": "4.2.0",
    "chai-as-promised": "7.1.1",
    "chalk": "2.4.2",
    "check-dependencies": "1.1.0",
    "check-more-types": "2.24.0",
    "commander": "6.2.1",
    "common-tags": "1.8.0",
    "conventional-recommended-bump": "6.1.0",
    "debug": "^4.3.2",
    "dedent": "^0.7.0",
    "del": "3.0.0",
    "detect-port": "^1.3.0",
    "electron-builder": "^22.13.1",
    "electron-notarize": "^1.1.1",
    "enzyme-adapter-react-16": "1.12.1",
    "eslint": "7.22.0",
    "eslint-plugin-cypress": "2.11.2",
    "eslint-plugin-graphql": "4.0.0",
    "eslint-plugin-import": "2.25.4",
    "eslint-plugin-json-format": "2.0.1",
    "eslint-plugin-mocha": "8.1.0",
    "eslint-plugin-react": "7.22.0",
    "eslint-plugin-react-hooks": "4.2.0",
    "eslint-plugin-vue": "7.18.0",
    "execa": "4.0.0",
    "execa-wrap": "1.4.0",
    "filesize": "4.1.2",
    "find-package-json": "1.2.0",
    "fs-extra": "9.1.0",
    "getenv": "^1.0.0",
    "gift": "0.10.2",
    "glob": "7.1.6",
    "graphql": "^15.5.1",
    "gulp": "4.0.2",
    "gulp-awspublish": "4.0.0",
    "gulp-debug": "4.0.0",
    "gulp-rename": "1.4.0",
    "hasha": "5.0.0",
    "http-server": "0.12.3",
    "human-interval": "1.0.0",
    "husky": "7.0.2",
    "inquirer": "3.3.0",
    "inquirer-confirm": "2.0.3",
    "jest": "24.9.0",
    "js-codemod": "cpojer/js-codemod",
    "jscodemods": "https://github.com/cypress-io/jscodemods.git#01b546e",
    "jscodeshift": "0.7.0",
    "konfig": "0.2.1",
    "lazy-ass": "1.6.0",
    "lerna": "3.20.2",
    "lint-staged": "11.1.2",
    "listr2": "3.8.3",
    "lodash": "^4.17.21",
<<<<<<< HEAD
    "make-empty-github-commit": "https://github.com/cypress-io/make-empty-github-commit.git#4a592aedb776ba2f4cc88979055315a53eec42ee",
=======
>>>>>>> ffd3627e
    "minimist": "1.2.5",
    "mocha": "3.5.3",
    "mocha-banner": "1.1.2",
    "mocha-junit-reporter": "2.0.0",
    "mocha-multi-reporters": "1.1.7",
    "mock-fs": "5.1.1",
<<<<<<< HEAD
    "p-defer": "^3.0.0",
    "parse-github-repo-url": "1.4.1",
=======
>>>>>>> ffd3627e
    "patch-package": "6.4.7",
    "plist": "3.0.4",
    "pluralize": "8.0.0",
    "postinstall-postinstall": "2.0.0",
    "prefixed-list": "1.0.1",
    "pretty-ms": "7.0.0",
    "print-arch": "1.0.0",
    "proxyquire": "2.1.3",
    "semantic-release": "17.2.3",
    "semantic-release-monorepo": "7.0.3",
    "semver": "7.3.2",
    "shelljs": "0.8.5",
    "shx": "0.3.3",
    "sinon": "7.3.2",
    "snap-shot-it": "7.9.3",
    "start-server-and-test": "1.10.8",
    "stop-only": "3.0.1",
    "strip-ansi": "6.0.0",
    "term-to-html": "1.2.0",
    "terminal-banner": "1.1.0",
    "through": "2.3.8",
    "through2": "^4.0.2",
    "tree-kill": "1.2.2",
    "ts-node": "^10.2.1",
    "typescript": "^4.4.4",
    "yarn-deduplicate": "3.1.0"
  },
  "engines": {
    "node": ">=16.5.0",
    "yarn": ">=1.17.3"
  },
  "productName": "Cypress",
  "license": "MIT",
  "repository": {
    "type": "git",
    "url": "https://github.com/cypress-io/cypress.git"
  },
  "homepage": "https://github.com/cypress-io/cypress",
  "bugs": {
    "url": "https://github.com/cypress-io/cypress/issues"
  },
  "keywords": [
    "automation",
    "browser",
    "cypress",
    "cypress.io",
    "e2e",
    "end-to-end",
    "integration",
    "mocks",
    "runner",
    "spies",
    "stubs",
    "test",
    "testing"
  ],
  "workspaces": {
    "packages": [
      "cli",
      "packages/*",
      "npm/*",
      "system-tests"
    ],
    "nohoist": [
      "**/webpack-preprocessor/babel-loader",
      "**/webpack-batteries-included-preprocessor/ts-loader",
      "**/jest",
      "**/jest*",
      "**/expect"
    ]
  },
  "lint-staged": {
    "*.coffee": "yarn stop-only --folder",
    "*.{js,jsx,ts,tsx,json,eslintrc,vue}": "eslint --fix"
  },
  "resolutions": {
    "**/@types/cheerio": "0.22.21",
    "**/@types/enzyme": "3.10.5",
    "**/@types/react": "16.9.50",
    "**/jquery": "3.1.1",
    "**/pretty-format": "26.4.0",
    "**/sharp": "0.29.3",
    "**/socket.io-parser": "4.0.4",
    "**/ua-parser-js": "0.7.24",
    "@typescript-eslint/eslint-plugin": "4.18.0",
    "sharp": "0.29.3",
    "vue-template-compiler": "2.6.12"
  }
}<|MERGE_RESOLUTION|>--- conflicted
+++ resolved
@@ -12,14 +12,8 @@
     "binary-release": "node ./scripts/binary.js release",
     "binary-upload": "node ./scripts/binary.js upload",
     "binary-zip": "node ./scripts/binary.js zip",
-<<<<<<< HEAD
     "build": "lerna run build --stream --no-bail --ignore create-cypress-tests --ignore \"'@packages/{runner}'\" && lerna run build --stream --scope create-cypress-tests",
     "build-prod": "lerna run build-prod-ui --stream && lerna run build-prod --stream --ignore create-cypress-tests && lerna run build-prod --stream --scope create-cypress-tests",
-    "bump": "node ./scripts/binary.js bump",
-=======
-    "build": "lerna run build --stream --ignore create-cypress-tests && lerna run build --stream --scope create-cypress-tests",
-    "build-prod": "lerna run build-prod --stream --ignore create-cypress-tests && lerna run build-prod --stream --scope create-cypress-tests",
->>>>>>> ffd3627e
     "check-node-version": "node scripts/check-node-version.js",
     "check-terminal": "node scripts/check-terminal.js",
     "clean": "lerna run clean --parallel --no-bail || echo 'ok, errors while cleaning'",
@@ -192,21 +186,13 @@
     "lint-staged": "11.1.2",
     "listr2": "3.8.3",
     "lodash": "^4.17.21",
-<<<<<<< HEAD
-    "make-empty-github-commit": "https://github.com/cypress-io/make-empty-github-commit.git#4a592aedb776ba2f4cc88979055315a53eec42ee",
-=======
->>>>>>> ffd3627e
     "minimist": "1.2.5",
     "mocha": "3.5.3",
     "mocha-banner": "1.1.2",
     "mocha-junit-reporter": "2.0.0",
     "mocha-multi-reporters": "1.1.7",
     "mock-fs": "5.1.1",
-<<<<<<< HEAD
     "p-defer": "^3.0.0",
-    "parse-github-repo-url": "1.4.1",
-=======
->>>>>>> ffd3627e
     "patch-package": "6.4.7",
     "plist": "3.0.4",
     "pluralize": "8.0.0",
