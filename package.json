--- conflicted
+++ resolved
@@ -15,11 +15,7 @@
   "author": "Brian Mann",
   "license": "MIT",
   "dependencies": {
-<<<<<<< HEAD
     "cypress-example-kitchensink": "0.4.0",
-=======
-    "cypress-example-kitchensink": "0.3.0",
->>>>>>> 7157b6b4
     "glob": "^7.0.3"
   },
   "devDependencies": {
