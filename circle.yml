version: 2.1

defaults: &defaults
  parallelism: 1
  working_directory: ~/cypress
  parameters: &defaultsParameters
    executor:
      type: executor
      default: cy-doc
    only-cache-for-root-user:
      type: boolean
      default: false
  executor: <<parameters.executor>>
  environment: &defaultsEnvironment
    ## set specific timezone
    TZ: "/usr/share/zoneinfo/America/New_York"

    ## store artifacts here
    CIRCLE_ARTIFACTS: /tmp/artifacts

    ## set so that e2e tests are consistent
    COLUMNS: 100
    LINES: 24

    ## hardcoded for 10.0-release branch, TOOD remove this once released
    NEXT_VERSION: "10.0.0"

# filters and requires for testing binary with Firefox
mainBuildFilters: &mainBuildFilters
  filters:
    branches:
      only:
        - develop
        - 10.0-release
<<<<<<< HEAD
        - unify-1001-windows-app-e2e-tests
        - ryanm/fix/windows-builds
        - rebase/develop-10.0-release-2022-03-04
        - kevin/add-ct-component-examples-to-circle
=======
        - marktnoonan/backmerge-develop-3-8-22
>>>>>>> 3392ba9e

# usually we don't build Mac app - it takes a long time
# but sometimes we want to really confirm we are doing the right thing
# so just add your branch to the list here to build and test on Mac
macWorkflowFilters: &mac-workflow-filters
  when:
    or:
    - equal: [ develop, << pipeline.git.branch >> ]
    - equal: [ '10.0-release', << pipeline.git.branch >> ]
    - equal: [ marktnoonan/backmerge-develop-3-8-22, << pipeline.git.branch >> ]
    - matches:
          pattern: "-release$"
          value: << pipeline.git.branch >>

windowsWorkflowFilters: &windows-workflow-filters
  when:
    or:
    - equal: [ develop, << pipeline.git.branch >> ]
    - equal: [ '10.0-release', << pipeline.git.branch >> ]
    - equal: [ marktnoonan/backmerge-develop-3-8-22, << pipeline.git.branch >> ]
    - matches:
          pattern: "-release$"
          value: << pipeline.git.branch >>
    - matches:
          pattern: "win*"
          value: << pipeline.git.branch >>

executors:
  # the Docker image with Cypress dependencies and Chrome browser
  cy-doc:
    docker:
      - image: cypress/browsers:node16.5.0-chrome94-ff93
    # by default, we use "medium" to balance performance + CI costs. bump or reduce on a per-job basis if needed.
    resource_class: medium
    environment:
      PLATFORM: linux

  # Docker image with non-root "node" user
  non-root-docker-user:
    docker:
      - image: cypress/browsers:node16.5.0-chrome94-ff93
        user: node
    environment:
      PLATFORM: linux

  # executor to run on Mac OS
  # https://circleci.com/docs/2.0/executor-types/#using-macos
  # https://circleci.com/docs/2.0/testing-ios/#supported-xcode-versions
  mac:
    macos:
      # Executor should have Node >= required version
      xcode: "13.0.0"
    resource_class: macos.x86.medium.gen2
    environment:
      PLATFORM: mac

  # executor to run on Windows - based off of the windows-orb default executor since it is
  # not customizable enough to align with our existing setup.
  # https://github.com/CircleCI-Public/windows-orb/blob/master/src/executors/default.yml
  # https://circleci.com/docs/2.0/hello-world-windows/#software-pre-installed-in-the-windows-image
  windows: &windows-executor
    machine:
      image: windows-server-2019-vs2019:stable
      shell: bash.exe -eo pipefail
    resource_class: windows.medium
    environment:
      PLATFORM: windows

commands:
  restore_workspace_binaries:
    steps:
      - attach_workspace:
          at: ~/
      # make sure we have cypress.zip received
      - run: ls -l
      - run: ls -l cypress.zip cypress.tgz
      - run: node --version
      - run: npm --version

  restore_cached_workspace:
    steps:
      - attach_workspace:
          at: ~/
      - install-required-node
      - unpack-dependencies

  restore_cached_binary:
    steps:
      - attach_workspace:
          at: ~/

  prepare-modules-cache:
    parameters:
      dont-move:
        type: boolean
        default: false
    steps:
      - run: node scripts/circle-cache.js --action prepare
      - unless:
          condition: << parameters.dont-move >>
          steps:
            - run:
                name: Move to /tmp dir for consistent caching across root/non-root users
                command: |
                  mkdir -p /tmp/node_modules_cache
                  mv ~/cypress/node_modules /tmp/node_modules_cache/root_node_modules
                  mv ~/cypress/cli/node_modules /tmp/node_modules_cache/cli_node_modules
                  mv ~/cypress/system-tests/node_modules /tmp/node_modules_cache/system-tests_node_modules
                  mv ~/cypress/globbed_node_modules /tmp/node_modules_cache/globbed_node_modules

  build-and-persist:
    description: Save entire folder as artifact for other jobs to run without reinstalling
    steps:
      - run:
          name: Build all codegen
          command: yarn gulp buildProd
      - run:
          name: Build packages
          command: yarn build
      - prepare-modules-cache # So we don't throw these in the workspace cache
      - persist_to_workspace:
          root: ~/
          paths:
            - cypress
            - .ssh
            - node_modules # contains the npm i -g modules

  install_cache_helpers_dependencies:
    steps:
      - run:
          # Dependencies needed by circle-cache.js, before we "yarn" or unpack cached node_modules
          name: Cache Helper Dependencies
          working_directory: ~/
          command: npm i glob@7.1.6 fs-extra@10.0.0 minimist@1.2.5 fast-json-stable-stringify@2.1.0

  unpack-dependencies:
    description: 'Unpacks dependencies associated with the current workflow'
    steps:
      - install_cache_helpers_dependencies
      - run:
          name: Generate Circle Cache Key
          command: node scripts/circle-cache.js --action cacheKey > circle_cache_key
      - run:
          name: Generate platform key
          command: echo $PLATFORM > platform_key
      - restore_cache:
          name: Restore cache state, to check for known modules cache existence
          key: v{{ .Environment.CACHE_VERSION }}-{{ checksum "platform_key" }}-node-modules-cache-{{ checksum "circle_cache_key" }}
      - run:
          name: Move node_modules back from /tmp
          command: |
            if [[ -d "/tmp/node_modules_cache" ]]; then
              mv /tmp/node_modules_cache/root_node_modules ~/cypress/node_modules
              mv /tmp/node_modules_cache/cli_node_modules ~/cypress/cli/node_modules
              mv /tmp/node_modules_cache/system-tests_node_modules ~/cypress/system-tests/node_modules
              mv /tmp/node_modules_cache/globbed_node_modules ~/cypress/globbed_node_modules
              rm -rf /tmp/node_modules_cache
            fi
      - run:
          name: Restore all node_modules to proper workspace folders
          command: node scripts/circle-cache.js --action unpack

  restore_cached_system_tests_deps:
    description: 'Restore the cached node_modules for projects in "system-tests/projects/**"'
    steps:
      - run:
          name: Generate Circle Cache key for system tests
          command: ./system-tests/scripts/cache-key.sh > system_tests_cache_key
      - run:
          name: Generate platform key
          command: echo $PLATFORM > platform_key
      - restore_cache:
          name: Restore system tests node_modules cache
          keys:
            - v{{ .Environment.CACHE_VERSION }}-{{ checksum "platform_key" }}-system-tests-projects-node-modules-cache-{{ checksum "system_tests_cache_key" }}
            - v{{ .Environment.CACHE_VERSION }}-{{ checksum "platform_key" }}-system-tests-projects-node-modules-cache-

  update_cached_system_tests_deps:
    description: 'Update the cached node_modules for projects in "system-tests/projects/**"'
    steps:
      - run:
          name: Generate Circle Cache key for system tests
          command: ./system-tests/scripts/cache-key.sh > system_tests_cache_key
      - run:
          name: Generate platform key
          command: echo $PLATFORM > platform_key
      - restore_cache:
          name: Restore cache state, to check for known modules cache existence
          keys:
            - v{{ .Environment.CACHE_VERSION }}-{{ checksum "platform_key" }}-system-tests-projects-node-modules-cache-state-{{ checksum "system_tests_cache_key" }}
      - run:
          name: Send root honeycomb event for this CI build
          command: cd system-tests/scripts && node ./send-root-honecomb-event.js
      - run:
          name: Bail if specific cache exists
          command: |
            if [[ -f "/tmp/system_tests_node_modules_installed" ]]; then
              echo "No updates to system tests node modules, exiting"
              circleci-agent step halt
            fi
      - restore_cache:
          name: Restore system tests node_modules cache
          keys:
            - v{{ .Environment.CACHE_VERSION }}-{{ checksum "platform_key" }}-system-tests-projects-node-modules-cache-{{ checksum "system_tests_cache_key" }}
            - v{{ .Environment.CACHE_VERSION }}-{{ checksum "platform_key" }}-system-tests-projects-node-modules-cache-
      - run:
          name: Update system-tests node_modules cache
          command: yarn workspace @tooling/system-tests projects:yarn:install
      - save_cache:
          name: Save system tests node_modules cache
          key: v{{ .Environment.CACHE_VERSION }}-{{ checksum "platform_key" }}-system-tests-projects-node-modules-cache-{{ checksum "system_tests_cache_key" }}
          paths:
            - ~/.cache/cy-system-tests-node-modules
      - run: touch /tmp/system_tests_node_modules_installed
      - save_cache:
          name: Save system tests node_modules cache state key
          key: v{{ .Environment.CACHE_VERSION }}-{{ checksum "platform_key" }}-system-tests-projects-node-modules-cache-state-{{ checksum "system_tests_cache_key" }}
          paths:
            - /tmp/system_tests_node_modules_installed

  caching-dependency-installer:
    description: 'Installs & caches the dependencies based on yarn lock & package json dependencies'
    parameters:
      only-cache-for-root-user:
        type: boolean
        default: false
    steps:
      - install_cache_helpers_dependencies
      - run:
          name: Generate Circle Cache Key
          command: node scripts/circle-cache.js --action cacheKey > circle_cache_key
      - run:
          name: Generate platform key
          command: echo $PLATFORM > platform_key
      - restore_cache:
          name: Restore cache state, to check for known modules cache existence
          key: v{{ .Environment.CACHE_VERSION }}-{{ checksum "platform_key" }}-node-modules-cache-state-{{ checksum "circle_cache_key" }}
      - run:
          name: Bail if cache exists
          command: |
            if [[ -f "node_modules_installed" ]]; then
              echo "Node modules already cached for dependencies, exiting"
              circleci-agent step halt
            fi
      - run: date +%Y-%U > cache_date
      - restore_cache:
          name: Restore weekly yarn cache
          keys:
            - v{{ .Environment.CACHE_VERSION }}-{{ checksum "platform_key" }}-deps-root-weekly-{{ checksum "cache_date" }}
      - run:
          name: Install Node Modules
          command: |
            yarn --prefer-offline --frozen-lockfile --cache-folder ~/.yarn
          no_output_timeout: 20m
      - prepare-modules-cache:
          dont-move: <<parameters.only-cache-for-root-user>> # we don't move, so we don't hit any issues unpacking symlinks
      - when:
          condition: <<parameters.only-cache-for-root-user>> # we don't move to /tmp since we don't need to worry about different users
          steps:
            - save_cache:
                name: Saving node modules for root, cli, and all globbed workspace packages
                key: v{{ .Environment.CACHE_VERSION }}-{{ checksum "platform_key" }}-node-modules-cache-{{ checksum "circle_cache_key" }}
                paths:
                  - node_modules
                  - cli/node_modules
                  - system-tests/node_modules
                  - globbed_node_modules
      - unless:
          condition: <<parameters.only-cache-for-root-user>>
          steps:
            - save_cache:
                name: Saving node modules for root, cli, and all globbed workspace packages
                key: v{{ .Environment.CACHE_VERSION }}-{{ checksum "platform_key" }}-node-modules-cache-{{ checksum "circle_cache_key" }}
                paths:
                  - /tmp/node_modules_cache
      - run: touch node_modules_installed
      - save_cache:
          name: Saving node-modules cache state key
          key: v{{ .Environment.CACHE_VERSION }}-{{ checksum "platform_key" }}-node-modules-cache-state-{{ checksum "circle_cache_key" }}
          paths:
            - node_modules_installed
      - save_cache:
          name: Save weekly yarn cache
          key: v{{ .Environment.CACHE_VERSION }}-{{ checksum "platform_key" }}-deps-root-weekly-{{ checksum "cache_date" }}
          paths:
            - ~/.yarn

  verify-build-setup:
    description: Common commands run when setting up for build or yarn install
    parameters:
      executor:
        type: executor
        default: cy-doc
    steps:
      - run: pwd
      - run:
          name: print global yarn cache path
          command: echo $(yarn global bin)
      - run:
          name: print yarn version
          command: yarn versions
      - unless:
          condition:
            # stop-only does not correctly match on windows: https://github.com/bahmutov/stop-only/issues/78
            equal: [ *windows-executor, << parameters.executor >> ]
          steps:
            - run:
                name: Stop .only
                 # this will catch ".only"s in js/coffee as well
                command: yarn stop-only-all
      - run:
          name: Check terminal variables
          ## make sure the TERM is set to 'xterm' in node (Linux only)
          ## else colors (and tests) will fail
          ## See the following information
          ##   * http://andykdocs.de/development/Docker/Fixing+the+Docker+TERM+variable+issue
          ##   * https://unix.stackexchange.com/questions/43945/whats-the-difference-between-various-term-variables
          command: yarn check-terminal

  install-required-node:
    # https://discuss.circleci.com/t/switch-nodejs-version-on-machine-executor-solved/26675/2
    description: Install Node version matching .node-version
    steps:
      - run:
          name: Install Node
          command: |
            node_version=$(cat .node-version)
            [ -s "${HOME}/.nvm/nvm.sh" ] && \. "${HOME}/.nvm/nvm.sh" # This loads nvm
            if ! type nvm > /dev/null; then
              echo "Installing NVM"
              curl -o- https://raw.githubusercontent.com/creationix/nvm/v0.30.0/install.sh | bash
              [ -s "${HOME}/.nvm/nvm.sh" ] && \. "${HOME}/.nvm/nvm.sh" # This loads nvm
            fi
            echo "Installing Node $node_version"
            nvm install ${node_version}
            echo "Using Node $node_version"
            nvm use ${node_version}
            [[ $PLATFORM != 'windows' ]] && nvm alias default ${node_version} || sleep 2s
            echo "Installing Yarn"
            npm install yarn -g # ensure yarn is installed with the correct node engine
            yarn check-node-version
      - run:
          name: Check  Node
          command: yarn check-node-version

  install-chrome:
    description: Install Google Chrome
    parameters:
      channel:
        description: browser channel to install
        type: string
      version:
        description: browser version to install
        type: string
    steps:
      - run:
          name: Install Google Chrome (<<parameters.channel>>)
          command: |
            echo "Installing Chrome (<<parameters.channel>>) v<<parameters.version>>"
            wget -O /usr/src/google-chrome-<<parameters.channel>>_<<parameters.version>>_amd64.deb "http://dl.google.com/linux/chrome/deb/pool/main/g/google-chrome-<<parameters.channel>>/google-chrome-<<parameters.channel>>_<<parameters.version>>-1_amd64.deb" && \
            dpkg -i /usr/src/google-chrome-<<parameters.channel>>_<<parameters.version>>_amd64.deb ; \
            apt-get install -f -y && \
            rm -f /usr/src/google-chrome-<<parameters.channel>>_<<parameters.version>>_amd64.deb
            which google-chrome-<<parameters.channel>> || (printf "\n\033[0;31mChrome was not successfully downloaded - bailing\033[0m\n\n" && exit 1)
            echo "Location of Google Chrome Installation: `which google-chrome-<<parameters.channel>>`"
            echo "Google Chrome Version: `google-chrome-<<parameters.channel>> --version`"

  run-driver-integration-tests:
    parameters:
      browser:
        description: browser shortname to target
        type: string
      install-chrome-channel:
        description: chrome channel to install
        type: string
        default: ''
    steps:
      - restore_cached_workspace
      - when:
          condition: <<parameters.install-chrome-channel>>
          steps:
            - install-chrome:
                channel: <<parameters.install-chrome-channel>>
                version: $(node ./scripts/get-browser-version.js chrome:<<parameters.install-chrome-channel>>)
      - run:
          environment:
            CYPRESS_KONFIG_ENV: production
          command: |
            echo Current working directory is $PWD
            echo Total containers $CIRCLE_NODE_TOTAL

            if [[ -v PACKAGES_RECORD_KEY ]]; then
              # internal PR
              CYPRESS_RECORD_KEY=$PACKAGES_RECORD_KEY \
              yarn cypress:run --record --parallel --group 5x-driver-<<parameters.browser>> --browser <<parameters.browser>>
            else
              # external PR
              TESTFILES=$(circleci tests glob "cypress/e2e/**/*.cy.*" | circleci tests split --total=$CIRCLE_NODE_TOTAL)
              echo "Test files for this machine are $TESTFILES"

              if [[ -z "$TESTFILES" ]]; then
                echo "Empty list of test files"
              fi
              yarn cypress:run --browser <<parameters.browser>> --spec $TESTFILES
            fi
          working_directory: packages/driver
      - verify-mocha-results
      - store_test_results:
          path: /tmp/cypress
      - store_artifacts:
          path: /tmp/artifacts
      - store-npm-logs

  run-new-ui-tests:
    parameters:
      package:
        description: package to target
        type: enum
        enum: ['frontend-shared', 'launchpad', 'app']
      browser:
        description: browser shortname to target
        type: string
      percy:
        description: enable percy
        type: boolean
        default: false
      type:
        description: ct or e2e
        type: enum
        enum: ['ct', 'e2e']
      debug:
        description: debug option
        type: string
        default: ''
    steps:
      - restore_cached_workspace
      - run:
          # TODO: How can we have preinstalled browsers on CircleCI?
          name: 'Install Chrome on Windows'
          command: |
            # install with `--ignore-checksums` to avoid checksum error
            # https://www.gep13.co.uk/blog/chocolatey-error-hashes-do-not-match
            [[ $PLATFORM == 'windows' && '<<parameters.browser>>' == 'chrome' ]] && choco install googlechrome --ignore-checksums || [[ $PLATFORM != 'windows' ]]
      - run:
          command: |
            cmd=$([[ <<parameters.percy>> == 'true' ]] && echo 'yarn percy exec --parallel -- --') || true
            DEBUG=<<parameters.debug>> \
            CYPRESS_KONFIG_ENV=production \
            CYPRESS_RECORD_KEY=$TEST_LAUNCHPAD_RECORD_KEY \
            PERCY_PARALLEL_NONCE=$CIRCLE_SHA1 \
            PERCY_ENABLE=${PERCY_TOKEN:-0} \
            PERCY_PARALLEL_TOTAL=-1 \
            $cmd yarn workspace @packages/<<parameters.package>> cypress:run:<<parameters.type>> --browser <<parameters.browser>> --record --parallel --group <<parameters.package>>-<<parameters.type>>
      - store_test_results:
          path: /tmp/cypress
      - store_artifacts:
          path: ./packages/<<parameters.package>>/cypress/videos
      - store-npm-logs

  run-system-tests:
    parameters:
      browser:
        description: browser shortname to target
        type: string
    steps:
      - restore_cached_workspace
      - restore_cached_system_tests_deps
      - run:
          name: Run system tests
          command: |
            ALL_SPECS=`circleci tests glob "/root/cypress/system-tests/test/*spec*"`
            SPECS=
            for file in $ALL_SPECS; do
              # filter out non_root tests, they have their own stage
              if [[ "$file" == *"non_root"* ]]; then
                echo "Skipping $file"
                continue
              fi
              SPECS="$SPECS $file"
            done
            SPECS=`echo $SPECS | xargs -n 1 | circleci tests split --split-by=timings`
            echo SPECS=$SPECS
            yarn workspace @tooling/system-tests test:ci $SPECS --browser <<parameters.browser>>
      - verify-mocha-results
      - store_test_results:
          path: /tmp/cypress
      - store_artifacts:
          path: /tmp/artifacts
      - store-npm-logs

  run-binary-system-tests:
    steps:
      - restore_cached_workspace
      - restore_cached_system_tests_deps
      - run:
          name: Run system tests
          command: |
            ALL_SPECS=`circleci tests glob "$HOME/cypress/system-tests/test-binary/*spec*"`
            SPECS=`echo $ALL_SPECS | xargs -n 1 | circleci tests split --split-by=timings`
            echo SPECS=$SPECS
            yarn workspace @tooling/system-tests test:ci $SPECS
      - verify-mocha-results
      - store_test_results:
          path: /tmp/cypress
      - store_artifacts:
          path: /tmp/artifacts
      - store-npm-logs

  store-npm-logs:
    description: Saves any NPM debug logs as artifacts in case there is a problem
    steps:
      - store_artifacts:
          path: ~/.npm/_logs

  post-install-comment:
    description: Post GitHub comment with a blurb on how to install pre-release version
    steps:
      - run:
          name: Post pre-release install comment
          command: |
            node scripts/add-install-comment.js \
              --npm npm-package-url.json \
              --binary binary-url.json

  verify-mocha-results:
    description: Double-check that Mocha tests ran as expected.
    parameters:
      expectedResultCount:
        description: The number of result files to expect, ie, the number of Mocha test suites that ran.
        type: integer
        ## by default, assert that at least 1 test ran
        default: 0
    steps:
      - run: yarn verify:mocha:results <<parameters.expectedResultCount>>

  clone-repo-and-checkout-branch:
    description: |
      Clones an external repo and then checks out the branch that matches the next version otherwise uses 'master' branch.
    parameters:
      repo:
        description: "Name of the github repo to clone like: cypress-example-kitchensink"
        type: string
      pull_request_id:
        description: Pull request number to check out before installing and testing
        type: integer
        default: 0
    steps:
      - restore_cached_binary
      - run:
          name: "Cloning test project and checking out release branch: <<parameters.repo>>"
          working_directory: ~/
          command: |
            git clone --depth 1 --no-single-branch https://github.com/cypress-io/<<parameters.repo>>.git /tmp/<<parameters.repo>>

            # install some deps for get-next-version
            npm i semver@7.3.2 conventional-recommended-bump@6.1.0 conventional-changelog-angular@5.0.12
            NEXT_VERSION=$(node ./cypress/scripts/get-next-version.js)

            cd /tmp/<<parameters.repo>> && (git checkout $NEXT_VERSION || true)
      - when:
            condition: <<parameters.pull_request_id>>
            steps:
              - run:
                  name: Check out PR <<parameters.pull_request_id>>
                  working_directory: /tmp/<<parameters.repo>>
                  command: |
                    git fetch origin pull/<<parameters.pull_request_id>>/head:pr-<<parameters.pull_request_id>>
                    git checkout pr-<<parameters.pull_request_id>>

  test-binary-against-rwa:
    description: |
      Takes the built binary and NPM package, clones the RWA repo
      and runs the new version of Cypress against it.
    parameters:
      repo:
        description: "Name of the github repo to clone like"
        type: string
        default: "cypress-realworld-app"
      browser:
        description: Name of the browser to use, like "electron", "chrome", "firefox"
        type: enum
        enum: ["", "electron", "chrome", "firefox"]
        default: ""
      command:
        description: Test command to run to start Cypress tests
        type: string
        default: "yarn cypress:run"
      # if the repo to clone and test is a monorepo, you can
      # run tests inside a specific subfolder
      folder:
        description: Subfolder to test in
        type: string
        default: ""
      # you can test new features in the test runner against recipes or other repos
      # by opening a pull request in those repos and running this test job
      # against a pull request number in the example repo
      pull_request_id:
        description: Pull request number to check out before installing and testing
        type: integer
        default: 0
      wait-on:
        description: Whether to use wait-on to wait on a server to be booted
        type: string
        default: ""
      server-start-command:
        description: Server start command for repo
        type: string
        default: "CI=true yarn start"
    steps:
      - clone-repo-and-checkout-branch:
          repo: <<parameters.repo>>
      - when:
          condition: <<parameters.pull_request_id>>
          steps:
            - run:
                name: Check out PR <<parameters.pull_request_id>>
                working_directory: /tmp/<<parameters.repo>>
                command: |
                  git fetch origin pull/<<parameters.pull_request_id>>/head:pr-<<parameters.pull_request_id>>
                  git checkout pr-<<parameters.pull_request_id>>
                  git log -n 2
      - run:
          command: yarn
          working_directory: /tmp/<<parameters.repo>>
      - run:
          name: Install Cypress
          working_directory: /tmp/<<parameters.repo>>
          # force installing the freshly built binary
          command: |
            CYPRESS_INSTALL_BINARY=~/cypress/cypress.zip npm i --legacy-peer-deps ~/cypress/cypress.tgz && [[ -f yarn.lock ]] && yarn
      - run:
          name: Print Cypress version
          working_directory: /tmp/<<parameters.repo>>
          command: npx cypress version
      - run:
          name: Types check 🧩 (maybe)
          working_directory: /tmp/<<parameters.repo>>
          command: yarn types
      - run:
          working_directory: /tmp/<<parameters.repo>>
          command: <<parameters.server-start-command>>
          background: true
      - run:
          condition: <<parameters.wait-on>>
          name: "Waiting on server to boot: <<parameters.wait-on>>"
          command: "npx wait-on <<parameters.wait-on>>"
      - when:
          condition: <<parameters.folder>>
          steps:
            - when:
                condition: <<parameters.browser>>
                steps:
                  - run:
                      name: Run tests using browser "<<parameters.browser>>"
                      working_directory: /tmp/<<parameters.repo>>/<<parameters.folder>>
                      command: |
                        <<parameters.command>> -- --browser <<parameters.browser>>
            - unless:
                condition: <<parameters.browser>>
                steps:
                  - run:
                      name: Run tests using command
                      working_directory: /tmp/<<parameters.repo>>/<<parameters.folder>>
                      command: <<parameters.command>>

            - store_artifacts:
                name: screenshots
                path: /tmp/<<parameters.repo>>/<<parameters.folder>>/cypress/screenshots
            - store_artifacts:
                name: videos
                path: /tmp/<<parameters.repo>>/<<parameters.folder>>/cypress/videos
      - unless:
          condition: <<parameters.folder>>
          steps:
            - when:
                condition: <<parameters.browser>>
                steps:
                  - run:
                      name: Run tests using browser "<<parameters.browser>>"
                      working_directory: /tmp/<<parameters.repo>>
                      command: <<parameters.command>> -- --browser <<parameters.browser>>
            - unless:
                condition: <<parameters.browser>>
                steps:
                  - run:
                      name: Run tests using command
                      working_directory: /tmp/<<parameters.repo>>
                      command: <<parameters.command>>
            - store_artifacts:
                name: screenshots
                path: /tmp/<<parameters.repo>>/cypress/screenshots
            - store_artifacts:
                name: videos
                path: /tmp/<<parameters.repo>>/cypress/videos
      - store-npm-logs

  test-binary-against-repo:
    description: |
      Takes the built binary and NPM package, clones given example repo
      and runs the new version of Cypress against it.
    parameters:
      repo:
        description: "Name of the github repo to clone like: cypress-example-kitchensink"
        type: string
      browser:
        description: Name of the browser to use, like "electron", "chrome", "firefox"
        type: enum
        enum: ["", "electron", "chrome", "firefox"]
        default: ""
      command:
        description: Test command to run to start Cypress tests
        type: string
        default: "npm run e2e"
      build-project:
        description: Should the project build script be executed
        type: boolean
        default: true
      # if the repo to clone and test is a monorepo, you can
      # run tests inside a specific subfolder
      folder:
        description: Subfolder to test in
        type: string
        default: ""
      # you can test new features in the test runner against recipes or other repos
      # by opening a pull request in those repos and running this test job
      # against a pull request number in the example repo
      pull_request_id:
        description: Pull request number to check out before installing and testing
        type: integer
        default: 0
      wait-on:
        description: Whether to use wait-on to wait on a server to be booted
        type: string
        default: ""
      server-start-command:
        description: Server start command for repo
        type: string
        default: "npm start --if-present"
    steps:
      - clone-repo-and-checkout-branch:
          repo: <<parameters.repo>>
          pull_request_id: <<parameters.pull_request_id>>
      - run:
          # Install deps + Cypress binary with yarn if yarn.lock present
          command: |
            if [[ -f yarn.lock ]]; then
              yarn --frozen-lockfile
              CYPRESS_INSTALL_BINARY=~/cypress/cypress.zip yarn add -D ~/cypress/cypress.tgz
            else
              npm install
              CYPRESS_INSTALL_BINARY=~/cypress/cypress.zip npm install --legacy-peer-deps ~/cypress/cypress.tgz
            fi
          working_directory: /tmp/<<parameters.repo>>
      - run:
          name: Scaffold new config file
          working_directory: /tmp/<<parameters.repo>>
          environment:
            CYPRESS_INTERNAL_FORCE_SCAFFOLD: "1"
          command: |
            if [[ -f cypress.json ]]; then
              rm -rf cypress.json
              echo 'module.exports = {}' > cypress.config.js
            fi
      - run:
          name: Rename support file
          working_directory: /tmp/<<parameters.repo>>
          command: |
            if [[ -f cypress/support/index.js ]]; then
              mv cypress/support/index.js cypress/support/e2e.js
            fi
      - run:
          name: Print Cypress version
          working_directory: /tmp/<<parameters.repo>>
          command: npx cypress version
      - run:
          name: Types check 🧩 (maybe)
          working_directory: /tmp/<<parameters.repo>>
          command: |
            [[ -f yarn.lock ]] && yarn types || npm run types --if-present
      - when:
          condition: <<parameters.build-project>>
          steps:
          - run:
              name: Build 🏗 (maybe)
              working_directory: /tmp/<<parameters.repo>>
              command: |
                [[ -f yarn.lock ]] && yarn build || npm run build --if-present
      - run:
          working_directory: /tmp/<<parameters.repo>>
          command: <<parameters.server-start-command>>
          background: true
      - run:
          condition: <<parameters.wait-on>>
          name: "Waiting on server to boot: <<parameters.wait-on>>"
          command: "npx wait-on <<parameters.wait-on>> --timeout 120000"
      - when:
          condition: <<parameters.folder>>
          steps:
            - when:
                condition: <<parameters.browser>>
                steps:
                  - run:
                      name: Run tests using browser "<<parameters.browser>>"
                      working_directory: /tmp/<<parameters.repo>>/<<parameters.folder>>
                      command: |
                        <<parameters.command>> -- --browser <<parameters.browser>>
            - unless:
                condition: <<parameters.browser>>
                steps:
                  - run:
                      name: Run tests using command
                      working_directory: /tmp/<<parameters.repo>>/<<parameters.folder>>
                      command: <<parameters.command>>

            - store_artifacts:
                name: screenshots
                path: /tmp/<<parameters.repo>>/<<parameters.folder>>/cypress/screenshots
            - store_artifacts:
                name: videos
                path: /tmp/<<parameters.repo>>/<<parameters.folder>>/cypress/videos
      - unless:
          condition: <<parameters.folder>>
          steps:
            - when:
                condition: <<parameters.browser>>
                steps:
                  - run:
                      name: Run tests using browser "<<parameters.browser>>"
                      working_directory: /tmp/<<parameters.repo>>
                      command: <<parameters.command>> -- --browser <<parameters.browser>>
            - unless:
                condition: <<parameters.browser>>
                steps:
                  - run:
                      name: Run tests using command
                      working_directory: /tmp/<<parameters.repo>>
                      command: <<parameters.command>>
            - store_artifacts:
                name: screenshots
                path: /tmp/<<parameters.repo>>/cypress/screenshots
            - store_artifacts:
                name: videos
                path: /tmp/<<parameters.repo>>/cypress/videos
      - store-npm-logs

  test-binary-against-repo-folder:
    description: |
      Takes the built binary and NPM package, clones given example repo
      and runs the new version of Cypress against it.
    parameters:
      repo:
        description: "Name of the github repo to clone like: cypress-example-kitchensink"
        type: string
      testingType:
        description: Type of tests to run "e2e" or "component"
        type: enum
        enum: ["e2e", "component"]
        default: "e2e"
      browser:
        description: Name of the browser to use, like "electron", "chrome", "firefox"
        type: enum
        enum: ["", "electron", "chrome", "firefox"]
        default: ""
      command:
        description: Test command to run to start Cypress tests
        type: string
        default: "npm run e2e"
      build-project:
        description: Should the project build script be executed
        type: boolean
        default: true
      # if the repo to clone and test is a monorepo, you can
      # run tests inside a specific subfolder
      folder:
        description: Subfolder to test in
        type: string
        default: ""
      # you can test new features in the test runner against recipes or other repos
      # by opening a pull request in those repos and running this test job
      # against a pull request number in the example repo
      pull_request_id:
        description: Pull request number to check out before installing and testing
        type: integer
        default: 0
      wait-on:
        description: Whether to use wait-on to wait on a server to be booted
        type: string
        default: ""
      server-start-command:
        description: Server start command for repo
        type: string
        default: "npm start --if-present"
    steps:
      - clone-repo-and-checkout-branch:
          repo: <<parameters.repo>>
          pull_request_id: <<parameters.pull_request_id>>
      - run:
          # Install deps
          command: |
            if [[ -f yarn.lock ]]; then
              yarn --frozen-lockfile
            else
              npm install
            fi
          working_directory: /tmp/<<parameters.repo>>/<<parameters.folder>>
      - run:
          # Install latest Cypress binary
          command: |
            CYPRESS_INSTALL_BINARY=~/cypress/cypress.zip npm install --legacy-peer-deps ~/cypress/cypress.tgz
          working_directory: /tmp/<<parameters.repo>>/<<parameters.folder>>
      - run:
          name: Print Cypress version
          working_directory: /tmp/<<parameters.repo>>/<<parameters.folder>>
          command: npx cypress version
      - run:
          name: Types check 🧩 (maybe)
          working_directory: /tmp/<<parameters.repo>>/<<parameters.folder>>
          command: |
            [[ -f yarn.lock ]] && yarn types || npm run types --if-present
      - when:
          condition: <<parameters.build-project>>
          steps:
          - run:
              name: Build 🏗 (maybe)
              working_directory: /tmp/<<parameters.repo>>/<<parameters.folder>>
              command: |
                [[ -f yarn.lock ]] && yarn build || npm run build --if-present
      - run:
          working_directory: /tmp/<<parameters.repo>>/<<parameters.folder>>
          command: <<parameters.server-start-command>>
          background: true
      - run:
          condition: <<parameters.wait-on>>
          name: "Waiting on server to boot: <<parameters.wait-on>>"
          command: "npx wait-on <<parameters.wait-on>> --timeout 120000"
      - when:
          condition: <<parameters.folder>>
          steps:
            - when:
                condition: <<parameters.browser>>
                steps:
                  - when:
                      condition:
                        equal: [ "e2e", << parameters.testingType >> ]
                      steps:
                        - run:
                            name: Run << parameters.testingType >> tests using browser "<<parameters.browser>>"
                            working_directory: /tmp/<<parameters.repo>>/<<parameters.folder>>
                            command: |
                              <<parameters.command>> -- --browser <<parameters.browser>>
                  - when:
                      condition:
                        equal: [ "component", << parameters.testingType >> ]
                      steps:
                        - run:
                            name: Run << parameters.testingType >> tests using browser "<<parameters.browser>>"
                            working_directory: /tmp/<<parameters.repo>>/<<parameters.folder>>
                            command: |
                              <<parameters.command>> --browser <<parameters.browser>>
            - unless:
                condition: <<parameters.browser>>
                steps:
                  - run:
                      name: Run tests using command
                      working_directory: /tmp/<<parameters.repo>>/<<parameters.folder>>
                      command: <<parameters.command>>

            - store_artifacts:
                name: screenshots
                path: /tmp/<<parameters.repo>>/<<parameters.folder>>/cypress/screenshots
            - store_artifacts:
                name: videos
                path: /tmp/<<parameters.repo>>/<<parameters.folder>>/cypress/videos
      - store-npm-logs
  
  wait-on-circle-jobs:
    description: Polls certain Circle CI jobs until they finish
    parameters:
      job-names:
        description: comma separated list of circle ci job names to wait for
        type: string
    steps:
      - run:
          name: "Waiting on Circle CI jobs: <<parameters.job-names>>"
          command: node ./scripts/wait-on-circle-jobs.js --job-names="<<parameters.job-names>>"

  build-binary:
    steps:
      - run:
          name: Check environment variables before code sign (if on Mac/Windows)
          # NOTE
          # our code sign works via electron-builder
          # by default, electron-builder will NOT sign app built in a pull request
          # even our internal one (!)
          # Usually this is not a problem, since we only build and test binary
          # built on "develop" and "master" branches
          # but if you need to really build and sign a binary in a PR
          # set variable CSC_FOR_PULL_REQUEST=true
          command: |
            set -e
            NEEDS_CODE_SIGNING=`node -p 'process.platform === "win32" || process.platform === "darwin"'`
            if [[ "$NEEDS_CODE_SIGNING" == "true" ]]; then
              echo "Checking for required environment variables..."
              if [ -z "$CSC_LINK" ]; then
                echo "Need to provide environment variable CSC_LINK"
                echo "with base64 encoded certificate .p12 file"
                exit 1
              fi
              if [ -z "$CSC_KEY_PASSWORD" ]; then
                echo "Need to provide environment variable CSC_KEY_PASSWORD"
                echo "with password for unlocking certificate .p12 file"
                exit 1
              fi
              echo "Succeeded."
            else
              echo "Not code signing for this platform"
            fi
      - run:
          name: Build the Cypress binary
          environment:
            DEBUG: electron-builder,electron-osx-sign*
          # notarization on Mac can take a while
          no_output_timeout: "45m"
          command: |
            node --version
            yarn binary-build --platform $PLATFORM --version $(node ./scripts/get-next-version.js)
      - run:
          name: Zip the binary
          command: yarn binary-zip --platform $PLATFORM
      - store-npm-logs
      - persist_to_workspace:
          root: ~/
          paths:
            - cypress/cypress.zip

  build-cypress-npm-package:
    parameters:
      executor:
        type: executor
        default: cy-doc
    steps:
      - run:
          name: Bump NPM version
          command: yarn get-next-version --npm
      - run:
          name: Build NPM package
          command: yarn build --scope cypress
      - run:
          command: ls -la types
          working_directory: cli/build
      - unless:
          condition:
            equal: [ *windows-executor, << parameters.executor >> ]
          steps:
            - run:
                name: list NPM package contents
                command: yarn workspace cypress size
      - run:
          name: pack NPM package
          working_directory: cli/build
          command: yarn pack --filename ../../cypress.tgz
      - run:
          name: list created NPM package
          command: ls -l
      - store-npm-logs
      - persist_to_workspace:
          root: ~/
          paths:
            - cypress/cypress.tgz

  upload-build-artifacts:
    steps:
      - run: ls -l
      - run:
          name: Upload unique binary to S3
          command: |
            node scripts/binary.js upload-build-artifact \
              --type binary \
              --file cypress.zip \
              --version $(node -p "require('./package.json').version")
      - run:
          name: Upload NPM package to S3
          command: |
            node scripts/binary.js upload-build-artifact \
              --type npm-package \
              --file cypress.tgz \
              --version $(node -p "require('./package.json').version")
      - store-npm-logs
      - run: ls -l
      - run: cat binary-url.json
      - run: cat npm-package-url.json
      - persist_to_workspace:
          root: ~/
          paths:
            - cypress/binary-url.json
            - cypress/npm-package-url.json

jobs:
  ## Checks if we already have a valid cache for the node_modules_install and if it has,
  ## skips ahead to the build step, otherwise installs and caches the node_modules
  node_modules_install:
    <<: *defaults
    parameters:
      <<: *defaultsParameters
      resource_class:
        type: string
        default: medium
    resource_class: << parameters.resource_class >>
    steps:
      - checkout
      - install-required-node
      - verify-build-setup:
          executor: << parameters.executor >>
      - persist_to_workspace:
          root: ~/
          paths:
            - cypress
            - .nvm # mac / linux
            - ProgramData/nvm # windows
      - caching-dependency-installer:
          only-cache-for-root-user: <<parameters.only-cache-for-root-user>>
      - store-npm-logs

  ## restores node_modules from previous step & builds if first step skipped
  build:
    <<: *defaults
    parameters:
      <<: *defaultsParameters
      resource_class:
        type: string
        default: medium+
    resource_class: << parameters.resource_class >>
    steps:
      - restore_cached_workspace
      - run:
          name: Top level packages
          command: yarn list --depth=0 || true
      - build-and-persist
      - store-npm-logs

  lint:
    <<: *defaults
    steps:
      - restore_cached_workspace
      - run:
          name: Linting 🧹
          command: |
            yarn clean
            git clean -df
            yarn lint
      - run:
          name: cypress info (dev)
          command: node cli/bin/cypress info --dev
      - store-npm-logs

  check-ts:
    <<: *defaults
    steps:
      - restore_cached_workspace
      - install-required-node
      - run:
          name: Check TS Types
          command: NODE_OPTIONS=--max_old_space_size=4096 yarn gulp checkTs


  # a special job that keeps polling Circle and when all
  # individual jobs are finished, it closes the Percy build
  percy-finalize:
    <<: *defaults
    resource_class: small
    parameters:
      <<: *defaultsParameters
      required_env_var:
        type: env_var_name
    steps:
      - restore_cached_workspace
      - run:
          # if this is an external pull request, the environment variables
          # are NOT set for security reasons, thus no need to poll -
          # and no need to finalize Percy, since there will be no visual tests
          name: Check if <<parameters.required_env_var>> is set
          command: |
            if [[ -v <<parameters.required_env_var>> ]]; then
              echo "Internal PR, good to go"
            else
              echo "This is an external PR, cannot access other services"
              circleci-agent step halt
            fi
      - wait-on-circle-jobs:
          job-names: >
            cli-visual-tests,
            reporter-integration-tests,
            npm-design-system,
            run-app-component-tests-chrome,
            run-app-integration-tests-chrome,
            run-frontend-shared-component-tests-chrome,
            run-launchpad-component-tests-chrome,
            run-launchpad-integration-tests-chrome
      - run:
          command: |
            PERCY_PARALLEL_NONCE=$CIRCLE_SHA1 \
            yarn percy build:finalize

  cli-visual-tests:
    <<: *defaults
    resource_class: small
    steps:
      - restore_cached_workspace
      - run: mkdir -p cli/visual-snapshots
      - run:
          command: node cli/bin/cypress info --dev | yarn --silent term-to-html | node scripts/sanitize --type cli-info > cli/visual-snapshots/cypress-info.html
          environment:
            FORCE_COLOR: 2
      - run:
          command: node cli/bin/cypress help | yarn --silent term-to-html > cli/visual-snapshots/cypress-help.html
          environment:
            FORCE_COLOR: 2
      - store_artifacts:
          path: cli/visual-snapshots
      - run:
          name: Upload CLI snapshots for diffing
          command: |
            PERCY_PARALLEL_NONCE=$CIRCLE_SHA1 \
            PERCY_ENABLE=${PERCY_TOKEN:-0} \
            PERCY_PARALLEL_TOTAL=-1 \
            yarn percy snapshot ./cli/visual-snapshots

  unit-tests:
    <<: *defaults
    parameters:
      <<: *defaultsParameters
      resource_class:
        type: string
        default: medium
    resource_class: << parameters.resource_class >>
    parallelism: 1
    steps:
      - restore_cached_workspace
      # make sure mocha runs
      - run: yarn test-mocha
      - when:
          condition:
            # several snapshots fails for windows due to paths.
            # until these are fixed, run the tests that are working.
            equal: [ *windows-executor, << parameters.executor >> ]
          steps:
            - run: yarn test-scripts scripts/**/*spec.js
            # make sure our snapshots are compared correctly
            - run: yarn test-mocha-snapshot
      - unless:
          condition:
            equal: [ *windows-executor, << parameters.executor >> ]
          steps:
            - run: yarn test-scripts
            # make sure our snapshots are compared correctly
            - run: yarn test-mocha-snapshot
            # make sure packages with TypeScript can be transpiled to JS
            - run: yarn lerna run build-prod --stream
            # run unit tests from each individual package
            - run: yarn test
            # run type checking for each individual package
            - run: yarn lerna run types
            - verify-mocha-results:
                expectedResultCount: 10
      - store_test_results:
          path: /tmp/cypress
      # CLI tests generate HTML files with sample CLI command output
      - store_artifacts:
          path: cli/test/html
      - store_artifacts:
          path: packages/errors/__snapshot-images__
      - store-npm-logs

  unit-tests-release:
    <<: *defaults
    resource_class: small
    parallelism: 1
    steps:
      - restore_cached_workspace
      - run: yarn test-npm-package-release-script

  lint-types:
    <<: *defaults
    parallelism: 1
    steps:
      - restore_cached_workspace
      - run:
          command: ls -la types
          working_directory: cli
      - run:
          command: ls -la chai
          working_directory: cli/types
      - run:
          name: "Lint types 🧹"
          command: yarn workspace cypress dtslint
  # todo(lachlan): do we need this? yarn check-ts does something very similar
  #     - run:
  #         name: "TypeScript check 🧩"
  #         command: yarn type-check --ignore-progress
      - store-npm-logs

  server-unit-tests:
    <<: *defaults
    parallelism: 1
    steps:
      - restore_cached_workspace
      - run: yarn test-unit --scope @packages/server
      - verify-mocha-results:
          expectedResultCount: 1
      - store_test_results:
          path: /tmp/cypress
      - store-npm-logs

  server-integration-tests:
    <<: *defaults
    parallelism: 1
    steps:
      - restore_cached_workspace
      - run: yarn test-integration --scope @packages/server
      - verify-mocha-results:
          expectedResultCount: 1
      - store_test_results:
          path: /tmp/cypress
      - store-npm-logs

  server-performance-tests:
    <<: *defaults
    steps:
      - restore_cached_workspace
      - run:
          command: yarn workspace @packages/server test-performance
      - verify-mocha-results:
          expectedResultCount: 1
      - store_test_results:
          path: /tmp/cypress
      - store_artifacts:
          path: /tmp/artifacts
      - store-npm-logs

  system-tests-node-modules-install:
    <<: *defaults
    steps:
      - restore_cached_workspace
      - update_cached_system_tests_deps

  binary-system-tests:
    parallelism: 2
    working_directory: ~/cypress
    environment:
      <<: *defaultsEnvironment
      PLATFORM: linux
    machine:
      # using `machine` gives us a Linux VM that can run Docker
      image: ubuntu-2004:202111-02
      docker_layer_caching: true
    resource_class: medium
    steps:
      - run-binary-system-tests

  system-tests-chrome:
    <<: *defaults
    parallelism: 8
    steps:
      - run-system-tests:
          browser: chrome

  system-tests-electron:
    <<: *defaults
    parallelism: 8
    steps:
      - run-system-tests:
          browser: electron

  system-tests-firefox:
    <<: *defaults
    parallelism: 8
    steps:
      - run-system-tests:
          browser: firefox

  system-tests-non-root:
    <<: *defaults
    steps:
      - restore_cached_workspace
      - run:
          command: yarn workspace @tooling/system-tests test:ci "test/non_root*spec*" --browser electron
      - verify-mocha-results
      - store_test_results:
          path: /tmp/cypress
      - store_artifacts:
          path: /tmp/artifacts
      - store-npm-logs

  run-frontend-shared-component-tests-chrome:
    <<: *defaults
    parameters:
      <<: *defaultsParameters
      percy:
        type: boolean
        default: false
    parallelism: 3
    steps:
      - run-new-ui-tests:
          browser: chrome
          percy: << parameters.percy >>
          package: frontend-shared
          type: ct

  run-launchpad-component-tests-chrome:
    <<: *defaults
    parameters:
      <<: *defaultsParameters
      percy:
        type: boolean
        default: false
    parallelism: 7
    steps:
      - run-new-ui-tests:
          browser: chrome
          percy: << parameters.percy >>
          package: launchpad
          type: ct
          # debug: cypress:*,engine:socket

  run-launchpad-integration-tests-chrome:
    <<: *defaults
    parameters:
      <<: *defaultsParameters
      resource_class:
        type: string
        default: medium
      percy:
        type: boolean
        default: false
    resource_class: << parameters.resource_class >>
    parallelism: 3
    steps:
      - run-new-ui-tests:
          browser: chrome
          percy: << parameters.percy >>
          package: launchpad
          type: e2e

  run-app-component-tests-chrome:
    <<: *defaults
    parameters:
      <<: *defaultsParameters
      percy:
        type: boolean
        default: false
    parallelism: 7
    steps:
      - run-new-ui-tests:
          browser: chrome
          percy: << parameters.percy >>
          package: app
          type: ct

  run-app-integration-tests-chrome:
    <<: *defaults
    parameters:
      <<: *defaultsParameters
      resource_class:
        type: string
        default: medium
      percy:
        type: boolean
        default: false
    resource_class: << parameters.resource_class >>
    parallelism: 8
    steps:
      - run-new-ui-tests:
          browser: chrome
          percy: << parameters.percy >>
          package: app
          type: e2e

  driver-integration-tests-chrome:
    <<: *defaults
    parallelism: 5
    steps:
      - run-driver-integration-tests:
          browser: chrome
          install-chrome-channel: stable

  driver-integration-tests-chrome-beta:
    <<: *defaults
    parallelism: 5
    steps:
      - run-driver-integration-tests:
          browser: chrome:beta
          install-chrome-channel: beta

  driver-integration-tests-firefox:
    <<: *defaults
    parallelism: 5
    steps:
      - run-driver-integration-tests:
          browser: firefox

  driver-integration-tests-electron:
    <<: *defaults
    parallelism: 5
    steps:
      - run-driver-integration-tests:
          browser: electron

  reporter-integration-tests:
    <<: *defaults
    parallelism: 3
    steps:
      - restore_cached_workspace
      - run:
          command: yarn build-for-tests
          working_directory: packages/reporter
      - run:
          command: |
            CYPRESS_KONFIG_ENV=production \
            CYPRESS_RECORD_KEY=$PACKAGES_RECORD_KEY \
            PERCY_PARALLEL_NONCE=$CIRCLE_SHA1 \
            PERCY_ENABLE=${PERCY_TOKEN:-0} \
            PERCY_PARALLEL_TOTAL=-1 \
            yarn percy exec --parallel -- -- \
            yarn cypress:run --record --parallel --group reporter
          working_directory: packages/reporter
      - verify-mocha-results
      - store_test_results:
          path: /tmp/cypress
      - store_artifacts:
          path: /tmp/artifacts
      - store-npm-logs

  ui-components-integration-tests:
    <<: *defaults
    steps:
      - restore_cached_workspace
      - run:
          command: yarn build-for-tests
          working_directory: packages/ui-components
      - run:
          command: |
            CYPRESS_KONFIG_ENV=production \
            CYPRESS_RECORD_KEY=$PACKAGES_RECORD_KEY \
            yarn cypress:run --record --parallel --group ui-components
          working_directory: packages/ui-components
      - verify-mocha-results
      - store_test_results:
          path: /tmp/cypress
      - store_artifacts:
          path: /tmp/artifacts
      - store-npm-logs

  npm-webpack-preprocessor:
    <<: *defaults
    steps:
      - restore_cached_workspace
      - run:
          name: Build
          command: yarn workspace @cypress/webpack-preprocessor build
      - run:
          name: Test babelrc
          command: yarn test
          working_directory: npm/webpack-preprocessor/examples/use-babelrc
      - run:
          name: Build ts-loader
          command: yarn install
          working_directory: npm/webpack-preprocessor/examples/use-ts-loader
      - run:
          name: Types ts-loader
          command: yarn types
          working_directory: npm/webpack-preprocessor/examples/use-ts-loader
      - run:
          name: Test ts-loader
          command: yarn test
          working_directory: npm/webpack-preprocessor/examples/use-ts-loader
      - run:
          name: Start React app
          command: yarn start
          background: true
          working_directory: npm/webpack-preprocessor/examples/react-app
      - run:
          name: Test React app
          command: yarn test
          working_directory: npm/webpack-preprocessor/examples/react-app
      - run:
          name: Run tests
          command: yarn workspace @cypress/webpack-preprocessor test
      - store-npm-logs

  npm-webpack-dev-server:
    <<: *defaults
    steps:
      - restore_cached_workspace
      - run:
          name: Run tests
          command: yarn workspace @cypress/webpack-dev-server test

  npm-vite-dev-server:
    <<: *defaults
    steps:
      - restore_cached_workspace
      - run:
          name: Run tests
          command: yarn test --reporter mocha-multi-reporters --reporter-options configFile=../../mocha-reporter-config.json
          working_directory: npm/vite-dev-server
      - store_test_results:
          path: npm/vite-dev-server/test_results
      - store_artifacts:
          path: npm/vite-dev-server/cypress/videos
      - store-npm-logs

  npm-webpack-batteries-included-preprocessor:
    <<: *defaults
    resource_class: small
    steps:
      - restore_cached_workspace
      - run:
          name: Run tests
          command: yarn workspace @cypress/webpack-batteries-included-preprocessor test

  npm-vue:
    <<: *defaults
    steps:
      - restore_cached_workspace
      - run:
          name: Build
          command: yarn workspace @cypress/vue build
      - run:
          name: Type Check
          command: yarn typecheck
          working_directory: npm/vue
      - run:
          name: Run component tests
          command: yarn test:ci:ct
          working_directory: npm/vue
      - run:
          name: Run e2e tests
          command: yarn test:ci:e2e
          working_directory: npm/vue
      - store_test_results:
          path: npm/vue/test_results
      - store_artifacts:
          path: npm/vue/test_results
      - store-npm-logs

  npm-design-system:
    <<: *defaults
    steps:
      - restore_cached_workspace
      - run:
          name: Build
          command: yarn workspace @cypress/design-system build
      - run:
          name: Run tests
          # will use PERCY_TOKEN environment variable if available
          #
          command: |
            CYPRESS_KONFIG_ENV=production \
            PERCY_PARALLEL_NONCE=$CIRCLE_SHA1 \
            PERCY_ENABLE=${PERCY_TOKEN:-0} \
            PERCY_PARALLEL_TOTAL=-1 \
            yarn percy exec --parallel -- -- \
            yarn test --reporter mocha-multi-reporters --reporter-options configFile=../../mocha-reporter-config.json
          working_directory: npm/design-system
      - store_test_results:
          path: npm/design-system/test_results
      - store-npm-logs

  npm-angular:
    <<: *defaults
    steps:
      - restore_cached_workspace
      - run:
          name: Build
          command: yarn workspace @cypress/angular build
      - run:
          name: Run tests
          command: yarn test-ci
          working_directory: npm/angular
      - store_test_results:
          path: npm/angular/test_results
      - store_artifacts:
          path: npm/angular/test_results
      - store-npm-logs

  npm-react:
    <<: *defaults
    parallelism: 8
    steps:
      - restore_cached_workspace
      - run:
          name: Build
          command: yarn workspace @cypress/react build
      - run:
          name: Run tests
          command: yarn test-ci
          working_directory: npm/react
      - store_test_results:
          path: npm/react/test_results
      - store_artifacts:
          path: npm/react/test_results
      - store-npm-logs

  npm-mount-utils:
    <<: *defaults
    steps:
      - restore_cached_workspace
      - run:
          name: Build
          command: yarn workspace @cypress/mount-utils build
      - store-npm-logs

  npm-create-cypress-tests:
    <<: *defaults
    resource_class: small
    steps:
      - restore_cached_workspace
      - run: yarn workspace create-cypress-tests build
      - run:
          name: Run unit test
          command: yarn workspace create-cypress-tests test

  npm-eslint-plugin-dev:
    <<: *defaults
    steps:
      - restore_cached_workspace
      - run:
          name: Run tests
          command: yarn workspace @cypress/eslint-plugin-dev test

  npm-cypress-schematic:
      <<: *defaults
      resource_class: small
      steps:
        - restore_cached_workspace
        - run:
            name: Build + Install
            command: |
              yarn workspace @cypress/schematic build:all
            working_directory: npm/cypress-schematic
        - run:
            name: Launch
            command: |
              yarn launch:test
            working_directory: npm/cypress-schematic
        - run:
            name: Run unit tests
            command: |
              yarn test
            working_directory: npm/cypress-schematic
        - store-npm-logs

  npm-release:
    <<: *defaults
    resource_class: medium+
    steps:
      - restore_cached_workspace
      - run:
          name: Release packages after all jobs pass
          command: yarn npm-release

  create-build-artifacts:
    <<: *defaults
    parameters:
      <<: *defaultsParameters
      resource_class:
        type: string
        default: medium+
    resource_class: << parameters.resource_class >>
    steps:
      - restore_cached_workspace
      - build-binary
      - build-cypress-npm-package:
          executor: << parameters.executor >>
      - run:
          name: Check current branch to persist artifacts
          command: |
<<<<<<< HEAD
            if [[ "$CIRCLE_BRANCH" != "develop" && "$CIRCLE_BRANCH" != "kevin/add-ct-component-examples-to-circle" && "$CIRCLE_BRANCH" != "10.0-release" ]]; then
=======
            if [[ "$CIRCLE_BRANCH" != "develop" && "$CIRCLE_BRANCH" != "marktnoonan/backmerge-develop-3-8-22" && "$CIRCLE_BRANCH" != "10.0-release" ]]; then
>>>>>>> 3392ba9e
              echo "Not uploading artifacts or posting install comment for this branch."
              circleci-agent step halt
            fi
      - upload-build-artifacts
      - post-install-comment

  test-kitchensink:
    <<: *defaults
    steps:
      - clone-repo-and-checkout-branch:
          repo: cypress-example-kitchensink
          pull_request_id: 524
      - install-required-node
      - run:
          name: Remove cypress.json
          description: Remove cypress.json in case it exists
          working_directory: /tmp/cypress-example-kitchensink
          environment:
            CYPRESS_INTERNAL_FORCE_SCAFFOLD: "1"
          command: rm -rf cypress.json
      - run:
          name: Install prod dependencies
          command: yarn --production
          working_directory: /tmp/cypress-example-kitchensink
      - run:
          name: Example server
          command: yarn start
          working_directory: /tmp/cypress-example-kitchensink
          background: true
      - run:
          name: Rename support file
          working_directory: /tmp/cypress-example-kitchensink
          command: |
            if [[ -f cypress/support/index.js ]]; then
              mv cypress/support/index.js cypress/support/e2e.js
            fi
      - run:
          name: Run Kitchensink example project
          command: |
            yarn cypress:run --project /tmp/cypress-example-kitchensink
      - store_artifacts:
          path: /tmp/cypress-example-kitchensink/cypress/screenshots
      - store_artifacts:
          path: /tmp/cypress-example-kitchensink/cypress/videos
      - store-npm-logs

  test-kitchensink-against-staging:
    <<: *defaults
    steps:
      - clone-repo-and-checkout-branch:
          repo: cypress-example-kitchensink
      - install-required-node
      - run:
          name: Install prod dependencies
          command: yarn --production
          working_directory: /tmp/cypress-example-kitchensink
      - run:
          name: Example server
          command: yarn start
          working_directory: /tmp/cypress-example-kitchensink
          background: true
      - run:
          name: Run Kitchensink example project
          command: |
            CYPRESS_PROJECT_ID=$TEST_KITCHENSINK_PROJECT_ID \
            CYPRESS_RECORD_KEY=$TEST_KITCHENSINK_RECORD_KEY \
            CYPRESS_INTERNAL_ENV=staging \
            CYPRESS_video=false \
            yarn cypress:run --project /tmp/cypress-example-kitchensink --record
      - store-npm-logs

  test-against-staging:
    <<: *defaults
    steps:
      - clone-repo-and-checkout-branch:
          repo: cypress-test-tiny
      - run:
          name: Run test project
          command: |
            CYPRESS_PROJECT_ID=$TEST_TINY_PROJECT_ID \
            CYPRESS_RECORD_KEY=$TEST_TINY_RECORD_KEY \
            CYPRESS_INTERNAL_ENV=staging \
            yarn cypress:run --project /tmp/cypress-test-tiny --record
      - store-npm-logs

  test-npm-module-and-verify-binary:
    <<: *defaults
    steps:
      - restore_cached_workspace
      # make sure we have cypress.zip received
      - run: ls -l
      - run: ls -l cypress.zip cypress.tgz
      - run: mkdir test-binary
      - run:
          name: Create new NPM package
          working_directory: test-binary
          command: npm init -y
      - run:
          # install NPM from built NPM package folder
          name: Install Cypress
          working_directory: test-binary
          # force installing the freshly built binary
          command: CYPRESS_INSTALL_BINARY=/root/cypress/cypress.zip npm i /root/cypress/cypress.tgz
      - run:
          name: Cypress version
          working_directory: test-binary
          command: $(yarn bin cypress) version
      - run:
          name: Verify Cypress binary
          working_directory: test-binary
          command: $(yarn bin cypress) verify
      - run:
          name: Cypress help
          working_directory: test-binary
          command: $(yarn bin cypress) help
      - run:
          name: Cypress info
          working_directory: test-binary
          command: $(yarn bin cypress) info
      - store-npm-logs

  test-npm-module-on-minimum-node-version:
    <<: *defaults
    resource_class: small
    docker:
      - image: cypress/base:12.0.0-libgbm
    steps:
      - restore_workspace_binaries
      - run: mkdir test-binary
      - run:
          name: Create new NPM package
          working_directory: test-binary
          command: npm init -y
      - run:
          name: Install Cypress
          working_directory: test-binary
          command: CYPRESS_INSTALL_BINARY=/root/cypress/cypress.zip npm install /root/cypress/cypress.tgz
      - run:
          name: Verify Cypress binary
          working_directory: test-binary
          command: $(npm bin)/cypress verify
      - run:
          name: Print Cypress version
          working_directory: test-binary
          command: $(npm bin)/cypress version
      - run:
          name: Cypress info
          working_directory: test-binary
          command: $(npm bin)/cypress info

  test-types-cypress-and-jest:
    parameters:
      executor:
        description: Executor name to use
        type: executor
        default: cy-doc
      wd:
        description: Working directory, should be OUTSIDE cypress monorepo folder
        type: string
        default: /root/test-cypress-and-jest
    <<: *defaults
    resource_class: small
    steps:
      - restore_workspace_binaries
      - run: mkdir <<parameters.wd>>
      - run:
          name: Create new NPM package ⚗️
          working_directory: <<parameters.wd>>
          command: npm init -y
      - run:
          name: Install dependencies 📦
          working_directory: <<parameters.wd>>
          environment:
            CYPRESS_INSTALL_BINARY: /root/cypress/cypress.zip
          # let's install Cypress, Jest and any other package that might conflict
          # https://github.com/cypress-io/cypress/issues/6690
          command: |
            npm install /root/cypress/cypress.tgz \
              typescript jest @types/jest enzyme @types/enzyme
      - run:
          name: Test types clash ⚔️
          working_directory: <<parameters.wd>>
          command: |
            echo "console.log('hello world')" > hello.ts
            npx tsc hello.ts --noEmit

  test-full-typescript-project:
    parameters:
      executor:
        description: Executor name to use
        type: executor
        default: cy-doc
      wd:
        description: Working directory, should be OUTSIDE cypress monorepo folder
        type: string
        default: /root/test-full-typescript
    <<: *defaults
    resource_class: small
    steps:
      - restore_workspace_binaries
      - run: mkdir <<parameters.wd>>
      - run:
          name: Create new NPM package ⚗️
          working_directory: <<parameters.wd>>
          command: npm init -y
      - run:
          name: Install dependencies 📦
          working_directory: <<parameters.wd>>
          environment:
            CYPRESS_INSTALL_BINARY: /root/cypress/cypress.zip
          command: |
            npm install /root/cypress/cypress.tgz typescript
      - run:
          name: Scaffold full TypeScript project 🏗
          working_directory: <<parameters.wd>>
          command: npx @bahmutov/cly@1 init --typescript
      # TODO: fork/update @bahmutov/cly@1 to scaffold `cypress/e2e/spec.cy.ts`
      # instead of `cypress/integration/spec.ts` when Cypress v10 is released.
      - run:
          name: Update example spec
          working_directory: <<parameters.wd>>
          command: |
            mkdir cypress/e2e
            mv cypress/integration/spec.ts cypress/e2e/spec.cy.ts
      - run:
          name: Scaffold new config file
          working_directory: <<parameters.wd>>
          environment:
            CYPRESS_INTERNAL_FORCE_SCAFFOLD: "1"
          command: |
            rm -rf cypress.json
            echo "export default {
                    e2e: {
                      setupNodeEvents (on, config) {
                        on('task', {
                          log (x) {
                            console.log(x)

                            return null
                          },
                        })

                        return config
                      },
                    },
                  }" > cypress.config.ts
      - run:
          name: Rename support file
          working_directory: <<parameters.wd>>
          command: mv cypress/support/index.ts cypress/support/e2e.js
      - run:
          name: Run project tests 🗳
          working_directory: <<parameters.wd>>
          command: npx cypress run

  # install NPM + binary zip and run against staging API
  test-binary-against-staging:
    <<: *defaults
    steps:
      - restore_workspace_binaries
      - clone-repo-and-checkout-branch:
          repo: cypress-test-tiny
      - run:
          name: Install Cypress
          working_directory: /tmp/cypress-test-tiny
          # force installing the freshly built binary
          command: CYPRESS_INSTALL_BINARY=~/cypress/cypress.zip npm i --legacy-peer-deps ~/cypress/cypress.tgz
      - run:
          name: Run test project
          working_directory: /tmp/cypress-test-tiny
          command: |
            CYPRESS_PROJECT_ID=$TEST_TINY_PROJECT_ID \
            CYPRESS_RECORD_KEY=$TEST_TINY_RECORD_KEY \
            CYPRESS_INTERNAL_ENV=staging \
            $(yarn bin cypress) run --record
      - store-npm-logs

  test-binary-against-recipes-firefox:
    <<: *defaults
    steps:
      - test-binary-against-repo:
          repo: cypress-example-recipes
          command: npm run test:ci:firefox

  test-binary-against-recipes-chrome:
    <<: *defaults
    parallelism: 3
    steps:
      - test-binary-against-repo:
          repo: cypress-example-recipes
          command: npm run test:ci:chrome

  test-binary-against-recipes:
    <<: *defaults
    parallelism: 3
    steps:
      - test-binary-against-repo:
          repo: cypress-example-recipes
          command: npm run test:ci

  # This is a special job. It allows you to test the current
  # built test runner against a pull request in the repo
  # cypress-example-recipes.
  # Imagine you are working on a feature and want to show / test a recipe
  # You would need to run the built test runner before release
  # against a PR that cannot be merged until the new version
  # of the test runner is released.
  # Use:
  #   specify pull request number
  #   and the recipe folder

  # test-binary-against-recipe-pull-request:
  #   <<: *defaults
  #   steps:
  #     # test a specific pull request by number from cypress-example-recipes
  #     - test-binary-against-repo:
  #         repo: cypress-example-recipes
  #         command: npm run test:ci
  #         pull_request_id: 515
  #         folder: examples/fundamentals__typescript

  test-binary-against-kitchensink:
    <<: *defaults
    steps:
      - test-binary-against-repo:
          repo: cypress-example-kitchensink
          browser: "electron"
          pull_request_id: 524

  test-binary-against-kitchensink-firefox:
    <<: *defaults
    steps:
      - test-binary-against-repo:
          repo: cypress-example-kitchensink
          browser: firefox
          pull_request_id: 524

  test-binary-against-kitchensink-chrome:
    <<: *defaults
    steps:
      - test-binary-against-repo:
          repo: cypress-example-kitchensink
          browser: chrome
          pull_request_id: 524

  test-binary-against-todomvc-firefox:
    <<: *defaults
    steps:
      - test-binary-against-repo:
          repo: cypress-example-todomvc
          browser: firefox

  test-binary-against-conduit-chrome:
    <<: *defaults
    steps:
      - test-binary-against-repo:
          repo: cypress-example-conduit-app
          browser: chrome
          command: "npm run cypress:run"
          wait-on: http://localhost:3000

  test-binary-against-api-testing-firefox:
    <<: *defaults
    steps:
      - test-binary-against-repo:
          repo: cypress-example-api-testing
          browser: firefox
          command: "npm run cy:run"

  test-binary-against-piechopper-firefox:
    <<: *defaults
    steps:
      - test-binary-against-repo:
          repo: cypress-example-piechopper
          browser: firefox
          command: "npm run cypress:run"

  test-binary-against-cypress-realworld-app:
    <<: *defaults
    resource_class: medium+
    steps:
      - test-binary-against-rwa:
          repo: cypress-realworld-app
          browser: chrome
          wait-on: http://localhost:3000

  test-binary-against-cy-ct-examples-vue-cli-2:
    <<: *defaults
    steps:
      - test-binary-against-repo-folder:
          repo: cypress-component-testing-examples
          testingType: component
          browser: chrome
          folder: "vue-cli-2"
          command: "npx cypress run --component"

  test-binary-against-cy-ct-examples-vue-cli-2-firefox:
    <<: *defaults
    steps:
      - test-binary-against-repo-folder:
          repo: cypress-component-testing-examples
          testingType: component
          browser: firefox
          folder: "vue-cli-2"
          command: "npx cypress run --component"

  test-binary-against-cy-ct-examples-quasar-ui:
    <<: *defaults
    steps:
      - test-binary-against-repo-folder:
          repo: cypress-component-testing-examples
          testingType: component
          browser: chrome
          folder: "vue-cli-2-quasar-ui"
          pull_request_id: 87
          command: "npx cypress run --component"

  test-binary-against-cy-ct-examples-cra-ant-design:
    <<: *defaults
    steps:
      - test-binary-against-repo-folder:
          repo: cypress-component-testing-examples
          testingType: component
          browser: chrome
          folder: "create-react-app-ant-design"
          pull_request_id: 85
          command: "npx cypress run --component"

  test-binary-against-cy-ct-examples-cra-react-bootstrap:
    <<: *defaults
    steps:
      - test-binary-against-repo-folder:
          repo: cypress-component-testing-examples
          testingType: component
          browser: chrome
          folder: "create-react-app-react-bootstrap"
          pull_request_id: 84
          command: "npx cypress run --component"

  test-binary-against-cy-ct-examples-cra-chakra-ui:
    <<: *defaults
    steps:
      - test-binary-against-repo-folder:
          repo: cypress-component-testing-examples
          testingType: component
          browser: chrome
          folder: "create-react-app-chakra-ui"
          pull_request_id: 83
          command: "npx cypress run --component"

  test-binary-against-cy-ct-examples-cra-tailwind:
    <<: *defaults
    steps:
      - test-binary-against-repo-folder:
          repo: cypress-component-testing-examples
          testingType: component
          browser: chrome
          folder: "create-react-app-tailwind"
          pull_request_id: 79
          command: "npx cypress run --component"

  test-binary-as-specific-user:
    <<: *defaults
    steps:
      - restore_workspace_binaries
      # the user should be "node"
      - run: whoami
      - run: pwd
      # prints the current user's effective user id
      # for root it is 0
      # for other users it is a positive integer
      - run: node -e 'console.log(process.geteuid())'
      # make sure the binary and NPM package files are present
      - run: ls -l
      - run: ls -l cypress.zip cypress.tgz
      - run: mkdir test-binary
      - run:
          name: Create new NPM package
          working_directory: test-binary
          command: npm init -y
      - run:
          # install NPM from built NPM package folder
          name: Install Cypress
          working_directory: test-binary
          # force installing the freshly built binary
          command: CYPRESS_INSTALL_BINARY=~/cypress/cypress.zip npm i ~/cypress/cypress.tgz
      - run:
          name: Cypress help
          working_directory: test-binary
          command: $(yarn bin cypress) help
      - run:
          name: Cypress info
          working_directory: test-binary
          command: $(yarn bin cypress) info
      - run:
          name: Add Cypress demo
          working_directory: test-binary
          command: npx @bahmutov/cly init
      # TODO: fork/update @bahmutov/cly@1 to scaffold `cypress/e2e/spec.cy.ts`
      # instead of `cypress/integration/spec.js` when Cypress v10 is released.
      - run:
          name: Update example spec
          working_directory: test-binary
          command: |
            mkdir cypress/e2e
            mv cypress/integration/spec.js cypress/e2e/spec.cy.js
      - run:
          name: Scaffold new config file
          working_directory: test-binary
          environment:
            CYPRESS_INTERNAL_FORCE_SCAFFOLD: "1"
          command: |
            rm -rf cypress.json
            echo 'module.exports = {}' > cypress.config.js
      - run:
          name: Rename support file
          working_directory: test-binary
          command: mv cypress/support/index.js cypress/support/e2e.js
      - run:
          name: Verify Cypress binary
          working_directory: test-binary
          command: DEBUG=cypress:cli $(yarn bin cypress) verify
      - run:
          name: Run Cypress binary
          working_directory: test-binary
          command: DEBUG=cypress:cli $(yarn bin cypress) run
      - store-npm-logs

linux-workflow: &linux-workflow
  jobs:
    - node_modules_install
    - build:
        requires:
          - node_modules_install
    - check-ts:
        requires:
          - build
    - lint:
        name: linux-lint
        requires:
          - build
    - percy-finalize:
        context: test-runner:poll-circle-workflow
        required_env_var: PERCY_TOKEN # skips job if not defined (external PR)
        requires:
          - build
    - lint-types:
        requires:
          - build
    # unit, integration and e2e tests
    - cli-visual-tests:
        requires:
          - build
    - unit-tests:
        requires:
          - build
    - unit-tests-release:
        context: test-runner:npm-release
        requires:
          - build
    - server-unit-tests:
        requires:
          - build
    - server-integration-tests:
        requires:
          - build
    - server-performance-tests:
        requires:
          - build
    - system-tests-node-modules-install:
        context: test-runner:performance-tracking
        requires:
          - build
    - system-tests-chrome:
        context: test-runner:performance-tracking
        requires:
          - system-tests-node-modules-install
    - system-tests-electron:
        context: test-runner:performance-tracking
        requires:
          - system-tests-node-modules-install
    - system-tests-firefox:
        context: test-runner:performance-tracking
        requires:
          - system-tests-node-modules-install
    - system-tests-non-root:
        context: test-runner:performance-tracking
        executor: non-root-docker-user
        requires:
          - system-tests-node-modules-install
    - driver-integration-tests-chrome:
        requires:
          - build
    - driver-integration-tests-chrome-beta:
        requires:
          - build
    - driver-integration-tests-firefox:
        requires:
          - build
    - driver-integration-tests-electron:
        requires:
          - build
    - run-frontend-shared-component-tests-chrome:
        context: test-runner:launchpad-tests
        percy: true
        requires:
          - build
    - run-launchpad-integration-tests-chrome:
        context: test-runner:launchpad-tests
        percy: true
        requires:
          - build
    - run-launchpad-component-tests-chrome:
        context: test-runner:launchpad-tests
        percy: true
        requires:
          - build
    - run-app-integration-tests-chrome:
        context: test-runner:launchpad-tests
        percy: true
        requires:
          - build
    - run-app-component-tests-chrome:
        context: test-runner:launchpad-tests
        percy: true
        requires:
          - build
    - reporter-integration-tests:
        requires:
          - build
    - ui-components-integration-tests:
        requires:
          - build
    - npm-webpack-dev-server:
        requires:
          - build
    - npm-vite-dev-server:
        requires:
          - build
    - npm-webpack-preprocessor:
        requires:
          - build
    - npm-webpack-batteries-included-preprocessor:
        requires:
          - build
    - npm-design-system:
        requires:
          - build
    - npm-vue:
        requires:
          - build
    - npm-react:
        requires:
          - build
    - npm-angular:
        requires:
          - build
    - npm-mount-utils:
        requires:
          - build
    - npm-create-cypress-tests:
        requires:
          - build
    - npm-eslint-plugin-dev:
        requires:
          - build
    - npm-cypress-schematic:
        requires:
          - build
    # This release definition must be updated with any new jobs
    # Any attempts to automate this are welcome
    # If CircleCI provided an "after all" hook, then this wouldn't be necessary
    - npm-release:
        context: test-runner:npm-release
        requires:
          - build
          - check-ts
          - npm-angular
          - npm-eslint-plugin-dev
          - npm-create-cypress-tests
          - npm-react
          - npm-mount-utils
          - npm-vue
          - npm-webpack-batteries-included-preprocessor
          - npm-webpack-preprocessor
          - npm-vite-dev-server
          - npm-webpack-dev-server
          - npm-cypress-schematic
          - lint-types
          - linux-lint
          - percy-finalize
          - driver-integration-tests-firefox
          - driver-integration-tests-chrome
          - driver-integration-tests-chrome-beta
          - driver-integration-tests-electron
          - system-tests-non-root
          - system-tests-firefox
          - system-tests-electron
          - system-tests-chrome
          - server-performance-tests
          - server-integration-tests
          - server-unit-tests
          - test-kitchensink
          - ui-components-integration-tests
          - unit-tests
          - unit-tests-release
          - cli-visual-tests
          - reporter-integration-tests
          - npm-design-system
          - run-app-component-tests-chrome
          - run-app-integration-tests-chrome
          - run-frontend-shared-component-tests-chrome
          - run-launchpad-component-tests-chrome
          - run-launchpad-integration-tests-chrome

    # various testing scenarios, like building full binary
    # and testing it on a real project
    - test-against-staging:
        context: test-runner:record-tests
        <<: *mainBuildFilters
        requires:
          - build
    - test-kitchensink:
        requires:
          - build
    - test-kitchensink-against-staging:
        context: test-runner:record-tests
        <<: *mainBuildFilters
        requires:
          - build
    - create-build-artifacts:
        context:
          - test-runner:upload
          - test-runner:commit-status-checks
        requires:
          - build
    - test-npm-module-on-minimum-node-version:
        requires:
          - create-build-artifacts
    - test-types-cypress-and-jest:
        requires:
          - create-build-artifacts
    - test-full-typescript-project:
        requires:
          - create-build-artifacts
    - test-binary-against-kitchensink:
        requires:
          - create-build-artifacts
    - test-npm-module-and-verify-binary:
        <<: *mainBuildFilters
        requires:
          - create-build-artifacts
    - test-binary-against-staging:
        context: test-runner:record-tests
        <<: *mainBuildFilters
        requires:
          - create-build-artifacts
    - test-binary-against-kitchensink-chrome:
        <<: *mainBuildFilters
        requires:
          - create-build-artifacts
    - test-binary-against-recipes-firefox:
        <<: *mainBuildFilters
        requires:
          - create-build-artifacts
    - test-binary-against-recipes-chrome:
        <<: *mainBuildFilters
        requires:
          - create-build-artifacts
    - test-binary-against-recipes:
        <<: *mainBuildFilters
        requires:
          - create-build-artifacts
    - test-binary-against-kitchensink-firefox:
        <<: *mainBuildFilters
        requires:
          - create-build-artifacts
    - test-binary-against-todomvc-firefox:
        <<: *mainBuildFilters
        requires:
          - create-build-artifacts
    - test-binary-against-cypress-realworld-app:
        <<: *mainBuildFilters
        requires:
          - create-build-artifacts
    - test-binary-against-cy-ct-examples-vue-cli-2:
        <<: *mainBuildFilters
        requires:
          - create-build-artifacts
    - test-binary-against-cy-ct-examples-vue-cli-2-firefox:
        <<: *mainBuildFilters
        requires:
          - create-build-artifacts
    - test-binary-against-cy-ct-examples-quasar-ui:
        <<: *mainBuildFilters
        requires:
          - create-build-artifacts
    - test-binary-against-cy-ct-examples-cra-ant-design:
        <<: *mainBuildFilters
        requires:
          - create-build-artifacts
    - test-binary-against-cy-ct-examples-cra-react-bootstrap:
        <<: *mainBuildFilters
        requires:
          - create-build-artifacts
    - test-binary-against-cy-ct-examples-cra-chakra-ui:
        <<: *mainBuildFilters
        requires:
          - create-build-artifacts
    - test-binary-against-cy-ct-examples-cra-tailwind:
        <<: *mainBuildFilters
        requires:
          - create-build-artifacts

    - test-binary-as-specific-user:
        name: "test binary as a non-root user"
        executor: non-root-docker-user
        requires:
          - create-build-artifacts
    - test-binary-as-specific-user:
        name: "test binary as a root user"
        requires:
          - create-build-artifacts
    - binary-system-tests:
        requires:
          - create-build-artifacts
          - system-tests-node-modules-install

mac-workflow: &mac-workflow
  jobs:
    - node_modules_install:
        name: darwin-node-modules-install
        executor: mac
        resource_class: macos.x86.medium.gen2
        only-cache-for-root-user: true

    - build:
        name: darwin-build
        executor: mac
        resource_class: macos.x86.medium.gen2
        requires:
          - darwin-node-modules-install

    - lint:
        name: darwin-lint
        executor: mac
        requires:
          - darwin-build

    # maybe run all unit tests?

    - create-build-artifacts:
        name: darwin-create-build-artifacts
        context:
          - test-runner:sign-mac-binary
          - test-runner:upload
          - test-runner:commit-status-checks
        executor: mac
        resource_class: macos.x86.medium.gen2
        requires:
          - darwin-build

    - test-kitchensink:
        name: darwin-test-kitchensink
        executor: mac
        requires:
          - darwin-build

windows-workflow: &windows-workflow
  jobs:
    - node_modules_install:
        name: windows-node-modules-install
        executor: windows
        resource_class: windows.medium
        only-cache-for-root-user: true

    - build:
        name: windows-build
        executor: windows
        resource_class: windows.medium
        requires:
          - windows-node-modules-install

    - run-app-integration-tests-chrome:
        name: windows-run-app-integration-tests-chrome
        executor: windows
        resource_class: windows.medium
        context: test-runner:launchpad-tests
        requires:
          - windows-build

    - run-launchpad-integration-tests-chrome:
        name: windows-run-launchpad-integration-tests-chrome
        executor: windows
        resource_class: windows.medium
        context: test-runner:launchpad-tests
        requires:
          - windows-build

    - lint:
        name: windows-lint
        executor: windows
        requires:
          - windows-build

    - unit-tests:
        name: windows-unit-tests
        executor: windows
        resource_class: windows.medium
        requires:
          - windows-build

    - create-build-artifacts:
        name: windows-create-build-artifacts
        executor: windows
        resource_class: windows.medium
        context:
          - test-runner:sign-windows-binary
          - test-runner:upload
          - test-runner:commit-status-checks
        requires:
          - windows-build

workflows:
  linux:
    <<: *linux-workflow
  mac:
    <<: *mac-workflow
    <<: *mac-workflow-filters
  windows:
    <<: *windows-workflow
    <<: *windows-workflow-filters<|MERGE_RESOLUTION|>--- conflicted
+++ resolved
@@ -32,14 +32,9 @@
       only:
         - develop
         - 10.0-release
-<<<<<<< HEAD
-        - unify-1001-windows-app-e2e-tests
-        - ryanm/fix/windows-builds
         - rebase/develop-10.0-release-2022-03-04
+        - marktnoonan/backmerge-develop-3-8-22
         - kevin/add-ct-component-examples-to-circle
-=======
-        - marktnoonan/backmerge-develop-3-8-22
->>>>>>> 3392ba9e
 
 # usually we don't build Mac app - it takes a long time
 # but sometimes we want to really confirm we are doing the right thing
@@ -1817,11 +1812,7 @@
       - run:
           name: Check current branch to persist artifacts
           command: |
-<<<<<<< HEAD
             if [[ "$CIRCLE_BRANCH" != "develop" && "$CIRCLE_BRANCH" != "kevin/add-ct-component-examples-to-circle" && "$CIRCLE_BRANCH" != "10.0-release" ]]; then
-=======
-            if [[ "$CIRCLE_BRANCH" != "develop" && "$CIRCLE_BRANCH" != "marktnoonan/backmerge-develop-3-8-22" && "$CIRCLE_BRANCH" != "10.0-release" ]]; then
->>>>>>> 3392ba9e
               echo "Not uploading artifacts or posting install comment for this branch."
               circleci-agent step halt
             fi
