version: 2.1

defaults: &defaults
  parallelism: 1
  working_directory: ~/cypress
  parameters: &defaultsParameters
    executor:
      type: executor
      default: cy-doc
    only-cache-for-root-user:
      type: boolean
      default: false
  executor: <<parameters.executor>>
  environment: &defaultsEnvironment
    ## set specific timezone
    TZ: "/usr/share/zoneinfo/America/New_York"

    ## store artifacts here
    CIRCLE_ARTIFACTS: /tmp/artifacts

    ## set so that e2e tests are consistent
    COLUMNS: 100
    LINES: 24

# filters and requires for testing binary with Firefox
mainBuildFilters: &mainBuildFilters
  filters:
    branches:
      only:
        - develop
        - 10.0-release
        - feature-multidomain
        - use-contexts

# usually we don't build Mac app - it takes a long time
# but sometimes we want to really confirm we are doing the right thing
# so just add your branch to the list here to build and test on Mac
macWorkflowFilters: &mac-workflow-filters
  when:
    or:
    - equal: [ develop, << pipeline.git.branch >> ]
<<<<<<< HEAD
=======
    - equal: [ feature-multidomain, << pipeline.git.branch >> ]
    - equal: [ new-cmd-group-9.x, << pipeline.git.branch >> ]
>>>>>>> 0772f855
    - matches:
          pattern: "-release$"
          value: << pipeline.git.branch >>

windowsWorkflowFilters: &windows-workflow-filters
  when:
    or:
    - equal: [ master, << pipeline.git.branch >> ]
    - equal: [ develop, << pipeline.git.branch >> ]
    - equal: [ feature-multidomain, << pipeline.git.branch >> ]
    - equal: [ use-contexts, << pipeline.git.branch >> ]
    - matches:
          pattern: "-release$"
          value: << pipeline.git.branch >>
    - matches:
          pattern: "win*"
          value: << pipeline.git.branch >>

executors:
  # the Docker image with Cypress dependencies and Chrome browser
  cy-doc:
    docker:
      - image: cypress/browsers:node16.5.0-chrome94-ff93
    # by default, we use "small" to save on CI costs. bump on a per-job basis if needed.
    resource_class: small
    environment:
      PLATFORM: linux

  # Docker image with non-root "node" user
  non-root-docker-user:
    docker:
      - image: cypress/browsers:node16.5.0-chrome94-ff93
        user: node
    environment:
      PLATFORM: linux

  # executor to run on Mac OS
  # https://circleci.com/docs/2.0/executor-types/#using-macos
  # https://circleci.com/docs/2.0/testing-ios/#supported-xcode-versions
  mac:
    macos:
      # Executor should have Node >= required version
      xcode: "13.0.0"
    resource_class: macos.x86.medium.gen2
    environment:
      PLATFORM: mac

  # executor to run on Windows - based off of the windows-orb default executor since it is
  # not customizable enough to align with our existing setup.
  # https://github.com/CircleCI-Public/windows-orb/blob/master/src/executors/default.yml
  # https://circleci.com/docs/2.0/hello-world-windows/#software-pre-installed-in-the-windows-image
  windows: &windows-executor
    machine:
      image: windows-server-2019-vs2019:stable
      shell: bash.exe -eo pipefail
    resource_class: windows.medium
    environment:
      PLATFORM: windows

commands:
  restore_workspace_binaries:
    steps:
      - attach_workspace:
          at: ~/
      # make sure we have cypress.zip received
      - run: ls -l
      - run: ls -l cypress.zip cypress.tgz
      - run: node --version
      - run: npm --version

  restore_cached_workspace:
    steps:
      - attach_workspace:
          at: ~/
      - install-required-node
      - unpack-dependencies

  restore_cached_binary:
    steps:
      - attach_workspace:
          at: ~/

  prepare-modules-cache:
    parameters:
      dont-move:
        type: boolean
        default: false
    steps:
      - run: node scripts/circle-cache.js --action prepare
      - unless:
          condition: << parameters.dont-move >>
          steps:
            - run:
                name: Move to /tmp dir for consistent caching across root/non-root users
                command: |
                  mkdir -p /tmp/node_modules_cache
                  mv ~/cypress/node_modules /tmp/node_modules_cache/root_node_modules
                  mv ~/cypress/cli/node_modules /tmp/node_modules_cache/cli_node_modules
                  mv ~/cypress/system-tests/node_modules /tmp/node_modules_cache/system-tests_node_modules
                  mv ~/cypress/globbed_node_modules /tmp/node_modules_cache/globbed_node_modules

  build-and-persist:
    description: Save entire folder as artifact for other jobs to run without reinstalling
    steps:
      - run:
          name: Build packages
          command: yarn build
      - prepare-modules-cache # So we don't throw these in the workspace cache
      - persist_to_workspace:
          root: ~/
          paths:
            - cypress
            - .ssh
            - node_modules # contains the npm i -g modules

  install_cache_helpers_dependencies:
    steps:
      - run:
          # Dependencies needed by circle-cache.js, before we "yarn" or unpack cached node_modules
          name: Cache Helper Dependencies
          working_directory: ~/
          command: npm i glob@7.1.6 fs-extra@10.0.0 minimist@1.2.5 fast-json-stable-stringify@2.1.0

  unpack-dependencies:
    description: 'Unpacks dependencies associated with the current workflow'
    steps:
      - install_cache_helpers_dependencies
      - run:
          name: Generate Circle Cache Key
          command: node scripts/circle-cache.js --action cacheKey > circle_cache_key
      - run:
          name: Generate platform key
          command: echo $PLATFORM > platform_key
      - restore_cache:
          name: Restore cache state, to check for known modules cache existence
          key: v{{ .Environment.CACHE_VERSION }}-{{ checksum "platform_key" }}-node-modules-cache-{{ checksum "circle_cache_key" }}
      - run:
          name: Move node_modules back from /tmp
          command: |
            if [[ -d "/tmp/node_modules_cache" ]]; then
              mv /tmp/node_modules_cache/root_node_modules ~/cypress/node_modules
              mv /tmp/node_modules_cache/cli_node_modules ~/cypress/cli/node_modules
              mv /tmp/node_modules_cache/system-tests_node_modules ~/cypress/system-tests/node_modules
              mv /tmp/node_modules_cache/globbed_node_modules ~/cypress/globbed_node_modules
              rm -rf /tmp/node_modules_cache
            fi
      - run:
          name: Restore all node_modules to proper workspace folders
          command: node scripts/circle-cache.js --action unpack

  restore_cached_system_tests_deps:
    description: 'Restore the cached node_modules for projects in "system-tests/projects/**"'
    steps:
      - run:
          name: Generate Circle Cache key for system tests
          command: ./system-tests/scripts/cache-key.sh > system_tests_cache_key
      - run:
          name: Generate platform key
          command: echo $PLATFORM > platform_key
      - restore_cache:
          name: Restore system tests node_modules cache
          keys:
            - v{{ .Environment.CACHE_VERSION }}-{{ checksum "platform_key" }}-system-tests-projects-node-modules-cache-{{ checksum "system_tests_cache_key" }}
            - v{{ .Environment.CACHE_VERSION }}-{{ checksum "platform_key" }}-system-tests-projects-node-modules-cache-

  update_cached_system_tests_deps:
    description: 'Update the cached node_modules for projects in "system-tests/projects/**"'
    steps:
      - run:
          name: Generate Circle Cache key for system tests
          command: ./system-tests/scripts/cache-key.sh > system_tests_cache_key
      - run:
          name: Generate platform key
          command: echo $PLATFORM > platform_key
      - restore_cache:
          name: Restore cache state, to check for known modules cache existence
          keys:
            - v{{ .Environment.CACHE_VERSION }}-{{ checksum "platform_key" }}-system-tests-projects-node-modules-cache-state-{{ checksum "system_tests_cache_key" }}
      - run:
          name: Send root honeycomb event for this CI build
          command: cd system-tests/scripts && node ./send-root-honecomb-event.js
      - run:
          name: Bail if specific cache exists
          command: |
            if [[ -f "/tmp/system_tests_node_modules_installed" ]]; then
              echo "No updates to system tests node modules, exiting"
              circleci-agent step halt
            fi
      - restore_cache:
          name: Restore system tests node_modules cache
          keys:
            - v{{ .Environment.CACHE_VERSION }}-{{ checksum "platform_key" }}-system-tests-projects-node-modules-cache-{{ checksum "system_tests_cache_key" }}
            - v{{ .Environment.CACHE_VERSION }}-{{ checksum "platform_key" }}-system-tests-projects-node-modules-cache-
      - run:
          name: Update system-tests node_modules cache
          command: yarn workspace @tooling/system-tests projects:yarn:install
      - save_cache:
          name: Save system tests node_modules cache
          key: v{{ .Environment.CACHE_VERSION }}-{{ checksum "platform_key" }}-system-tests-projects-node-modules-cache-{{ checksum "system_tests_cache_key" }}
          paths:
            - ~/.cache/cy-system-tests-node-modules
      - run: touch /tmp/system_tests_node_modules_installed
      - save_cache:
          name: Save system tests node_modules cache state key
          key: v{{ .Environment.CACHE_VERSION }}-{{ checksum "platform_key" }}-system-tests-projects-node-modules-cache-state-{{ checksum "system_tests_cache_key" }}
          paths:
            - /tmp/system_tests_node_modules_installed

  caching-dependency-installer:
    description: 'Installs & caches the dependencies based on yarn lock & package json dependencies'
    parameters:
      only-cache-for-root-user:
        type: boolean
        default: false
    steps:
      - install_cache_helpers_dependencies
      - run:
          name: Generate Circle Cache Key
          command: node scripts/circle-cache.js --action cacheKey > circle_cache_key
      - run:
          name: Generate platform key
          command: echo $PLATFORM > platform_key
      - restore_cache:
          name: Restore cache state, to check for known modules cache existence
          key: v{{ .Environment.CACHE_VERSION }}-{{ checksum "platform_key" }}-node-modules-cache-state-{{ checksum "circle_cache_key" }}
      - run:
          name: Bail if cache exists
          command: |
            if [[ -f "node_modules_installed" ]]; then
              echo "Node modules already cached for dependencies, exiting"
              circleci-agent step halt
            fi
      - run: date +%Y-%U > cache_date
      - restore_cache:
          name: Restore weekly yarn cache
          keys:
            - v{{ .Environment.CACHE_VERSION }}-{{ checksum "platform_key" }}-deps-root-weekly-{{ checksum "cache_date" }}
      - run:
          name: Install Node Modules
          command: |
            yarn --prefer-offline --frozen-lockfile --cache-folder ~/.yarn
          no_output_timeout: 20m
      - prepare-modules-cache:
          dont-move: <<parameters.only-cache-for-root-user>> # we don't move, so we don't hit any issues unpacking symlinks
      - when:
          condition: <<parameters.only-cache-for-root-user>> # we don't move to /tmp since we don't need to worry about different users
          steps:
            - save_cache:
                name: Saving node modules for root, cli, and all globbed workspace packages
                key: v{{ .Environment.CACHE_VERSION }}-{{ checksum "platform_key" }}-node-modules-cache-{{ checksum "circle_cache_key" }}
                paths:
                  - node_modules
                  - cli/node_modules
                  - system-tests/node_modules
                  - globbed_node_modules
      - unless:
          condition: <<parameters.only-cache-for-root-user>>
          steps:
            - save_cache:
                name: Saving node modules for root, cli, and all globbed workspace packages
                key: v{{ .Environment.CACHE_VERSION }}-{{ checksum "platform_key" }}-node-modules-cache-{{ checksum "circle_cache_key" }}
                paths:
                  - /tmp/node_modules_cache
      - run: touch node_modules_installed
      - save_cache:
          name: Saving node-modules cache state key
          key: v{{ .Environment.CACHE_VERSION }}-{{ checksum "platform_key" }}-node-modules-cache-state-{{ checksum "circle_cache_key" }}
          paths:
            - node_modules_installed
      - save_cache:
          name: Save weekly yarn cache
          key: v{{ .Environment.CACHE_VERSION }}-{{ checksum "platform_key" }}-deps-root-weekly-{{ checksum "cache_date" }}
          paths:
            - ~/.yarn
            - ~/.cy-npm-cache

  verify-build-setup:
    description: Common commands run when setting up for build or yarn install
    parameters:
      executor:
        type: executor
        default: cy-doc
    steps:
      - run: pwd
      - run:
          name: print global yarn cache path
          command: echo $(yarn global bin)
      - run:
          name: print yarn version
          command: yarn versions
      - unless:
          condition:
            # stop-only does not correctly match on windows: https://github.com/bahmutov/stop-only/issues/78
            equal: [ *windows-executor, << parameters.executor >> ]
          steps:
            - run:
                name: Stop .only
                 # this will catch ".only"s in js/coffee as well
                command: yarn stop-only-all
      - run:
          name: Check terminal variables
          ## make sure the TERM is set to 'xterm' in node (Linux only)
          ## else colors (and tests) will fail
          ## See the following information
          ##   * http://andykdocs.de/development/Docker/Fixing+the+Docker+TERM+variable+issue
          ##   * https://unix.stackexchange.com/questions/43945/whats-the-difference-between-various-term-variables
          command: yarn check-terminal

  install-required-node:
    # https://discuss.circleci.com/t/switch-nodejs-version-on-machine-executor-solved/26675/2
    description: Install Node version matching .node-version
    steps:
      - run:
          name: Install Node
          command: |
            node_version=$(cat .node-version)
            [ -s "${HOME}/.nvm/nvm.sh" ] && \. "${HOME}/.nvm/nvm.sh" # This loads nvm
            if ! type nvm > /dev/null; then
              echo "Installing NVM"
              curl -o- https://raw.githubusercontent.com/creationix/nvm/v0.30.0/install.sh | bash
              [ -s "${HOME}/.nvm/nvm.sh" ] && \. "${HOME}/.nvm/nvm.sh" # This loads nvm
            fi
            echo "Installing Node $node_version"
            nvm install ${node_version}
            echo "Using Node $node_version"
            nvm use ${node_version}
            [[ $PLATFORM != 'windows' ]] && nvm alias default ${node_version} || sleep 2s
            echo "Installing Yarn"
            npm install yarn -g # ensure yarn is installed with the correct node engine
            yarn check-node-version
      - run:
          name: Check  Node
          command: yarn check-node-version

  install-chrome:
    description: Install Google Chrome
    parameters:
      channel:
        description: browser channel to install
        type: string
      version:
        description: browser version to install
        type: string
    steps:
      - run:
          name: Install Google Chrome (<<parameters.channel>>)
          command: |
            echo "Installing Chrome (<<parameters.channel>>) v<<parameters.version>>"
            wget -O /usr/src/google-chrome-<<parameters.channel>>_<<parameters.version>>_amd64.deb "http://dl.google.com/linux/chrome/deb/pool/main/g/google-chrome-<<parameters.channel>>/google-chrome-<<parameters.channel>>_<<parameters.version>>-1_amd64.deb" && \
            dpkg -i /usr/src/google-chrome-<<parameters.channel>>_<<parameters.version>>_amd64.deb ; \
            apt-get install -f -y && \
            rm -f /usr/src/google-chrome-<<parameters.channel>>_<<parameters.version>>_amd64.deb
            which google-chrome-<<parameters.channel>> || (printf "\n\033[0;31mChrome was not successfully downloaded - bailing\033[0m\n\n" && exit 1)
            echo "Location of Google Chrome Installation: `which google-chrome-<<parameters.channel>>`"
            echo "Google Chrome Version: `google-chrome-<<parameters.channel>> --version`"

  run-driver-integration-tests:
    parameters:
      browser:
        description: browser shortname to target
        type: string
      install-chrome-channel:
        description: chrome channel to install
        type: string
        default: ''
    steps:
      - restore_cached_workspace
      - when:
          condition: <<parameters.install-chrome-channel>>
          steps:
            - install-chrome:
                channel: <<parameters.install-chrome-channel>>
                version: $(node ./scripts/get-browser-version.js chrome:<<parameters.install-chrome-channel>>)
      - run:
          environment:
            CYPRESS_KONFIG_ENV: production
          command: |
            echo Current working directory is $PWD
            echo Total containers $CIRCLE_NODE_TOTAL

            if [[ -v MAIN_RECORD_KEY ]]; then
              # internal PR
              CYPRESS_RECORD_KEY=$MAIN_RECORD_KEY \
              yarn cypress:run --record --parallel --group 5x-driver-<<parameters.browser>> --browser <<parameters.browser>>
            else
              # external PR
              TESTFILES=$(circleci tests glob "cypress/integration/**/*spec.*" | circleci tests split --total=$CIRCLE_NODE_TOTAL)
              echo "Test files for this machine are $TESTFILES"

              if [[ -z "$TESTFILES" ]]; then
                echo "Empty list of test files"
              fi
              yarn cypress:run --browser <<parameters.browser>> --spec $TESTFILES
            fi
          working_directory: packages/driver
      - verify-mocha-results
      - store_test_results:
          path: /tmp/cypress
      - store_artifacts:
          path: /tmp/artifacts
      - store-npm-logs

  run-runner-integration-tests:
    parameters:
      browser:
        description: browser shortname to target
        type: string
      percy:
        description: enable percy
        type: boolean
        default: false
    steps:
      - restore_cached_workspace
      - run:
          command: |
            cmd=$([[ <<parameters.percy>> == 'true' ]] && echo 'yarn percy exec --parallel -- --') || true
            CYPRESS_KONFIG_ENV=production \
            CYPRESS_RECORD_KEY=$MAIN_RECORD_KEY \
            PERCY_PARALLEL_NONCE=$CIRCLE_SHA1 \
            PERCY_ENABLE=${PERCY_TOKEN:-0} \
            PERCY_PARALLEL_TOTAL=-1 \
            $cmd yarn workspace @packages/runner cypress:run --record --parallel --group runner-integration-<<parameters.browser>> --browser <<parameters.browser>>
      - verify-mocha-results
      - store_test_results:
          path: /tmp/cypress
      - store_artifacts:
          path: /tmp/artifacts
      - store-npm-logs

  run-runner-ct-integration-tests:
    parameters:
      browser:
        description: browser shortname to target
        type: string
      percy:
        description: enable percy
        type: boolean
        default: false
    steps:
      - restore_cached_workspace
      - run:
          command: |
            cmd=$([[ <<parameters.percy>> == 'true' ]] && echo 'yarn percy exec -- --') || true
            PERCY_PARALLEL_NONCE=$CIRCLE_SHA1 \
            PERCY_ENABLE=${PERCY_TOKEN:-0} \
            PERCY_PARALLEL_TOTAL=-1 \
            $cmd yarn workspace @packages/runner-ct run cypress:run --browser <<parameters.browser>>
      - run:
          command: |
            if [[ <<parameters.percy>> == 'true' ]]; then
              PERCY_PARALLEL_NONCE=$CIRCLE_SHA1 \
              PERCY_ENABLE=${PERCY_TOKEN:-0} \
              PERCY_PARALLEL_TOTAL=-1 \
              yarn percy upload packages/runner-ct/cypress/screenshots/screenshot.spec.tsx/percy
            else
              echo "skipping percy screenshots uploading"
            fi
      - verify-mocha-results
      - store_test_results:
          path: /tmp/cypress
      - store_artifacts:
          path: ./packages/runner-ct/cypress/videos
      - store-npm-logs

  run-system-tests:
    parameters:
      browser:
        description: browser shortname to target
        type: string
    steps:
      - restore_cached_workspace
      - restore_cached_system_tests_deps
      - run:
          name: Run system tests
          command: |
            ALL_SPECS=`circleci tests glob "/root/cypress/system-tests/test/*spec*"`
            SPECS=
            for file in $ALL_SPECS; do
              # filter out non_root tests, they have their own stage
              if [[ "$file" == *"non_root"* ]]; then
                echo "Skipping $file"
                continue
              fi
              SPECS="$SPECS $file"
            done
            SPECS=`echo $SPECS | xargs -n 1 | circleci tests split --split-by=timings`
            echo SPECS=$SPECS
            yarn workspace @tooling/system-tests test:ci $SPECS --browser <<parameters.browser>>
      - verify-mocha-results
      - store_test_results:
          path: /tmp/cypress
      - store_artifacts:
          path: /tmp/artifacts
      - store-npm-logs

  run-binary-system-tests:
    steps:
      - restore_cached_workspace
      - restore_cached_system_tests_deps
      - run:
          name: Run system tests
          command: |
            ALL_SPECS=`circleci tests glob "$HOME/cypress/system-tests/test-binary/*spec*"`
            SPECS=`echo $ALL_SPECS | xargs -n 1 | circleci tests split --split-by=timings`
            echo SPECS=$SPECS
            yarn workspace @tooling/system-tests test:ci $SPECS
      - verify-mocha-results
      - store_test_results:
          path: /tmp/cypress
      - store_artifacts:
          path: /tmp/artifacts
      - store-npm-logs

  store-npm-logs:
    description: Saves any NPM debug logs as artifacts in case there is a problem
    steps:
      - store_artifacts:
          path: ~/.npm/_logs

  post-install-comment:
    description: Post GitHub comment with a blurb on how to install pre-release version
    steps:
      - run:
          name: Post pre-release install comment
          command: |
            node scripts/add-install-comment.js \
              --npm npm-package-url.json \
              --binary binary-url.json

  verify-mocha-results:
    description: Double-check that Mocha tests ran as expected.
    parameters:
      expectedResultCount:
        description: The number of result files to expect, ie, the number of Mocha test suites that ran.
        type: integer
        ## by default, assert that at least 1 test ran
        default: 0
    steps:
      - run: yarn verify:mocha:results <<parameters.expectedResultCount>>

  clone-repo-and-checkout-release-branch:
    description: |
      Clones an external repo and then checks out the branch that matches the next version otherwise uses 'master' branch.
    parameters:
      repo:
        description: "Name of the github repo to clone like: cypress-example-kitchensink"
        type: string
    steps:
      - restore_cached_binary
      - run:
          name: "Cloning test project and checking out release branch: <<parameters.repo>>"
          working_directory: ~/
          command: |
            git clone --depth 1 --no-single-branch https://github.com/cypress-io/<<parameters.repo>>.git /tmp/<<parameters.repo>>

            # install some deps for get-next-version
            npm i semver@7.3.2 conventional-recommended-bump@6.1.0 conventional-changelog-angular@5.0.12
            NEXT_VERSION=$(node ./cypress/scripts/get-next-version.js)

            cd /tmp/<<parameters.repo>> && (git checkout $NEXT_VERSION || true)

  test-binary-against-rwa:
    description: |
      Takes the built binary and NPM package, clones the RWA repo
      and runs the new version of Cypress against it.
    parameters:
      repo:
        description: "Name of the github repo to clone like"
        type: string
        default: "cypress-realworld-app"
      browser:
        description: Name of the browser to use, like "electron", "chrome", "firefox"
        type: enum
        enum: ["", "electron", "chrome", "firefox"]
        default: ""
      command:
        description: Test command to run to start Cypress tests
        type: string
        default: "yarn cypress:run"
      # if the repo to clone and test is a monorepo, you can
      # run tests inside a specific subfolder
      folder:
        description: Subfolder to test in
        type: string
        default: ""
      # you can test new features in the test runner against recipes or other repos
      # by opening a pull request in those repos and running this test job
      # against a pull request number in the example repo
      pull_request_id:
        description: Pull request number to check out before installing and testing
        type: integer
        default: 0
      wait-on:
        description: Whether to use wait-on to wait on a server to be booted
        type: string
        default: ""
      server-start-command:
        description: Server start command for repo
        type: string
        default: "CI=true yarn start"
    steps:
      - clone-repo-and-checkout-release-branch:
          repo: <<parameters.repo>>
      - when:
          condition: <<parameters.pull_request_id>>
          steps:
            - run:
                name: Check out PR <<parameters.pull_request_id>>
                working_directory: /tmp/<<parameters.repo>>
                command: |
                  git fetch origin pull/<<parameters.pull_request_id>>/head:pr-<<parameters.pull_request_id>>
                  git checkout pr-<<parameters.pull_request_id>>
                  git log -n 2
      - run:
          command: yarn
          working_directory: /tmp/<<parameters.repo>>
      - run:
          name: Install Cypress
          working_directory: /tmp/<<parameters.repo>>
          # force installing the freshly built binary
          command: |
            CYPRESS_INSTALL_BINARY=~/cypress/cypress.zip npm i --legacy-peer-deps ~/cypress/cypress.tgz && [[ -f yarn.lock ]] && yarn
      - run:
          name: Print Cypress version
          working_directory: /tmp/<<parameters.repo>>
          command: npx cypress version
      - run:
          name: Types check 🧩 (maybe)
          working_directory: /tmp/<<parameters.repo>>
          command: yarn types
      - run:
          working_directory: /tmp/<<parameters.repo>>
          command: <<parameters.server-start-command>>
          background: true
      - run:
          condition: <<parameters.wait-on>>
          name: "Waiting on server to boot: <<parameters.wait-on>>"
          command: "npx wait-on <<parameters.wait-on>>"
      - when:
          condition: <<parameters.folder>>
          steps:
            - when:
                condition: <<parameters.browser>>
                steps:
                  - run:
                      name: Run tests using browser "<<parameters.browser>>"
                      working_directory: /tmp/<<parameters.repo>>/<<parameters.folder>>
                      command: |
                        <<parameters.command>> -- --browser <<parameters.browser>>
            - unless:
                condition: <<parameters.browser>>
                steps:
                  - run:
                      name: Run tests using command
                      working_directory: /tmp/<<parameters.repo>>/<<parameters.folder>>
                      command: <<parameters.command>>

            - store_artifacts:
                name: screenshots
                path: /tmp/<<parameters.repo>>/<<parameters.folder>>/cypress/screenshots
            - store_artifacts:
                name: videos
                path: /tmp/<<parameters.repo>>/<<parameters.folder>>/cypress/videos
      - unless:
          condition: <<parameters.folder>>
          steps:
            - when:
                condition: <<parameters.browser>>
                steps:
                  - run:
                      name: Run tests using browser "<<parameters.browser>>"
                      working_directory: /tmp/<<parameters.repo>>
                      command: <<parameters.command>> -- --browser <<parameters.browser>>
            - unless:
                condition: <<parameters.browser>>
                steps:
                  - run:
                      name: Run tests using command
                      working_directory: /tmp/<<parameters.repo>>
                      command: <<parameters.command>>
            - store_artifacts:
                name: screenshots
                path: /tmp/<<parameters.repo>>/cypress/screenshots
            - store_artifacts:
                name: videos
                path: /tmp/<<parameters.repo>>/cypress/videos
      - store-npm-logs

  test-binary-against-repo:
    description: |
      Takes the built binary and NPM package, clones given example repo
      and runs the new version of Cypress against it.
    parameters:
      repo:
        description: "Name of the github repo to clone like: cypress-example-kitchensink"
        type: string
      browser:
        description: Name of the browser to use, like "electron", "chrome", "firefox"
        type: enum
        enum: ["", "electron", "chrome", "firefox"]
        default: ""
      command:
        description: Test command to run to start Cypress tests
        type: string
        default: "npm run e2e"
      build-project:
        description: Should the project build script be executed
        type: boolean
        default: true
      # if the repo to clone and test is a monorepo, you can
      # run tests inside a specific subfolder
      folder:
        description: Subfolder to test in
        type: string
        default: ""
      # you can test new features in the test runner against recipes or other repos
      # by opening a pull request in those repos and running this test job
      # against a pull request number in the example repo
      pull_request_id:
        description: Pull request number to check out before installing and testing
        type: integer
        default: 0
      wait-on:
        description: Whether to use wait-on to wait on a server to be booted
        type: string
        default: ""
      server-start-command:
        description: Server start command for repo
        type: string
        default: "npm start --if-present"
    steps:
      - clone-repo-and-checkout-release-branch:
          repo: <<parameters.repo>>
      - when:
          condition: <<parameters.pull_request_id>>
          steps:
            - run:
                name: Check out PR <<parameters.pull_request_id>>
                working_directory: /tmp/<<parameters.repo>>
                command: |
                  git fetch origin pull/<<parameters.pull_request_id>>/head:pr-<<parameters.pull_request_id>>
                  git checkout pr-<<parameters.pull_request_id>>
                  git log -n 2
      - run:
          # Install deps + Cypress binary with yarn if yarn.lock present
          command: |
            if [[ -f yarn.lock ]]; then
              yarn --frozen-lockfile
              CYPRESS_INSTALL_BINARY=~/cypress/cypress.zip yarn add -D ~/cypress/cypress.tgz
            else
              npm install
              CYPRESS_INSTALL_BINARY=~/cypress/cypress.zip npm install --legacy-peer-deps ~/cypress/cypress.tgz
            fi
          working_directory: /tmp/<<parameters.repo>>
      - run:
          name: Print Cypress version
          working_directory: /tmp/<<parameters.repo>>
          command: npx cypress version
      - run:
          name: Types check 🧩 (maybe)
          working_directory: /tmp/<<parameters.repo>>
          command: |
            [[ -f yarn.lock ]] && yarn types || npm run types --if-present
      - when:
          condition: <<parameters.build-project>>
          steps:
          - run:
              name: Build 🏗 (maybe)
              working_directory: /tmp/<<parameters.repo>>
              command: |
                [[ -f yarn.lock ]] && yarn build || npm run build --if-present
      - run:
          working_directory: /tmp/<<parameters.repo>>
          command: <<parameters.server-start-command>>
          background: true
      - run:
          condition: <<parameters.wait-on>>
          name: "Waiting on server to boot: <<parameters.wait-on>>"
          command: "npx wait-on <<parameters.wait-on>> --timeout 120000"
      - when:
          condition: <<parameters.folder>>
          steps:
            - when:
                condition: <<parameters.browser>>
                steps:
                  - run:
                      name: Run tests using browser "<<parameters.browser>>"
                      working_directory: /tmp/<<parameters.repo>>/<<parameters.folder>>
                      command: |
                        <<parameters.command>> -- --browser <<parameters.browser>>
            - unless:
                condition: <<parameters.browser>>
                steps:
                  - run:
                      name: Run tests using command
                      working_directory: /tmp/<<parameters.repo>>/<<parameters.folder>>
                      command: <<parameters.command>>

            - store_artifacts:
                name: screenshots
                path: /tmp/<<parameters.repo>>/<<parameters.folder>>/cypress/screenshots
            - store_artifacts:
                name: videos
                path: /tmp/<<parameters.repo>>/<<parameters.folder>>/cypress/videos
      - unless:
          condition: <<parameters.folder>>
          steps:
            - when:
                condition: <<parameters.browser>>
                steps:
                  - run:
                      name: Run tests using browser "<<parameters.browser>>"
                      working_directory: /tmp/<<parameters.repo>>
                      command: <<parameters.command>> -- --browser <<parameters.browser>>
            - unless:
                condition: <<parameters.browser>>
                steps:
                  - run:
                      name: Run tests using command
                      working_directory: /tmp/<<parameters.repo>>
                      command: <<parameters.command>>
            - store_artifacts:
                name: screenshots
                path: /tmp/<<parameters.repo>>/cypress/screenshots
            - store_artifacts:
                name: videos
                path: /tmp/<<parameters.repo>>/cypress/videos
      - store-npm-logs

  build-binary:
    steps:
      - run:
          name: Check environment variables before code sign (if on Mac/Windows)
          # NOTE
          # our code sign works via electron-builder
          # by default, electron-builder will NOT sign app built in a pull request
          # even our internal one (!)
          # Usually this is not a problem, since we only build and test binary
          # built on "develop" and "master" branches
          # but if you need to really build and sign a binary in a PR
          # set variable CSC_FOR_PULL_REQUEST=true
          command: |
            set -e
            NEEDS_CODE_SIGNING=`node -p 'process.platform === "win32" || process.platform === "darwin"'`
            if [[ "$NEEDS_CODE_SIGNING" == "true" ]]; then
              echo "Checking for required environment variables..."
              if [ -z "$CSC_LINK" ]; then
                echo "Need to provide environment variable CSC_LINK"
                echo "with base64 encoded certificate .p12 file"
                exit 1
              fi
              if [ -z "$CSC_KEY_PASSWORD" ]; then
                echo "Need to provide environment variable CSC_KEY_PASSWORD"
                echo "with password for unlocking certificate .p12 file"
                exit 1
              fi
              echo "Succeeded."
            else
              echo "Not code signing for this platform"
            fi
      - run:
          name: Build the Cypress binary
          environment:
            DEBUG: electron-builder,electron-osx-sign*
          # notarization on Mac can take a while
          no_output_timeout: "45m"
          command: |
            node --version
            yarn binary-build --platform $PLATFORM --version $(node ./scripts/get-next-version.js)
      - run:
          name: Zip the binary
          command: yarn binary-zip --platform $PLATFORM
      - store-npm-logs
      - persist_to_workspace:
          root: ~/
          paths:
            - cypress/cypress.zip

  build-cypress-npm-package:
    parameters:
      executor:
        type: executor
        default: cy-doc
    steps:
      - run:
          name: Bump NPM version
          command: yarn get-next-version --npm
      - run:
          name: Build NPM package
          command: yarn build --scope cypress
      - run:
          command: ls -la types
          working_directory: cli/build
      - unless:
          condition:
            equal: [ *windows-executor, << parameters.executor >> ]
          steps:
            - run:
                name: list NPM package contents
                command: yarn workspace cypress size
      - run:
          name: pack NPM package
          working_directory: cli/build
          command: yarn pack --filename ../../cypress.tgz
      - run:
          name: list created NPM package
          command: ls -l
      - store-npm-logs
      - persist_to_workspace:
          root: ~/
          paths:
            - cypress/cypress.tgz

  upload-build-artifacts:
    steps:
      - run: ls -l
      - run:
          name: Upload unique binary to S3
          command: |
            node scripts/binary.js upload-build-artifact \
              --type binary \
              --file cypress.zip \
              --version $(node -p "require('./package.json').version")
      - run:
          name: Upload NPM package to S3
          command: |
            node scripts/binary.js upload-build-artifact \
              --type npm-package \
              --file cypress.tgz \
              --version $(node -p "require('./package.json').version")
      - store-npm-logs
      - run: ls -l
      - run: cat binary-url.json
      - run: cat npm-package-url.json
      - persist_to_workspace:
          root: ~/
          paths:
            - cypress/binary-url.json
            - cypress/npm-package-url.json

jobs:
  ## Checks if we already have a valid cache for the node_modules_install and if it has,
  ## skips ahead to the build step, otherwise installs and caches the node_modules
  node_modules_install:
    <<: *defaults
    parameters:
      <<: *defaultsParameters
      resource_class:
        type: string
        default: medium
    resource_class: << parameters.resource_class >>
    steps:
      - checkout
      - install-required-node
      - verify-build-setup:
          executor: << parameters.executor >>
      - persist_to_workspace:
          root: ~/
          paths:
            - cypress
            - .nvm # mac / linux
            - ProgramData/nvm # windows
      - caching-dependency-installer:
          only-cache-for-root-user: <<parameters.only-cache-for-root-user>>
      - store-npm-logs

  ## restores node_modules from previous step & builds if first step skipped
  build:
    <<: *defaults
    parameters:
      <<: *defaultsParameters
      resource_class:
        type: string
        default: medium+
    resource_class: << parameters.resource_class >>
    steps:
      - restore_cached_workspace
      - run:
          name: Top level packages
          command: yarn list --depth=0 || true
      - build-and-persist
      - store-npm-logs

  lint:
    <<: *defaults
    steps:
      - restore_cached_workspace
      - run:
          name: Linting 🧹
          command: |
            yarn clean
            git clean -df
            yarn lint
      - run:
          name: cypress info (dev)
          command: node cli/bin/cypress info --dev
      - store-npm-logs

  # closes the Percy build when required jobs are passing
  percy-finalize:
    <<: *defaults
    parameters:
      <<: *defaultsParameters
      required_env_var:
        type: env_var_name
    steps:
      - restore_cached_workspace
      - run:
          # if this is an external pull request, the environment variables
          # are NOT set for security reasons, thus no need to poll -
          # and no need to finalize Percy, since there will be no visual tests
          name: Check if <<parameters.required_env_var>> is set
          command: |
            if [[ -v <<parameters.required_env_var>> ]]; then
              echo "Internal PR, good to go"
            else
              echo "This is an external PR, cannot access other services"
              circleci-agent step halt
            fi
      - run: PERCY_PARALLEL_NONCE=$CIRCLE_SHA1 yarn percy build:finalize

  cli-visual-tests:
    <<: *defaults
    parallelism: 8
    steps:
      - restore_cached_workspace
      - run: mkdir -p cli/visual-snapshots
      - run:
          command: node cli/bin/cypress info --dev | yarn --silent term-to-html | node scripts/sanitize --type cli-info > cli/visual-snapshots/cypress-info.html
          environment:
            FORCE_COLOR: 2
      - run:
          command: node cli/bin/cypress help | yarn --silent term-to-html > cli/visual-snapshots/cypress-help.html
          environment:
            FORCE_COLOR: 2
      - store_artifacts:
          path: cli/visual-snapshots
      - run:
          name: Upload CLI snapshots for diffing
          command: |
            PERCY_PARALLEL_NONCE=$CIRCLE_SHA1 \
            PERCY_ENABLE=${PERCY_TOKEN:-0} \
            PERCY_PARALLEL_TOTAL=-1 \
            yarn percy snapshot ./cli/visual-snapshots

  unit-tests:
    <<: *defaults
    parameters:
      <<: *defaultsParameters
      resource_class:
        type: string
        default: medium
    resource_class: << parameters.resource_class >>
    parallelism: 1
    steps:
      - restore_cached_workspace
      # make sure mocha runs
      - run: yarn test-mocha
      - when:
          condition:
            # several snapshots fails for windows due to paths.
            # until these are fixed, run the tests that are working.
            equal: [ *windows-executor, << parameters.executor >> ]
          steps:
            - run: yarn test-scripts scripts/**/*spec.js
            # make sure our snapshots are compared correctly
            - run: yarn test-mocha-snapshot
      - unless:
          condition:
            equal: [ *windows-executor, << parameters.executor >> ]
          steps:
            - run: yarn test-scripts
            # make sure our snapshots are compared correctly
            - run: yarn test-mocha-snapshot
            # make sure packages with TypeScript can be transpiled to JS
            - run: yarn lerna run build-prod --stream
            # run unit tests from each individual package
            - run: yarn test
            - verify-mocha-results:
                expectedResultCount: 10
      - store_test_results:
          path: /tmp/cypress
      # CLI tests generate HTML files with sample CLI command output
      - store_artifacts:
          path: cli/test/html
      - store_artifacts:
          path: packages/errors/__snapshot-images__
      - store-npm-logs

  unit-tests-release:
    <<: *defaults
    resource_class: medium
    parallelism: 1
    steps:
      - restore_cached_workspace
      - run: yarn test-npm-package-release-script

  lint-types:
    <<: *defaults
    parallelism: 1
    resource_class: medium
    steps:
      - restore_cached_workspace
      - run:
          command: ls -la types
          working_directory: cli
      - run:
          command: ls -la chai
          working_directory: cli/types
      - run:
          name: "Lint types 🧹"
          command: yarn workspace cypress dtslint
      - run:
          name: "TypeScript check 🧩"
          command: yarn type-check --ignore-progress
      - store-npm-logs

  server-unit-tests:
    <<: *defaults
    parallelism: 1
    steps:
      - restore_cached_workspace
      - run: yarn test-unit --scope @packages/server
      - verify-mocha-results:
          expectedResultCount: 1
      - store_test_results:
          path: /tmp/cypress
      - store-npm-logs

  server-integration-tests:
    <<: *defaults
    resource_class: medium
    parallelism: 1
    steps:
      - restore_cached_workspace
      - run: yarn test-integration --scope @packages/server
      - verify-mocha-results:
          expectedResultCount: 1
      - store_test_results:
          path: /tmp/cypress
      - store-npm-logs

  server-performance-tests:
    <<: *defaults
    steps:
      - restore_cached_workspace
      - run:
          command: yarn workspace @packages/server test-performance
      - verify-mocha-results:
          expectedResultCount: 1
      - store_test_results:
          path: /tmp/cypress
      - store_artifacts:
          path: /tmp/artifacts
      - store-npm-logs

  system-tests-node-modules-install:
    <<: *defaults
    steps:
      - restore_cached_workspace
      - update_cached_system_tests_deps

  binary-system-tests:
    parallelism: 2
    working_directory: ~/cypress
    environment:
      <<: *defaultsEnvironment
      PLATFORM: linux
    machine:
      # using `machine` gives us a Linux VM that can run Docker
      image: ubuntu-2004:202111-02
      docker_layer_caching: true
    resource_class: medium
    steps:
      - run-binary-system-tests

  system-tests-chrome:
    <<: *defaults
    resource_class: medium
    parallelism: 8
    steps:
      - run-system-tests:
          browser: chrome

  system-tests-electron:
    <<: *defaults
    resource_class: medium
    parallelism: 8
    steps:
      - run-system-tests:
          browser: electron

  system-tests-firefox:
    <<: *defaults
    resource_class: medium
    parallelism: 8
    steps:
      - run-system-tests:
          browser: firefox

  system-tests-non-root:
    <<: *defaults
    resource_class: medium
    steps:
      - restore_cached_workspace
      - run:
          command: yarn workspace @tooling/system-tests test:ci "test/non_root*spec*" --browser electron
      - verify-mocha-results
      - store_test_results:
          path: /tmp/cypress
      - store_artifacts:
          path: /tmp/artifacts
      - store-npm-logs

  runner-integration-tests-chrome:
    <<: *defaults
    resource_class: medium
    parallelism: 2
    steps:
      - run-runner-integration-tests:
          browser: chrome
          percy: true

  runner-integration-tests-firefox:
    <<: *defaults
    resource_class: medium
    parallelism: 2
    steps:
      - run-runner-integration-tests:
          browser: firefox

  runner-integration-tests-electron:
    <<: *defaults
    resource_class: medium
    parallelism: 2
    steps:
      - run-runner-integration-tests:
          browser: electron

  runner-ct-integration-tests-chrome:
    <<: *defaults
    parallelism: 1
    steps:
      - run-runner-ct-integration-tests:
          browser: chrome
          percy: true

  driver-integration-tests-chrome:
    <<: *defaults
    resource_class: medium
    parallelism: 5
    steps:
      - run-driver-integration-tests:
          browser: chrome
          install-chrome-channel: stable

  driver-integration-tests-chrome-beta:
    <<: *defaults
    resource_class: medium
    parallelism: 5
    steps:
      - run-driver-integration-tests:
          browser: chrome:beta
          install-chrome-channel: beta

  driver-integration-tests-firefox:
    <<: *defaults
    resource_class: medium
    parallelism: 5
    steps:
      - run-driver-integration-tests:
          browser: firefox

  driver-integration-tests-electron:
    <<: *defaults
    resource_class: medium
    parallelism: 5
    steps:
      - run-driver-integration-tests:
          browser: electron

  desktop-gui-integration-tests-7x:
    <<: *defaults
    parallelism: 7
    steps:
      - restore_cached_workspace
      - run:
          command: yarn build-prod
          working_directory: packages/desktop-gui
      - run:
          command: |
            CYPRESS_KONFIG_ENV=production \
            CYPRESS_RECORD_KEY=$MAIN_RECORD_KEY \
            PERCY_PARALLEL_NONCE=$CIRCLE_SHA1 \
            PERCY_ENABLE=${PERCY_TOKEN:-0} \
            PERCY_PARALLEL_TOTAL=-1 \
            yarn percy exec --parallel -- -- \
            yarn cypress:run --record --parallel --group 2x-desktop-gui
          working_directory: packages/desktop-gui
      - verify-mocha-results
      - store_test_results:
          path: /tmp/cypress
      - store_artifacts:
          path: /tmp/artifacts
      - store-npm-logs

  desktop-gui-component-tests:
    <<: *defaults
    resource_class: medium
    parallelism: 1
    steps:
      - restore_cached_workspace
      - run:
          # will use PERCY_TOKEN environment variable if available
          command: |
            CYPRESS_KONFIG_ENV=production \
            PERCY_PARALLEL_NONCE=$CIRCLE_SHA1 \
            PERCY_ENABLE=${PERCY_TOKEN:-0} \
            PERCY_PARALLEL_TOTAL=-1 \
            yarn percy exec --parallel -- -- \
            yarn cypress:run:ct
          working_directory: packages/desktop-gui
      - verify-mocha-results
      # we don't really need any artifacts - we are only interested in visual screenshots
      - store-npm-logs

  reporter-integration-tests:
    <<: *defaults
    resource_class: medium
    steps:
      - restore_cached_workspace
      - run:
          command: yarn build-for-tests
          working_directory: packages/reporter
      - run:
          command: |
            CYPRESS_KONFIG_ENV=production \
            CYPRESS_RECORD_KEY=$MAIN_RECORD_KEY \
            PERCY_PARALLEL_NONCE=$CIRCLE_SHA1 \
            PERCY_ENABLE=${PERCY_TOKEN:-0} \
            PERCY_PARALLEL_TOTAL=-1 \
            yarn percy exec --parallel -- -- \
            yarn cypress:run --record --parallel --group reporter
          working_directory: packages/reporter
      - verify-mocha-results
      - store_test_results:
          path: /tmp/cypress
      - store_artifacts:
          path: /tmp/artifacts
      - store-npm-logs

  ui-components-integration-tests:
    <<: *defaults
    steps:
      - restore_cached_workspace
      - run:
          command: yarn build-for-tests
          working_directory: packages/ui-components
      - run:
          command: |
            CYPRESS_KONFIG_ENV=production \
            CYPRESS_RECORD_KEY=$MAIN_RECORD_KEY \
            yarn cypress:run --record --parallel --group ui-components
          working_directory: packages/ui-components
      - verify-mocha-results
      - store_test_results:
          path: /tmp/cypress
      - store_artifacts:
          path: /tmp/artifacts
      - store-npm-logs

  npm-webpack-preprocessor:
    <<: *defaults
    steps:
      - restore_cached_workspace
      - run:
          name: Build
          command: yarn workspace @cypress/webpack-preprocessor build
      - run:
          name: Test babelrc
          command: yarn test
          working_directory: npm/webpack-preprocessor/examples/use-babelrc
      - run:
          name: Build ts-loader
          command: yarn install
          working_directory: npm/webpack-preprocessor/examples/use-ts-loader
      - run:
          name: Types ts-loader
          command: yarn types
          working_directory: npm/webpack-preprocessor/examples/use-ts-loader
      - run:
          name: Test ts-loader
          command: yarn test
          working_directory: npm/webpack-preprocessor/examples/use-ts-loader
      - run:
          name: Start React app
          command: yarn start
          background: true
          working_directory: npm/webpack-preprocessor/examples/react-app
      - run:
          name: Test React app
          command: yarn test
          working_directory: npm/webpack-preprocessor/examples/react-app
      - run:
          name: Run tests
          command: yarn workspace @cypress/webpack-preprocessor test
      - store-npm-logs

  npm-webpack-dev-server:
    <<: *defaults
    steps:
      - restore_cached_workspace
      - run:
          name: Run tests
          command: yarn workspace @cypress/webpack-dev-server test

  npm-vite-dev-server:
    <<: *defaults
    steps:
      - restore_cached_workspace
      - run:
          name: Run tests
          command: yarn test --reporter mocha-multi-reporters --reporter-options configFile=../../mocha-reporter-config.json
          working_directory: npm/vite-dev-server
      - store_test_results:
          path: npm/vite-dev-server/test_results
      - store_artifacts:
          path: npm/vite-dev-server/cypress/videos
      - store-npm-logs

  npm-webpack-batteries-included-preprocessor:
    <<: *defaults
    steps:
      - restore_cached_workspace
      - run:
          name: Run tests
          command: yarn workspace @cypress/webpack-batteries-included-preprocessor test

  npm-vue:
    <<: *defaults
    resource_class: medium
    parallelism: 3
    steps:
      - restore_cached_workspace
      - run:
          name: Build
          command: yarn workspace @cypress/vue build
      - run:
          name: Type Check
          command: yarn typecheck
          working_directory: npm/vue
      - run:
          name: Run component tests
          command: yarn test:ci:ct
          working_directory: npm/vue
      - run:
          name: Run e2e tests
          command: yarn test:ci:e2e
          working_directory: npm/vue
      - store_test_results:
          path: npm/vue/test_results
      - store_artifacts:
          path: npm/vue/test_results
      - store-npm-logs

  npm-design-system:
    <<: *defaults
    resource_class: medium
    steps:
      - restore_cached_workspace
      - run:
          name: Build
          command: yarn workspace @cypress/design-system build
      - run:
          name: Run tests
          # will use PERCY_TOKEN environment variable if available
          command: |
            CYPRESS_KONFIG_ENV=production \
            PERCY_PARALLEL_NONCE=$CIRCLE_SHA1 \
            PERCY_ENABLE=${PERCY_TOKEN:-0} \
            PERCY_PARALLEL_TOTAL=-1 \
            yarn percy exec --parallel -- -- \
            yarn test --reporter mocha-multi-reporters --reporter-options configFile=../../mocha-reporter-config.json
          working_directory: npm/design-system
      - store_test_results:
          path: npm/design-system/test_results
      - store-npm-logs

  npm-angular:
    <<: *defaults
    steps:
      - restore_cached_workspace
      - run:
          name: Build
          command: yarn workspace @cypress/angular build
      - run:
          name: Run tests
          command: yarn test-ci
          working_directory: npm/angular
      - store_test_results:
          path: npm/angular/test_results
      - store_artifacts:
          path: npm/angular/test_results
      - store-npm-logs

  npm-react:
    <<: *defaults
    parallelism: 8
    resource_class: medium
    steps:
      - restore_cached_workspace
      - run:
          name: Build
          command: yarn workspace @cypress/react build
      - run:
          name: Run tests
          command: yarn test-ci
          working_directory: npm/react
      - store_test_results:
          path: npm/react/test_results
      - store_artifacts:
          path: npm/react/test_results
      - store-npm-logs

  npm-mount-utils:
    <<: *defaults
    steps:
      - restore_cached_workspace
      - run:
          name: Build
          command: yarn workspace @cypress/mount-utils build
      - store-npm-logs

  npm-create-cypress-tests:
    <<: *defaults
    steps:
      - restore_cached_workspace
      - run: yarn workspace create-cypress-tests build
      - run:
          name: Run unit test
          command: yarn workspace create-cypress-tests test

  npm-eslint-plugin-dev:
    <<: *defaults
    steps:
      - restore_cached_workspace
      - run:
          name: Run tests
          command: yarn workspace @cypress/eslint-plugin-dev test

  npm-cypress-schematic:
    <<: *defaults
    steps:
      - restore_cached_workspace
      - run:
          name: Build + Install
          command: |
            yarn workspace @cypress/schematic build:all
          working_directory: npm/cypress-schematic
      - run:
          name: Launch
          command: |
            yarn launch:test
          working_directory: npm/cypress-schematic
      - run:
          name: Run unit tests
          command: |
            yarn test
          working_directory: npm/cypress-schematic
      - store-npm-logs

  npm-release:
    <<: *defaults
    resource_class: medium+
    steps:
      - restore_cached_workspace
      - run:
          name: Release packages after all jobs pass
          command: yarn npm-release

  create-build-artifacts:
    <<: *defaults
    parameters:
      <<: *defaultsParameters
      resource_class:
        type: string
        default: medium+
    resource_class: << parameters.resource_class >>
    steps:
      - restore_cached_workspace
      - build-binary
      - build-cypress-npm-package:
          executor: << parameters.executor >>
      - run:
          name: Check current branch to persist artifacts
          command: |
            if [[ "$CIRCLE_BRANCH" != "develop" && "$CIRCLE_BRANCH" != "use-contexts" && "$CIRCLE_BRANCH" != "feature-multidomain" ]]; then
              echo "Not uploading artifacts or posting install comment for this branch."
              circleci-agent step halt
            fi
      - upload-build-artifacts
      - post-install-comment

  test-kitchensink:
    <<: *defaults
    steps:
      - clone-repo-and-checkout-release-branch:
          repo: cypress-example-kitchensink
      - install-required-node
      - run:
          name: Install prod dependencies
          command: yarn --production
          working_directory: /tmp/cypress-example-kitchensink
      - run:
          name: Example server
          command: yarn start
          working_directory: /tmp/cypress-example-kitchensink
          background: true
      - run:
          name: Run Kitchensink example project
          command: |
            yarn cypress:run --project /tmp/cypress-example-kitchensink
      - store_artifacts:
          path: /tmp/cypress-example-kitchensink/cypress/screenshots
      - store_artifacts:
          path: /tmp/cypress-example-kitchensink/cypress/videos
      - store-npm-logs

  test-kitchensink-against-staging:
    <<: *defaults
    resource_class: medium
    steps:
      - clone-repo-and-checkout-release-branch:
          repo: cypress-example-kitchensink
      - install-required-node
      - run:
          name: Install prod dependencies
          command: yarn --production
          working_directory: /tmp/cypress-example-kitchensink
      - run:
          name: Example server
          command: yarn start
          working_directory: /tmp/cypress-example-kitchensink
          background: true
      - run:
          name: Run Kitchensink example project
          command: |
            CYPRESS_PROJECT_ID=$TEST_KITCHENSINK_PROJECT_ID \
            CYPRESS_RECORD_KEY=$TEST_KITCHENSINK_RECORD_KEY \
            CYPRESS_INTERNAL_ENV=staging \
            CYPRESS_video=false \
            yarn cypress:run --project /tmp/cypress-example-kitchensink --record
      - store-npm-logs

  test-against-staging:
    <<: *defaults
    resource_class: medium
    steps:
      - clone-repo-and-checkout-release-branch:
          repo: cypress-test-tiny
      - run:
          name: Run test project
          command: |
            CYPRESS_PROJECT_ID=$TEST_TINY_PROJECT_ID \
            CYPRESS_RECORD_KEY=$TEST_TINY_RECORD_KEY \
            CYPRESS_INTERNAL_ENV=staging \
            yarn cypress:run --project /tmp/cypress-test-tiny --record
      - store-npm-logs

  test-npm-module-and-verify-binary:
    <<: *defaults
    steps:
      - restore_cached_workspace
      # make sure we have cypress.zip received
      - run: ls -l
      - run: ls -l cypress.zip cypress.tgz
      - run: mkdir test-binary
      - run:
          name: Create new NPM package
          working_directory: test-binary
          command: npm init -y
      - run:
          # install NPM from built NPM package folder
          name: Install Cypress
          working_directory: test-binary
          # force installing the freshly built binary
          command: CYPRESS_INSTALL_BINARY=/root/cypress/cypress.zip npm i /root/cypress/cypress.tgz
      - run:
          name: Cypress version
          working_directory: test-binary
          command: $(yarn bin cypress) version
      - run:
          name: Verify Cypress binary
          working_directory: test-binary
          command: $(yarn bin cypress) verify
      - run:
          name: Cypress help
          working_directory: test-binary
          command: $(yarn bin cypress) help
      - run:
          name: Cypress info
          working_directory: test-binary
          command: $(yarn bin cypress) info
      - store-npm-logs

  test-npm-module-on-minimum-node-version:
    <<: *defaults
    docker:
      - image: cypress/base:12.0.0-libgbm
    steps:
      - restore_workspace_binaries
      - run: mkdir test-binary
      - run:
          name: Create new NPM package
          working_directory: test-binary
          command: npm init -y
      - run:
          name: Install Cypress
          working_directory: test-binary
          command: CYPRESS_INSTALL_BINARY=/root/cypress/cypress.zip npm install /root/cypress/cypress.tgz
      - run:
          name: Verify Cypress binary
          working_directory: test-binary
          command: $(npm bin)/cypress verify
      - run:
          name: Print Cypress version
          working_directory: test-binary
          command: $(npm bin)/cypress version
      - run:
          name: Cypress info
          working_directory: test-binary
          command: $(npm bin)/cypress info

  test-types-cypress-and-jest:
    parameters:
      executor:
        description: Executor name to use
        type: executor
        default: cy-doc
      wd:
        description: Working directory, should be OUTSIDE cypress monorepo folder
        type: string
        default: /root/test-cypress-and-jest
    <<: *defaults
    steps:
      - restore_workspace_binaries
      - run: mkdir <<parameters.wd>>
      - run:
          name: Create new NPM package ⚗️
          working_directory: <<parameters.wd>>
          command: npm init -y
      - run:
          name: Install dependencies 📦
          working_directory: <<parameters.wd>>
          environment:
            CYPRESS_INSTALL_BINARY: /root/cypress/cypress.zip
          # let's install Cypress, Jest and any other package that might conflict
          # https://github.com/cypress-io/cypress/issues/6690
          command: |
            npm install /root/cypress/cypress.tgz \
              typescript jest @types/jest enzyme @types/enzyme
      - run:
          name: Test types clash ⚔️
          working_directory: <<parameters.wd>>
          command: |
            echo "console.log('hello world')" > hello.ts
            npx tsc hello.ts --noEmit

  # testing scaffolding examples and running them
  # against example.cypress.io
  test-cypress-scaffold:
    resource_class: medium
    parameters:
      executor:
        description: Executor name to use
        type: executor
        default: cy-doc
      wd:
        description: Working directory, should be OUTSIDE cypress monorepo folder
        type: string
        default: /root/test-scaffold
    <<: *defaults
    steps:
      - restore_workspace_binaries
      - run: mkdir <<parameters.wd>>
      - run:
          name: Create new NPM package ⚗️
          working_directory: <<parameters.wd>>
          command: npm init -y
      - run:
          name: Install dependencies 📦
          working_directory: <<parameters.wd>>
          environment:
            CYPRESS_INSTALL_BINARY: /root/cypress/cypress.zip
          # let's install Cypress, Jest and any other package that might conflict
          # https://github.com/cypress-io/cypress/issues/6690
          command: |
            npm install /root/cypress/cypress.tgz \
              typescript jest @types/jest enzyme @types/enzyme
      - run:
          name: Scaffold and test examples 🏗
          working_directory: <<parameters.wd>>
          environment:
            CYPRESS_INTERNAL_FORCE_SCAFFOLD: "1"
          command: |
            echo '{}' > cypress.json
            npx cypress run

  test-full-typescript-project:
    parameters:
      executor:
        description: Executor name to use
        type: executor
        default: cy-doc
      wd:
        description: Working directory, should be OUTSIDE cypress monorepo folder
        type: string
        default: /root/test-full-typescript
    <<: *defaults
    steps:
      - restore_workspace_binaries
      - run: mkdir <<parameters.wd>>
      - run:
          name: Create new NPM package ⚗️
          working_directory: <<parameters.wd>>
          command: npm init -y
      - run:
          name: Install dependencies 📦
          working_directory: <<parameters.wd>>
          environment:
            CYPRESS_INSTALL_BINARY: /root/cypress/cypress.zip
          command: |
            npm install /root/cypress/cypress.tgz typescript
      - run:
          name: Scaffold full TypeScript project 🏗
          working_directory: <<parameters.wd>>
          command: npx @bahmutov/cly@1 init --typescript
      - run:
          name: Run project tests 🗳
          working_directory: <<parameters.wd>>
          command: npx cypress run

  # install NPM + binary zip and run against staging API
  test-binary-against-staging:
    <<: *defaults
    steps:
      - restore_workspace_binaries
      - clone-repo-and-checkout-release-branch:
          repo: cypress-test-tiny
      - run:
          name: Install Cypress
          working_directory: /tmp/cypress-test-tiny
          # force installing the freshly built binary
          command: CYPRESS_INSTALL_BINARY=~/cypress/cypress.zip npm i --legacy-peer-deps ~/cypress/cypress.tgz
      - run:
          name: Run test project
          working_directory: /tmp/cypress-test-tiny
          command: |
            CYPRESS_PROJECT_ID=$TEST_TINY_PROJECT_ID \
            CYPRESS_RECORD_KEY=$TEST_TINY_RECORD_KEY \
            CYPRESS_INTERNAL_ENV=staging \
            $(yarn bin cypress) run --record
      - store-npm-logs

  test-binary-against-recipes-firefox:
    <<: *defaults
    steps:
      - test-binary-against-repo:
          repo: cypress-example-recipes
          command: npm run test:ci:firefox

  test-binary-against-recipes-chrome:
    <<: *defaults
    parallelism: 3
    steps:
      - test-binary-against-repo:
          repo: cypress-example-recipes
          command: npm run test:ci:chrome

  test-binary-against-recipes:
    <<: *defaults
    parallelism: 3
    steps:
      - test-binary-against-repo:
          repo: cypress-example-recipes
          command: npm run test:ci

  # This is a special job. It allows you to test the current
  # built test runner against a pull request in the repo
  # cypress-example-recipes.
  # Imagine you are working on a feature and want to show / test a recipe
  # You would need to run the built test runner before release
  # against a PR that cannot be merged until the new version
  # of the test runner is released.
  # Use:
  #   specify pull request number
  #   and the recipe folder

  # test-binary-against-recipe-pull-request:
  #   <<: *defaults
  #   steps:
  #     # test a specific pull request by number from cypress-example-recipes
  #     - test-binary-against-repo:
  #         repo: cypress-example-recipes
  #         command: npm run test:ci
  #         pull_request_id: 515
  #         folder: examples/fundamentals__typescript

  test-binary-against-kitchensink:
    <<: *defaults
    resource_class: medium
    steps:
      - test-binary-against-repo:
          repo: cypress-example-kitchensink
          browser: "electron"

  test-binary-against-kitchensink-firefox:
    <<: *defaults
    resource_class: medium
    steps:
      - test-binary-against-repo:
          repo: cypress-example-kitchensink
          browser: firefox

  test-binary-against-kitchensink-chrome:
    <<: *defaults
    resource_class: medium
    steps:
      - test-binary-against-repo:
          repo: cypress-example-kitchensink
          browser: chrome

  test-binary-against-todomvc-firefox:
    <<: *defaults
    resource_class: medium
    steps:
      - test-binary-against-repo:
          repo: cypress-example-todomvc
          browser: firefox

  test-binary-against-cypress-realworld-app:
    <<: *defaults
    resource_class: medium+
    steps:
      - test-binary-against-rwa:
          repo: cypress-realworld-app
          browser: chrome
          wait-on: http://localhost:3000

  test-binary-as-specific-user:
    <<: *defaults
    resource_class: medium
    steps:
      - restore_workspace_binaries
      # the user should be "node"
      - run: whoami
      - run: pwd
      # prints the current user's effective user id
      # for root it is 0
      # for other users it is a positive integer
      - run: node -e 'console.log(process.geteuid())'
      # make sure the binary and NPM package files are present
      - run: ls -l
      - run: ls -l cypress.zip cypress.tgz
      - run: mkdir test-binary
      - run:
          name: Create new NPM package
          working_directory: test-binary
          command: npm init -y
      - run:
          # install NPM from built NPM package folder
          name: Install Cypress
          working_directory: test-binary
          # force installing the freshly built binary
          command: CYPRESS_INSTALL_BINARY=~/cypress/cypress.zip npm i ~/cypress/cypress.tgz
      - run:
          name: Cypress help
          working_directory: test-binary
          command: $(yarn bin cypress) help
      - run:
          name: Cypress info
          working_directory: test-binary
          command: $(yarn bin cypress) info
      - run:
          name: Add Cypress demo
          working_directory: test-binary
          command: npx @bahmutov/cly init
      - run:
          name: Verify Cypress binary
          working_directory: test-binary
          command: DEBUG=cypress:cli $(yarn bin cypress) verify
      - run:
          name: Run Cypress binary
          working_directory: test-binary
          command: DEBUG=cypress:cli $(yarn bin cypress) run
      - store-npm-logs

linux-workflow: &linux-workflow
  jobs:
    - node_modules_install
    - build:
        requires:
          - node_modules_install
    - lint:
        name: linux-lint
        requires:
          - build
    - percy-finalize:
        context: test-runner:poll-circle-workflow
        required_env_var: PERCY_TOKEN # skips job if not defined (external PR)
        requires:
          - desktop-gui-integration-tests-7x
          - desktop-gui-component-tests
          - cli-visual-tests
          - runner-integration-tests-chrome
          - runner-ct-integration-tests-chrome
          - reporter-integration-tests
          - npm-design-system
    - lint-types:
        requires:
          - build
    # unit, integration and e2e tests
    - cli-visual-tests:
        context: test-runner:percy
        requires:
          - build
    - unit-tests:
        requires:
          - build
    - unit-tests-release:
        context: test-runner:npm-release
        requires:
          - build
    - server-unit-tests:
        requires:
          - build
    - server-integration-tests:
        requires:
          - build
    - server-performance-tests:
        requires:
          - build
    - system-tests-node-modules-install:
        context: test-runner:performance-tracking
        requires:
          - build
    - system-tests-chrome:
        context: test-runner:performance-tracking
        requires:
          - system-tests-node-modules-install
    - system-tests-electron:
        context: test-runner:performance-tracking
        requires:
          - system-tests-node-modules-install
    - system-tests-firefox:
        context: test-runner:performance-tracking
        requires:
          - system-tests-node-modules-install
    - system-tests-non-root:
        context: test-runner:performance-tracking
        executor: non-root-docker-user
        requires:
          - system-tests-node-modules-install
    - driver-integration-tests-chrome:
        context: test-runner:cypress-record-key
        requires:
          - build
    - driver-integration-tests-chrome-beta:
        context: test-runner:cypress-record-key
        requires:
          - build
    - driver-integration-tests-firefox:
        context: test-runner:cypress-record-key
        requires:
          - build
    - driver-integration-tests-electron:
        context: test-runner:cypress-record-key
        requires:
          - build
    - runner-integration-tests-chrome:
        context: [test-runner:cypress-record-key, test-runner:percy]
        requires:
          - build
    - runner-integration-tests-firefox:
        context: [test-runner:cypress-record-key, test-runner:percy]
        requires:
          - build
    - runner-integration-tests-electron:
        context: [test-runner:cypress-record-key, test-runner:percy]
        requires:
          - build
    - runner-ct-integration-tests-chrome:
        context: test-runner:percy
        requires:
          - build
    - desktop-gui-integration-tests-7x:
        context: [test-runner:cypress-record-key, test-runner:percy]
        requires:
          - build
    - desktop-gui-component-tests:
        context: test-runner:percy
        requires:
          - build
    - reporter-integration-tests:
        context: [test-runner:cypress-record-key, test-runner:percy]
        requires:
          - build
    - ui-components-integration-tests:
        context: test-runner:cypress-record-key
        requires:
          - build
    - npm-webpack-dev-server:
        requires:
          - build
    - npm-vite-dev-server:
        requires:
          - build
    - npm-webpack-preprocessor:
        requires:
          - build
    - npm-webpack-batteries-included-preprocessor:
        requires:
          - build
    - npm-design-system:
        context: test-runner:percy
        requires:
          - build
    - npm-vue:
        requires:
          - build
    - npm-react:
        requires:
          - build
    - npm-angular:
        requires:
          - build
    - npm-mount-utils:
        requires:
          - build
    - npm-create-cypress-tests:
        requires:
          - build
    - npm-eslint-plugin-dev:
        requires:
          - build
    - npm-cypress-schematic:
        requires:
          - build
    # This release definition must be updated with any new jobs
    # Any attempts to automate this are welcome
    # If CircleCI provided an "after all" hook, then this wouldn't be necessary
    - npm-release:
        context: test-runner:npm-release
        requires:
          - build
          - npm-angular
          - npm-eslint-plugin-dev
          - npm-create-cypress-tests
          - npm-react
          - npm-mount-utils
          - npm-vue
          - npm-webpack-batteries-included-preprocessor
          - npm-webpack-preprocessor
          - npm-vite-dev-server
          - npm-webpack-dev-server
          - npm-cypress-schematic
          - lint-types
          - linux-lint
          - percy-finalize
          - runner-integration-tests-firefox
          - runner-integration-tests-electron
          - driver-integration-tests-firefox
          - driver-integration-tests-chrome
          - driver-integration-tests-chrome-beta
          - driver-integration-tests-electron
          - system-tests-non-root
          - system-tests-firefox
          - system-tests-electron
          - system-tests-chrome
          - server-performance-tests
          - server-integration-tests
          - server-unit-tests
          - test-kitchensink
          - ui-components-integration-tests
          - unit-tests
          - unit-tests-release

    # various testing scenarios, like building full binary
    # and testing it on a real project
    - test-against-staging:
        context: test-runner:record-tests
        <<: *mainBuildFilters
        requires:
          - build
    - test-kitchensink:
        requires:
          - build
    - test-kitchensink-against-staging:
        context: test-runner:record-tests
        <<: *mainBuildFilters
        requires:
          - build
    - create-build-artifacts:
        context:
          - test-runner:upload
          - test-runner:commit-status-checks
        requires:
          - build
    - test-npm-module-on-minimum-node-version:
        requires:
          - create-build-artifacts
    - test-types-cypress-and-jest:
        requires:
          - create-build-artifacts
    - test-cypress-scaffold:
        requires:
          - create-build-artifacts
    - test-full-typescript-project:
        requires:
          - create-build-artifacts
    - test-binary-against-kitchensink:
        requires:
          - create-build-artifacts
    - test-npm-module-and-verify-binary:
        <<: *mainBuildFilters
        requires:
          - create-build-artifacts
    - test-binary-against-staging:
        context: test-runner:record-tests
        <<: *mainBuildFilters
        requires:
          - create-build-artifacts
    - test-binary-against-kitchensink-chrome:
        <<: *mainBuildFilters
        requires:
          - create-build-artifacts
    - test-binary-against-recipes-firefox:
        <<: *mainBuildFilters
        requires:
          - create-build-artifacts
    - test-binary-against-recipes-chrome:
        <<: *mainBuildFilters
        requires:
          - create-build-artifacts
    - test-binary-against-recipes:
        <<: *mainBuildFilters
        requires:
          - create-build-artifacts
    - test-binary-against-kitchensink-firefox:
        <<: *mainBuildFilters
        requires:
          - create-build-artifacts
    - test-binary-against-todomvc-firefox:
        <<: *mainBuildFilters
        requires:
          - create-build-artifacts
    - test-binary-against-cypress-realworld-app:
        <<: *mainBuildFilters
        requires:
          - create-build-artifacts
    - test-binary-as-specific-user:
        name: "test binary as a non-root user"
        executor: non-root-docker-user
        requires:
          - create-build-artifacts
    - test-binary-as-specific-user:
        name: "test binary as a root user"
        requires:
          - create-build-artifacts
    - binary-system-tests:
        requires:
          - create-build-artifacts
          - system-tests-node-modules-install

mac-workflow: &mac-workflow
  jobs:
    - node_modules_install:
        name: darwin-node-modules-install
        executor: mac
        resource_class: macos.x86.medium.gen2
        only-cache-for-root-user: true

    - build:
        name: darwin-build
        executor: mac
        resource_class: macos.x86.medium.gen2
        requires:
          - darwin-node-modules-install

    - lint:
        name: darwin-lint
        executor: mac
        requires:
          - darwin-build

    # maybe run all unit tests?

    - create-build-artifacts:
        name: darwin-create-build-artifacts
        context:
          - test-runner:sign-mac-binary
          - test-runner:upload
          - test-runner:commit-status-checks
        executor: mac
        resource_class: macos.x86.medium.gen2
        requires:
          - darwin-build

    - test-kitchensink:
        name: darwin-test-kitchensink
        executor: mac
        requires:
          - darwin-build

windows-workflow: &windows-workflow
  jobs:
    - node_modules_install:
        name: windows-node-modules-install
        executor: windows
        resource_class: windows.medium
        only-cache-for-root-user: true

    - build:
        name: windows-build
        executor: windows
        resource_class: windows.medium
        requires:
          - windows-node-modules-install

    - lint:
        name: windows-lint
        executor: windows
        requires:
          - windows-build

    - unit-tests:
        name: windows-unit-tests
        executor: windows
        resource_class: windows.medium
        requires:
          - windows-build

    - create-build-artifacts:
        name: windows-create-build-artifacts
        executor: windows
        resource_class: windows.medium
        context:
          - test-runner:sign-windows-binary
          - test-runner:upload
          - test-runner:commit-status-checks
        requires:
          - windows-build

workflows:
  linux:
    <<: *linux-workflow
  mac:
    <<: *mac-workflow
    <<: *mac-workflow-filters
  windows:
    <<: *windows-workflow
    <<: *windows-workflow-filters<|MERGE_RESOLUTION|>--- conflicted
+++ resolved
@@ -39,11 +39,7 @@
   when:
     or:
     - equal: [ develop, << pipeline.git.branch >> ]
-<<<<<<< HEAD
-=======
     - equal: [ feature-multidomain, << pipeline.git.branch >> ]
-    - equal: [ new-cmd-group-9.x, << pipeline.git.branch >> ]
->>>>>>> 0772f855
     - matches:
           pattern: "-release$"
           value: << pipeline.git.branch >>
