--- conflicted
+++ resolved
@@ -29,7 +29,6 @@
       only:
         - develop
         - 10.0-release
-<<<<<<< HEAD
         - chore/cutover-to-bundled-react-mount
 
 # uncomment & add to the branch conditions below to disable the main linux
@@ -39,10 +38,8 @@
     or:
     - false
     # - equal: [ 'tgriesser/chore/fix-windows-build', << pipeline.git.branch >> ]
-=======
         - feature-multidomain
         - unify-1449-beta-slug-length
->>>>>>> 2d866f38
 
 # usually we don't build Mac app - it takes a long time
 # but sometimes we want to really confirm we are doing the right thing
@@ -51,13 +48,10 @@
   when:
     or:
     - equal: [ develop, << pipeline.git.branch >> ]
-<<<<<<< HEAD
     - equal: [ '10.0-release', << pipeline.git.branch >> ]
     - equal: [ chore/cutover-to-bundled-react-mount, << pipeline.git.branch >> ]
-=======
     - equal: [ feature-multidomain, << pipeline.git.branch >> ]
     - equal: [ unify-1449-beta-slug-length, << pipeline.git.branch >> ]
->>>>>>> 2d866f38
     - matches:
           pattern: "-release$"
           value: << pipeline.git.branch >>
@@ -66,14 +60,11 @@
   when:
     or:
     - equal: [ develop, << pipeline.git.branch >> ]
-<<<<<<< HEAD
     - equal: [ '10.0-release', << pipeline.git.branch >> ]
     - equal: [ chore/cutover-to-bundled-react-mount, << pipeline.git.branch >> ]
     - equal: [ 'unify-1036-windows-test-projects', << pipeline.git.branch >> ]
-=======
     - equal: [ feature-multidomain, << pipeline.git.branch >> ]
     - equal: [ unify-1449-beta-slug-length, << pipeline.git.branch >> ]
->>>>>>> 2d866f38
     - matches:
           pattern: "-release$"
           value: << pipeline.git.branch >>
@@ -1443,9 +1434,6 @@
       - run-driver-integration-tests:
           browser: electron
 
-<<<<<<< HEAD
-  reporter-integration-tests:
-=======
   driver-integration-tests-chrome-experimentalSessionAndOrigin:
     <<: *defaults
     resource_class: medium
@@ -1484,8 +1472,7 @@
           browser: electron
           experimentalSessionAndOrigin: true
 
-  desktop-gui-integration-tests-7x:
->>>>>>> 2d866f38
+  reporter-integration-tests:
     <<: *defaults
     parallelism: 3
     steps:
@@ -1789,11 +1776,7 @@
       - run:
           name: Check current branch to persist artifacts
           command: |
-<<<<<<< HEAD
-            if [[ "$CIRCLE_BRANCH" != "develop" && "$CIRCLE_BRANCH" != "chore/cutover-to-bundled-react-mount" && "$CIRCLE_BRANCH" != "unify-1036-windows-test-projects" && "$CIRCLE_BRANCH" != "10.0-release" ]]; then
-=======
-            if [[ "$CIRCLE_BRANCH" != "develop" && "$CIRCLE_BRANCH" != "unify-1449-beta-slug-length" && "$CIRCLE_BRANCH" != "feature-multidomain" ]]; then
->>>>>>> 2d866f38
+            if [[ "$CIRCLE_BRANCH" != "develop" && "$CIRCLE_BRANCH" != "chore/cutover-to-bundled-react-mount" && "$CIRCLE_BRANCH" != "unify-1036-windows-test-projects" && "$CIRCLE_BRANCH" != "10.0-release" && "$CIRCLE_BRANCH" != "unify-1449-beta-slug-length" && "$CIRCLE_BRANCH" != "feature-multidomain" ]]; then
               echo "Not uploading artifacts or posting install comment for this branch."
               circleci-agent step halt
             fi
@@ -2316,30 +2299,25 @@
         context: test-runner:cypress-record-key
         requires:
           - build
-<<<<<<< HEAD
+    - driver-integration-tests-chrome-experimentalSessionAndOrigin:
+        context: test-runner:cypress-record-key
+        requires:
+          - build
+    - driver-integration-tests-chrome-beta-experimentalSessionAndOrigin:
+        context: test-runner:cypress-record-key
+        requires:
+          - build
+    - driver-integration-tests-firefox-experimentalSessionAndOrigin:
+        context: test-runner:cypress-record-key
+        requires:
+          - build
+    - driver-integration-tests-electron-experimentalSessionAndOrigin:
+        context: test-runner:cypress-record-key
+        requires:
+          - build
     - run-frontend-shared-component-tests-chrome:
         context: [test-runner:launchpad-tests, test-runner:percy]
         percy: true
-=======
-    - driver-integration-tests-chrome-experimentalSessionAndOrigin:
-        context: test-runner:cypress-record-key
-        requires:
-          - build
-    - driver-integration-tests-chrome-beta-experimentalSessionAndOrigin:
-        context: test-runner:cypress-record-key
-        requires:
-          - build
-    - driver-integration-tests-firefox-experimentalSessionAndOrigin:
-        context: test-runner:cypress-record-key
-        requires:
-          - build
-    - driver-integration-tests-electron-experimentalSessionAndOrigin:
-        context: test-runner:cypress-record-key
-        requires:
-          - build
-    - runner-integration-tests-chrome:
-        context: [test-runner:cypress-record-key, test-runner:percy]
->>>>>>> 2d866f38
         requires:
           - build
     - run-launchpad-integration-tests-chrome:
