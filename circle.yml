version: 2.1

defaults: &defaults
  parallelism: 1
  working_directory: ~/cypress
  parameters:
    executor:
      type: executor
      default: cy-doc
  executor: <<parameters.executor>>
  environment:
    ## set specific timezone
    TZ: "/usr/share/zoneinfo/America/New_York"

    ## store artifacts here
    CIRCLE_ARTIFACTS: /tmp/artifacts

    ## set so that e2e tests are consistent
    COLUMNS: 100
    LINES: 24

executors:
  # the Docker image with Cypress dependencies and Chrome browser
  cy-doc:
    docker:
      - image: cypress/browsers:node8.9.3-chrome73
    environment:
      PLATFORM: linux

  # executor to run on Mac OS
  # https://circleci.com/docs/2.0/executor-types/#using-macos
  # https://circleci.com/docs/2.0/testing-ios/#supported-xcode-versions
  mac:
    macos:
      xcode: "10.1.0"
    environment:
      PLATFORM: mac

jobs:
  ## code checkout and NPM installs
  build:
    <<: *defaults
    steps:
      - checkout
      - run:
          name: Print working folder
          command: echo $PWD
      - run:
          name: print global NPM cache path
          command: echo $(npm -g bin)
      - run:
          name: print Node version
          command: node -v
      - run:
          name: print NPM version
          command: npm -v
      - run: npm run check-node-version

      ## make sure the TERM is set to 'xterm' in node (Linux only)
      ## else colors (and tests) will fail
      ## See the following information
      ##   * http://andykdocs.de/development/Docker/Fixing+the+Docker+TERM+variable+issue
      ##   * https://unix.stackexchange.com/questions/43945/whats-the-difference-between-various-term-variables
      - run: npm run check-terminal

      # need to restore a separate cache for each package.json
      - restore_cache:
          key: v8-{{ arch }}-{{ .Branch }}-cli-deps
      - restore_cache:
          key: v5-{{ arch }}-{{ .Branch }}-root-deps
      - restore_cache:
          key: v5-{{ arch }}-{{ .Branch }}-deps-coffee
      - restore_cache:
          key: v5-{{ arch }}-{{ .Branch }}-deps-desktop-gui
      - restore_cache:
          key: v6-{{ arch }}-{{ .Branch }}-deps-driver
      - restore_cache:
          key: v5-{{ arch }}-{{ .Branch }}-deps-example
      - restore_cache:
          key: v7-{{ arch }}-{{ .Branch }}-deps-electron
      - restore_cache:
          key: v5-{{ arch }}-{{ .Branch }}-deps-extension
      - restore_cache:
          key: v5-{{ arch }}-{{ .Branch }}-deps-https-proxy
      - restore_cache:
          key: v5-{{ arch }}-{{ .Branch }}-deps-launcher
      - restore_cache:
          key: v1-{{ arch }}-{{ .Branch }}-deps-network
      - restore_cache:
          key: v8-{{ arch }}-{{ .Branch }}-deps-reporter
      - restore_cache:
          key: v8-{{ arch }}-{{ .Branch }}-deps-runner
      - restore_cache:
          key: v8-{{ arch }}-{{ .Branch }}-deps-server
      - restore_cache:
          key: v5-{{ arch }}-{{ .Branch }}-deps-socket
      - restore_cache:
          key: v5-{{ arch }}-{{ .Branch }}-deps-static
      - restore_cache:
          key: v5-{{ arch }}-{{ .Branch }}-deps-ts

      # show what is already cached globally
      - run: ls $(npm -g bin)
      - run: ls $(npm -g bin)/../lib/node_modules

      # only installs the root dependencies, without going into packages
      # via postinstall script
      - run: npm install --ignore-scripts
      - run:
          name: Top level packages
          command: npm ls --depth=0 || true

      ## symlink all of our sub packages in node_modules
      - run: npm run link

      ## now install all of the sub packages node_modules
      - run: npm run all install -- --serial
      - run: npm run all prune

      # save each node_modules folder per package
      - save_cache:
          key: v8-{{ arch }}-{{ .Branch }}-cli-deps-{{ checksum "cli/package.json" }}
          paths:
            - cli/node_modules
      - save_cache:
          key: v5-{{ arch }}-{{ .Branch }}-root-deps-{{ checksum "package.json" }}
          paths:
            - node_modules
      - save_cache:
          key: v5-{{ arch }}-{{ .Branch }}-deps-coffee-{{ checksum "packages/coffee/package.json" }}
          paths:
            - packages/coffee/node_modules
      - save_cache:
          key: v5-{{ arch }}-{{ .Branch }}-deps-desktop-gui-{{ checksum "packages/desktop-gui/package.json" }}
          paths:
            - packages/desktop-gui/node_modules
      - save_cache:
          key: v6-{{ arch }}-{{ .Branch }}-deps-driver-{{ checksum "packages/driver/package.json" }}
          paths:
            - packages/driver/node_modules
      - save_cache:
          key: v5-{{ arch }}-{{ .Branch }}-deps-example-{{ checksum "packages/example/package.json" }}
          paths:
            - packages/example/node_modules
      - save_cache:
          key: v7-{{ arch }}-{{ .Branch }}-deps-electron-{{ checksum "packages/electron/package.json" }}
          paths:
            - packages/electron/node_modules
            - ~/.cache/electron
            - ~/.electron
      - save_cache:
          key: v5-{{ arch }}-{{ .Branch }}-deps-extension-{{ checksum "packages/extension/package.json" }}
          paths:
            - packages/extension/node_modules
      - save_cache:
          key: v5-{{ arch }}-{{ .Branch }}-deps-https-proxy-{{ checksum "packages/https-proxy/package.json" }}
          paths:
            - packages/https-proxy/node_modules
      - save_cache:
          key: v5-{{ arch }}-{{ .Branch }}-deps-launcher-{{ checksum "packages/launcher/package.json" }}
          paths:
            - packages/launcher/node_modules
      - save_cache:
          key: v1-{{ arch }}-{{ .Branch }}-deps-network-{{ checksum "packages/network/package.json" }}
          paths:
            - packages/network/node_modules
      - save_cache:
          key: v8-{{ arch }}-{{ .Branch }}-deps-reporter-{{ checksum "packages/reporter/package.json" }}
          paths:
            - packages/reporter/node_modules
      - save_cache:
          key: v8-{{ arch }}-{{ .Branch }}-deps-runner-{{ checksum "packages/runner/package.json" }}
          paths:
            - packages/runner/node_modules
      - save_cache:
          key: v8-{{ arch }}-{{ .Branch }}-deps-server-{{ checksum "packages/server/package.json" }}
          paths:
            - packages/server/node_modules
      - save_cache:
          key: v5-{{ arch }}-{{ .Branch }}-deps-socket-{{ checksum "packages/socket/package.json" }}
          paths:
            - packages/socket/node_modules
      - save_cache:
          key: v5-{{ arch }}-{{ .Branch }}-deps-static-{{ checksum "packages/static/package.json" }}
          paths:
            - packages/static/node_modules
      - save_cache:
          key: v5-{{ arch }}-{{ .Branch }}-deps-ts-{{ checksum "packages/ts/package.json" }}
          paths:
            - packages/ts/node_modules

      - run: npm run stop-only
      ## now go build all of subpackages
      - run: npm run prebuild -- --serial
      - run: npm run build -- --serial

      ## save entire folder as artifact for other jobs to run without reinstalling
      - persist_to_workspace:
          root: ~/
          paths:
            - cypress

  lint:
    <<: *defaults
    steps:
      - attach_workspace:
          at: ~/
      - run: npm run lint
      - run: npm run all lint

  unit-tests:
    <<: *defaults
    parallelism: 1
    steps:
      - attach_workspace:
          at: ~/
      # make sure mocha runs
      - run: npm run test-mocha
      # test binary build code
      - run: npm run test-scripts
      # make sure our snapshots are compared correctly
      - run: npm run test-mocha-snapshot
      # make sure packages with TypeScript can be transpiled to JS
      - run: npm run all build-js
      # run unit tests from individual packages
      - run: npm run all test -- --package cli
      - run: npm run all test -- --package electron
      - run: npm run all test -- --package extension
      - run: npm run all test -- --package https-proxy
      - run: npm run all test -- --package launcher
      - run: npm run all test -- --package network
      # how to pass Mocha reporter through zunder?
      - run: npm run all test -- --package reporter
      - run: npm run all test -- --package runner
      - run: npm run all test -- --package socket
      - run: npm run all test -- --package static
      - store_test_results:
          path: /tmp/cypress

  lint-typescript:
    <<: *defaults
    parallelism: 1
    steps:
      - attach_workspace:
          at: ~/
      - run:
          command: ls -la types
          working_directory: cli
      - run:
          command: ls -la chai
          working_directory: cli/types
      - run:
          command: npm run dtslint
          working_directory: cli

  "server-unit-tests":
    <<: *defaults
    parallelism: 2
    steps:
      - attach_workspace:
          at: ~/
      - run: npm run all test-unit -- --package server
      - store_test_results:
          path: /tmp/cypress

  "server-integration-tests":
    <<: *defaults
    parallelism: 2
    steps:
      - attach_workspace:
          at: ~/
      - run: npm run all test-integration -- --package server
      - store_test_results:
          path: /tmp/cypress

  "server-performance-tests":
      <<: *defaults
      steps:
      - attach_workspace:
          at: ~/
      - run:
<<<<<<< HEAD
          command: |
            set +e # don't exit on non-0 status code - performance tests can be spurious
            npm run all test-performance -- --package server
            echo "exited with code: $?"
            exit 0
=======
          environment:
            DEBUG: test:proxy-performance
          command: npm run all test-performance -- --package server
>>>>>>> 6f685ab8
      - store_test_results:
          path: /tmp/cypress
      - store_artifacts:
          path: /tmp/artifacts

  "server-e2e-tests-1":
    <<: *defaults
    steps:
      - attach_workspace:
          at: ~/
      - run:
          command: npm run test-e2e -- --chunk 1
          working_directory: packages/server
      - store_test_results:
          path: /tmp/cypress

  "server-e2e-tests-2":
    <<: *defaults
    steps:
      - attach_workspace:
          at: ~/
      - run:
          command: npm run test-e2e -- --chunk 2
          working_directory: packages/server
      - store_test_results:
          path: /tmp/cypress

  "server-e2e-tests-3":
    <<: *defaults
    steps:
      - attach_workspace:
          at: ~/
      - run:
          command: npm run test-e2e -- --chunk 3
          working_directory: packages/server
      - store_test_results:
          path: /tmp/cypress

  "server-e2e-tests-4":
    <<: *defaults
    steps:
      - attach_workspace:
          at: ~/
      - run:
          command: npm run test-e2e -- --chunk 4
          working_directory: packages/server
      - store_test_results:
          path: /tmp/cypress

  "server-e2e-tests-5":
    <<: *defaults
    steps:
      - attach_workspace:
          at: ~/
      - run:
          command: npm run test-e2e -- --chunk 5
          working_directory: packages/server
      - store_test_results:
          path: /tmp/cypress

  "server-e2e-tests-6":
    <<: *defaults
    steps:
      - attach_workspace:
          at: ~/
      - run:
          command: npm run test-e2e -- --chunk 6
          working_directory: packages/server
      - store_test_results:
          path: /tmp/cypress

  "server-e2e-tests-7":
    <<: *defaults
    steps:
      - attach_workspace:
          at: ~/
      - run:
          command: npm run test-e2e -- --chunk 7
          working_directory: packages/server
      - store_test_results:
          path: /tmp/cypress

  "server-e2e-tests-8":
      <<: *defaults
      steps:
      - attach_workspace:
          at: ~/
      - run:
          command: npm run test-e2e -- --chunk 8
          working_directory: packages/server
      - store_test_results:
          path: /tmp/cypress

  "driver-integration-tests-3x":
    <<: *defaults
    parallelism: 3
    steps:
      - attach_workspace:
          at: ~/
      - run:
          command: npm start
          background: true
          working_directory: packages/driver
      - run:
          command: $(npm bin)/wait-on http://localhost:3500
          working_directory: packages/driver
      - run:
          command: |
            CYPRESS_KONFIG_ENV=production \
            CYPRESS_RECORD_KEY=$PACKAGES_RECORD_KEY \
            npm run cypress:run -- --record --parallel --group 3x-driver-chrome --browser chrome
          working_directory: packages/driver
      - store_test_results:
          path: /tmp/cypress
      - store_artifacts:
          path: /tmp/artifacts

  "desktop-gui-integration-tests-2x":
    <<: *defaults
    parallelism: 2
    steps:
      - attach_workspace:
          at: ~/
      - run:
          command: npm run build-prod
          working_directory: packages/desktop-gui
      - run:
          command: |
            CYPRESS_KONFIG_ENV=production \
            CYPRESS_RECORD_KEY=$PACKAGES_RECORD_KEY \
            npm run cypress:run -- --record --parallel --group 2x-desktop-gui
          working_directory: packages/desktop-gui
      - store_test_results:
          path: /tmp/cypress
      - store_artifacts:
          path: /tmp/artifacts

  "reporter-integration-tests":
    <<: *defaults
    steps:
      - attach_workspace:
          at: ~/
      - run:
          command: npm run build-prod
          working_directory: packages/reporter
      - run:
          command: |
            CYPRESS_KONFIG_ENV=production \
            CYPRESS_RECORD_KEY=$PACKAGES_RECORD_KEY \
            npm run cypress:run -- --record --parallel --group reporter
          working_directory: packages/reporter
      - store_test_results:
          path: /tmp/cypress
      - store_artifacts:
          path: /tmp/artifacts

  "run-launcher":
    <<: *defaults
    steps:
      - attach_workspace:
          at: ~/
      - run:
          command: node index.js
          working_directory: packages/launcher

  build-binary:
    <<: *defaults
    shell: /bin/bash --login
    steps:
      - run:
          name: Check environment variables before code sign (if on Mac)
          # NOTE
          # our Mac code sign works via electron-builder
          # by default, electron-builder will NOT sign app built in a pull request
          # even our internal one (!)
          # Usually this is not a problem, since we only build and test binary
          # built on "develop" and "master" branches
          # but if you need to really build and sign a Mac binary in a PR
          # set variable CSC_FOR_PULL_REQUEST=true
          command: |
            set -e
            if [[ "$OSTYPE" == "darwin"* ]]; then
              if [ -z "$CSC_LINK" ]; then
                echo "Need to provide environment variable CSC_LINK"
                  echo "with base64 encoded certificate .p12 file"
                exit 1
              fi
              if [ -z "$CSC_KEY_PASSWORD" ]; then
                echo "Need to provide environment variable CSC_KEY_PASSWORD"
                  echo "with password for unlocking certificate .p12 file"
                exit 1
              fi
            else
              echo "Not Mac platform, skipping code sign setup"
            fi

      - attach_workspace:
          at: ~/
      - run: $(npm bin)/print-arch
      - run:
          environment:
            DEBUG: electron-builder,electron-osx-sign*
          command: npm run binary-build -- --platform $PLATFORM --version $NEXT_DEV_VERSION
      - run: npm run binary-zip -- --platform $PLATFORM
      - run: ls -l *.zip
      - run:
          name: upload unique binary
          command: |
            node scripts/binary.js upload-unique-binary \
              --file cypress.zip \
              --version $NEXT_DEV_VERSION
      - run: cat binary-url.json
      - run: mkdir /tmp/urls
      - run: cp binary-url.json /tmp/urls
      - run: cp cypress.zip /tmp/urls
      - run: ls /tmp/urls
      - persist_to_workspace:
          root: /tmp/urls
          paths:
            - binary-url.json
            - cypress.zip

  "test-kitchensink-against-staging":
    <<: *defaults
    steps:
      - attach_workspace:
          at: ~/
      - run:
          name: Cloning test project
          command: git clone https://github.com/cypress-io/cypress-example-kitchensink.git /tmp/repo
      - run:
          name: Install prod dependencies
          command: npm install --production
          working_directory: /tmp/repo
      - run:
          name: Example server
          command: npm start
          working_directory: /tmp/repo
          background: true
      - run:
          name: Run Kitchensink example project
          command: |
            CYPRESS_PROJECT_ID=$TEST_KITCHENSINK_PROJECT_ID \
            CYPRESS_RECORD_KEY=$TEST_KITCHENSINK_RECORD_KEY \
            CYPRESS_ENV=staging \
            CYPRESS_video=false \
            npm run cypress:run -- --project /tmp/repo --record

  "test-against-staging":
    <<: *defaults
    steps:
      - attach_workspace:
          at: ~/
      - run:
          name: Cloning test project
          command: git clone https://github.com/cypress-io/cypress-test-tiny.git /tmp/repo
      - run:
          name: Run test project
          command: |
            CYPRESS_PROJECT_ID=$TEST_TINY_PROJECT_ID \
            CYPRESS_RECORD_KEY=$TEST_TINY_RECORD_KEY \
            CYPRESS_ENV=staging \
            npm run cypress:run -- --project /tmp/repo --record

  "build-npm-package":
    <<: *defaults
    steps:
      - attach_workspace:
          at: ~/
      - run:
          name: bump NPM version
          command: npm --no-git-tag-version version $NEXT_DEV_VERSION
      - run:
          name: build NPM package
          working_directory: cli
          command: npm run build
      - run:
          command: ls -la types
          working_directory: cli/build
      - run:
          name: list NPM package contents
          working_directory: cli/build
          command: npm run size
      - run:
          name: pack NPM package
          working_directory: cli/build
          command: npm pack
      - run:
          name: list created NPM package
          working_directory: cli/build
          command: ls -l
      # created file should have filename cypress-<version>.tgz
      - run:
          name: upload NPM package
          command: |
            node scripts/binary.js upload-npm-package \
              --file cli/build/cypress-$NEXT_DEV_VERSION.tgz \
              --version $NEXT_DEV_VERSION
      - run: cat npm-package-url.json
      - run: mkdir /tmp/urls
      - run: cp cli/build/cypress-$NEXT_DEV_VERSION.tgz /tmp/urls/cypress.tgz
      - run: cp npm-package-url.json /tmp/urls
      - run: ls /tmp/urls
      - persist_to_workspace:
          root: /tmp/urls
          paths:
            - npm-package-url.json
            - cypress.tgz

  "test-binary-and-npm-against-other-projects":
    <<: *defaults
    steps:
      - attach_workspace:
          at: ~/
      - attach_workspace:
          at: /tmp/urls
      - run: ls -la /tmp/urls
      - run: cat /tmp/urls/*.json
      - run: mkdir /tmp/testing
      - run:
          name: create dummy package
          working_directory: /tmp/testing
          command: npm init -y
      - run:
          # install NPM from unique urls
          name: Install Cypress
          command: |
            node scripts/test-unique-npm-and-binary.js \
              --npm /tmp/urls/npm-package-url.json \
              --binary /tmp/urls/binary-url.json \
              --cwd /tmp/testing
      - run:
          name: Verify Cypress binary
          working_directory: /tmp/testing
          command: $(npm bin)/cypress verify
      - run:
          name: Running other test projects with new NPM package and binary
          command: |
            node scripts/test-other-projects.js \
              --npm /tmp/urls/npm-package-url.json \
              --binary /tmp/urls/binary-url.json \
              --provider circle

  "test-npm-module-and-verify-binary":
    <<: *defaults
    steps:
      - attach_workspace:
          at: ~/
      - attach_workspace:
          at: /tmp/urls
      # make sure we have cypress.zip received
      - run: ls -l /tmp/urls/cypress.zip
      # build NPM package
      - run:
          command: npm run build
          working_directory: cli
      - run: mkdir test-binary
      - run:
          name: Create new NPM package
          working_directory: test-binary
          command: npm init -y
      - run:
          # install NPM from built NPM package folder
          name: Install Cypress
          working_directory: test-binary
          # force installing the freshly built binary
          command: CYPRESS_INSTALL_BINARY=/tmp/urls/cypress.zip npm i /tmp/urls/cypress.tgz
      - run:
          name: Verify Cypress binary
          working_directory: test-binary
          command: $(npm bin)/cypress verify

  # install NPM + binary zip and run against staging API
  "test-binary-against-staging":
    <<: *defaults
    steps:
      - attach_workspace:
          at: ~/
      - attach_workspace:
          at: /tmp/urls
      # make sure we have the binary
      - run: ls -l /tmp/urls/cypress.zip
      # make sure we have the NPM package
      - run: ls -l /tmp/urls/cypress.tgz
      - run:
          name: Cloning test project
          command: git clone https://github.com/cypress-io/cypress-test-tiny.git /tmp/cypress-test-tiny
      - run:
          name: Install Cypress
          working_directory: /tmp/cypress-test-tiny
          # force installing the freshly built binary
          command: CYPRESS_INSTALL_BINARY=/tmp/urls/cypress.zip npm i /tmp/urls/cypress.tgz
      - run:
          name: Run test project
          working_directory: /tmp/cypress-test-tiny
          command: |
            CYPRESS_PROJECT_ID=$TEST_TINY_PROJECT_ID \
            CYPRESS_RECORD_KEY=$TEST_TINY_RECORD_KEY \
            CYPRESS_ENV=staging \
            $(npm bin)/cypress run --record

  "test-binary-against-kitchensink":
    <<: *defaults
    steps:
      - attach_workspace:
          at: ~/
      - attach_workspace:
          at: /tmp/urls
      - run:
          name: Cloning kitchensink project
          command: git clone --depth 1 https://github.com/cypress-io/cypress-example-kitchensink.git /tmp/kitchensink
      - run:
          command: npm install
          working_directory: /tmp/kitchensink
      - run:
          name: Install Cypress
          working_directory: /tmp/kitchensink
          # force installing the freshly built binary
          command: CYPRESS_INSTALL_BINARY=/tmp/urls/cypress.zip npm i /tmp/urls/cypress.tgz
      - run:
          working_directory: /tmp/kitchensink
          command: npm run build
      - run:
          working_directory: /tmp/kitchensink
          command: npm start
          background: true
      - run:
          working_directory: /tmp/kitchensink
          command: npm run e2e

linux-workflow: &linux-workflow
  jobs:
    - build
    - lint:
        name: Linux lint
        requires:
          - build
    - lint-typescript:
        requires:
          - build
    # unit, integration and e2e tests
    - unit-tests:
        requires:
          - build
    - server-unit-tests:
        requires:
          - build
    - server-integration-tests:
        requires:
          - build
    - server-performance-tests:
        requires:
          - build
    - server-e2e-tests-1:
        requires:
          - build
    - server-e2e-tests-2:
        requires:
          - build
    - server-e2e-tests-3:
        requires:
          - build
    - server-e2e-tests-4:
        requires:
          - build
    - server-e2e-tests-5:
        requires:
          - build
    - server-e2e-tests-6:
        requires:
          - build
    - server-e2e-tests-7:
        requires:
          - build
    - server-e2e-tests-8:
        requires:
          - build
    - driver-integration-tests-3x:
        requires:
          - build
    - desktop-gui-integration-tests-2x:
        requires:
          - build
    - reporter-integration-tests:
        requires:
          - build
    - run-launcher:
        requires:
          - build
    # various testing scenarios, like building full binary
    # and testing it on a real project
    - test-against-staging:
        filters:
          branches:
            only:
              - develop
        requires:
          - build
    - test-kitchensink-against-staging:
        filters:
          branches:
            only:
              - develop
        requires:
          - build
    - build-npm-package:
        filters:
          branches:
            only:
              - develop
              - binary-metadata
        requires:
          - build
    - build-binary:
        filters:
          branches:
            only:
              - develop
              - binary-metadata
        requires:
          - build
    - test-binary-and-npm-against-other-projects:
        filters:
          branches:
            only:
              - develop
              - binary-metadata
        requires:
          - build-npm-package
          - build-binary
    - test-npm-module-and-verify-binary:
        filters:
          branches:
            only:
              - develop
        requires:
          - build-npm-package
          - build-binary
    - test-binary-against-staging:
        filters:
          branches:
            only:
              - develop
        requires:
          - build-npm-package
          - build-binary
    - test-binary-against-kitchensink:
        filters:
          branches:
            only:
              - develop
        requires:
          - build-npm-package
          - build-binary

mac-workflow: &mac-workflow
  jobs:
    - build:
        name: Mac build
        executor: mac
    - lint:
        name: Mac lint
        executor: mac
        requires:
          - Mac build

    # maybe run unit tests?

    - build-npm-package:
        name: Mac NPM package
        executor: mac
        filters:
          branches:
            only:
              - develop
        requires:
          - Mac build

    - build-binary:
        name: Mac binary
        executor: mac
        context: org-global
        filters:
          branches:
            only:
              - develop
              - binary-metadata
        requires:
          - Mac build

    - test-binary-against-kitchensink:
        name: Test Mac binary against kitchensink
        executor: mac
        filters:
          branches:
            only:
              - develop
        requires:
          - Mac NPM package
          - Mac binary

    - test-binary-against-staging:
        name: Test Mac binary against staging
        executor: mac
        filters:
          branches:
            only:
              - develop
        requires:
          - Mac NPM package
          - Mac binary
workflows:
  linux:
    <<: *linux-workflow
  mac:
    <<: *mac-workflow<|MERGE_RESOLUTION|>--- conflicted
+++ resolved
@@ -279,17 +279,11 @@
       - attach_workspace:
           at: ~/
       - run:
-<<<<<<< HEAD
           command: |
             set +e # don't exit on non-0 status code - performance tests can be spurious
             npm run all test-performance -- --package server
             echo "exited with code: $?"
             exit 0
-=======
-          environment:
-            DEBUG: test:proxy-performance
-          command: npm run all test-performance -- --package server
->>>>>>> 6f685ab8
       - store_test_results:
           path: /tmp/cypress
       - store_artifacts:
