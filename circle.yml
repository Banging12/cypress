--- conflicted
+++ resolved
@@ -1569,11 +1569,7 @@
       - run:
           name: Check current branch to persist artifacts
           command: |
-<<<<<<< HEAD
-            if [[ "$CIRCLE_BRANCH" != "develop" && "$CIRCLE_BRANCH" != "test-binary-downstream-windows" && "$CIRCLE_BRANCH" != "10.0-release" && "$CIRCLE_BRANCH" != "renovate/cypress-request-2.x" ]]; then
-=======
             if [[ "$CIRCLE_BRANCH" != "develop" && "$CIRCLE_BRANCH" != "fix-ci-artifact-uploads" ]]; then
->>>>>>> 8e2fc401
               echo "Not uploading artifacts or posting install comment for this branch."
               circleci-agent step halt
             fi
@@ -2159,12 +2155,7 @@
         context: test-runner:launchpad-tests
         requires:
           - build
-<<<<<<< HEAD
-    - run-app-integration-tests-chrome:
-        context: test-runner:launchpad-tests
-=======
     - desktop-gui-integration-tests-7x:
->>>>>>> 8e2fc401
         requires:
           - build
     - run-app-component-tests-chrome:
