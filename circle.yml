version: 2.1

defaults: &defaults
  parallelism: 1
  working_directory: ~/cypress
  parameters: &defaultsParameters
    executor:
      type: executor
      default: cy-doc
    only-cache-for-root-user:
      type: boolean
      default: false
  executor: <<parameters.executor>>
  environment: &defaultsEnvironment
    ## set specific timezone
    TZ: "/usr/share/zoneinfo/America/New_York"

    ## store artifacts here
    CIRCLE_ARTIFACTS: /tmp/artifacts

    ## set so that e2e tests are consistent
    COLUMNS: 100
    LINES: 24

# filters and requires for testing binary with Firefox
mainBuildFilters: &mainBuildFilters
  filters:
    branches:
      only:
        - develop
        - 10.0-release
        - feature-multidomain
        - use-contexts

# usually we don't build Mac app - it takes a long time
# but sometimes we want to really confirm we are doing the right thing
# so just add your branch to the list here to build and test on Mac
macWorkflowFilters: &mac-workflow-filters
  when:
    or:
    - equal: [ develop, << pipeline.git.branch >> ]
<<<<<<< HEAD
    - equal: [ feature-multidomain, << pipeline.git.branch >> ]
    - equal: [ use-contexts, << pipeline.git.branch >> ]
=======
    
    - equal: [ new-cmd-group-9.x, << pipeline.git.branch >> ]
>>>>>>> d0fc93b0
    - matches:
          pattern: "-release$"
          value: << pipeline.git.branch >>

windowsWorkflowFilters: &windows-workflow-filters
  when:
    or:
    - equal: [ master, << pipeline.git.branch >> ]
    - equal: [ develop, << pipeline.git.branch >> ]
    - equal: [ feature-multidomain, << pipeline.git.branch >> ]
    - equal: [ use-contexts, << pipeline.git.branch >> ]
    - matches:
          pattern: "-release$"
          value: << pipeline.git.branch >>
    - matches:
          pattern: "win*"
          value: << pipeline.git.branch >>

executors:
  # the Docker image with Cypress dependencies and Chrome browser
  cy-doc:
    docker:
      - image: cypress/browsers:node16.5.0-chrome94-ff93
    # by default, we use "small" to save on CI costs. bump on a per-job basis if needed.
    resource_class: small
    environment:
      PLATFORM: linux

  # Docker image with non-root "node" user
  non-root-docker-user:
    docker:
      - image: cypress/browsers:node16.5.0-chrome94-ff93
        user: node
    environment:
      PLATFORM: linux

  # executor to run on Mac OS
  # https://circleci.com/docs/2.0/executor-types/#using-macos
  # https://circleci.com/docs/2.0/testing-ios/#supported-xcode-versions
  mac:
    macos:
      # Executor should have Node >= required version
      xcode: "13.0.0"
    resource_class: macos.x86.medium.gen2
    environment:
      PLATFORM: mac

  # executor to run on Windows - based off of the windows-orb default executor since it is
  # not customizable enough to align with our existing setup.
  # https://github.com/CircleCI-Public/windows-orb/blob/master/src/executors/default.yml
  # https://circleci.com/docs/2.0/hello-world-windows/#software-pre-installed-in-the-windows-image
  windows: &windows-executor
    machine:
      image: windows-server-2019-vs2019:stable
      shell: bash.exe -eo pipefail
    resource_class: windows.medium
    environment:
      PLATFORM: windows

commands:
  restore_workspace_binaries:
    steps:
      - attach_workspace:
          at: ~/
      # make sure we have cypress.zip received
      - run: ls -l
      - run: ls -l cypress.zip cypress.tgz
      - run: node --version
      - run: npm --version

  restore_cached_workspace:
    steps:
      - attach_workspace:
          at: ~/
      - install-required-node
      - unpack-dependencies

  restore_cached_binary:
    steps:
      - attach_workspace:
          at: ~/

  prepare-modules-cache:
    parameters:
      dont-move:
        type: boolean
        default: false
    steps:
      - run: node scripts/circle-cache.js --action prepare
      - unless:
          condition: << parameters.dont-move >>
          steps:
            - run:
                name: Move to /tmp dir for consistent caching across root/non-root users
                command: |
                  mkdir -p /tmp/node_modules_cache
                  mv ~/cypress/node_modules /tmp/node_modules_cache/root_node_modules
                  mv ~/cypress/cli/node_modules /tmp/node_modules_cache/cli_node_modules
                  mv ~/cypress/system-tests/node_modules /tmp/node_modules_cache/system-tests_node_modules
                  mv ~/cypress/globbed_node_modules /tmp/node_modules_cache/globbed_node_modules

  build-and-persist:
    description: Save entire folder as artifact for other jobs to run without reinstalling
    steps:
      - run:
          name: Build packages
          command: yarn build
      - prepare-modules-cache # So we don't throw these in the workspace cache
      - persist_to_workspace:
          root: ~/
          paths:
            - cypress
            - .ssh
            - node_modules # contains the npm i -g modules

  install_cache_helpers_dependencies:
    steps:
      - run:
          # Dependencies needed by circle-cache.js, before we "yarn" or unpack cached node_modules
          name: Cache Helper Dependencies
          working_directory: ~/
          command: npm i glob@7.1.6 fs-extra@10.0.0 minimist@1.2.5 fast-json-stable-stringify@2.1.0

  unpack-dependencies:
    description: 'Unpacks dependencies associated with the current workflow'
    steps:
      - install_cache_helpers_dependencies
      - run:
          name: Generate Circle Cache Key
          command: node scripts/circle-cache.js --action cacheKey > circle_cache_key
      - run:
          name: Generate platform key
          command: echo $PLATFORM > platform_key
      - restore_cache:
          name: Restore cache state, to check for known modules cache existence
          key: v{{ .Environment.CACHE_VERSION }}-{{ checksum "platform_key" }}-node-modules-cache-{{ checksum "circle_cache_key" }}
      - run:
          name: Move node_modules back from /tmp
          command: |
            if [[ -d "/tmp/node_modules_cache" ]]; then
              mv /tmp/node_modules_cache/root_node_modules ~/cypress/node_modules
              mv /tmp/node_modules_cache/cli_node_modules ~/cypress/cli/node_modules
              mv /tmp/node_modules_cache/system-tests_node_modules ~/cypress/system-tests/node_modules
              mv /tmp/node_modules_cache/globbed_node_modules ~/cypress/globbed_node_modules
              rm -rf /tmp/node_modules_cache
            fi
      - run:
          name: Restore all node_modules to proper workspace folders
          command: node scripts/circle-cache.js --action unpack

  restore_cached_system_tests_deps:
    description: 'Restore the cached node_modules for projects in "system-tests/projects/**"'
    steps:
      - run:
          name: Generate Circle Cache key for system tests
          command: ./system-tests/scripts/cache-key.sh > system_tests_cache_key
      - run:
          name: Generate platform key
          command: echo $PLATFORM > platform_key
      - restore_cache:
          name: Restore system tests node_modules cache
          keys:
            - v{{ .Environment.CACHE_VERSION }}-{{ checksum "platform_key" }}-system-tests-projects-node-modules-cache-{{ checksum "system_tests_cache_key" }}
            - v{{ .Environment.CACHE_VERSION }}-{{ checksum "platform_key" }}-system-tests-projects-node-modules-cache-

  update_cached_system_tests_deps:
    description: 'Update the cached node_modules for projects in "system-tests/projects/**"'
    steps:
      - run:
          name: Generate Circle Cache key for system tests
          command: ./system-tests/scripts/cache-key.sh > system_tests_cache_key
      - run:
          name: Generate platform key
          command: echo $PLATFORM > platform_key
      - restore_cache:
          name: Restore cache state, to check for known modules cache existence
          keys:
            - v{{ .Environment.CACHE_VERSION }}-{{ checksum "platform_key" }}-system-tests-projects-node-modules-cache-state-{{ checksum "system_tests_cache_key" }}
      - run:
          name: Send root honeycomb event for this CI build
          command: cd system-tests/scripts && node ./send-root-honecomb-event.js
      - run:
          name: Bail if specific cache exists
          command: |
            if [[ -f "/tmp/system_tests_node_modules_installed" ]]; then
              echo "No updates to system tests node modules, exiting"
              circleci-agent step halt
            fi
      - restore_cache:
          name: Restore system tests node_modules cache
          keys:
            - v{{ .Environment.CACHE_VERSION }}-{{ checksum "platform_key" }}-system-tests-projects-node-modules-cache-{{ checksum "system_tests_cache_key" }}
            - v{{ .Environment.CACHE_VERSION }}-{{ checksum "platform_key" }}-system-tests-projects-node-modules-cache-
      - run:
          name: Update system-tests node_modules cache
          command: yarn workspace @tooling/system-tests projects:yarn:install
      - save_cache:
          name: Save system tests node_modules cache
          key: v{{ .Environment.CACHE_VERSION }}-{{ checksum "platform_key" }}-system-tests-projects-node-modules-cache-{{ checksum "system_tests_cache_key" }}
          paths:
            - ~/.cache/cy-system-tests-node-modules
      - run: touch /tmp/system_tests_node_modules_installed
      - save_cache:
          name: Save system tests node_modules cache state key
          key: v{{ .Environment.CACHE_VERSION }}-{{ checksum "platform_key" }}-system-tests-projects-node-modules-cache-state-{{ checksum "system_tests_cache_key" }}
          paths:
            - /tmp/system_tests_node_modules_installed

  caching-dependency-installer:
    description: 'Installs & caches the dependencies based on yarn lock & package json dependencies'
    parameters:
      only-cache-for-root-user:
        type: boolean
        default: false
    steps:
      - install_cache_helpers_dependencies
      - run:
          name: Generate Circle Cache Key
          command: node scripts/circle-cache.js --action cacheKey > circle_cache_key
      - run:
          name: Generate platform key
          command: echo $PLATFORM > platform_key
      - restore_cache:
          name: Restore cache state, to check for known modules cache existence
          key: v{{ .Environment.CACHE_VERSION }}-{{ checksum "platform_key" }}-node-modules-cache-state-{{ checksum "circle_cache_key" }}
      - run:
          name: Bail if cache exists
          command: |
            if [[ -f "node_modules_installed" ]]; then
              echo "Node modules already cached for dependencies, exiting"
              circleci-agent step halt
            fi
      - run: date +%Y-%U > cache_date
      - restore_cache:
          name: Restore weekly yarn cache
          keys:
            - v{{ .Environment.CACHE_VERSION }}-{{ checksum "platform_key" }}-deps-root-weekly-{{ checksum "cache_date" }}
      - run:
          name: Install Node Modules
          command: |
            yarn --prefer-offline --frozen-lockfile --cache-folder ~/.yarn
          no_output_timeout: 20m
      - prepare-modules-cache:
          dont-move: <<parameters.only-cache-for-root-user>> # we don't move, so we don't hit any issues unpacking symlinks
      - when:
          condition: <<parameters.only-cache-for-root-user>> # we don't move to /tmp since we don't need to worry about different users
          steps:
            - save_cache:
                name: Saving node modules for root, cli, and all globbed workspace packages
                key: v{{ .Environment.CACHE_VERSION }}-{{ checksum "platform_key" }}-node-modules-cache-{{ checksum "circle_cache_key" }}
                paths:
                  - node_modules
                  - cli/node_modules
                  - system-tests/node_modules
                  - globbed_node_modules
      - unless:
          condition: <<parameters.only-cache-for-root-user>>
          steps:
            - save_cache:
                name: Saving node modules for root, cli, and all globbed workspace packages
                key: v{{ .Environment.CACHE_VERSION }}-{{ checksum "platform_key" }}-node-modules-cache-{{ checksum "circle_cache_key" }}
                paths:
                  - /tmp/node_modules_cache
      - run: touch node_modules_installed
      - save_cache:
          name: Saving node-modules cache state key
          key: v{{ .Environment.CACHE_VERSION }}-{{ checksum "platform_key" }}-node-modules-cache-state-{{ checksum "circle_cache_key" }}
          paths:
            - node_modules_installed
      - save_cache:
          name: Save weekly yarn cache
          key: v{{ .Environment.CACHE_VERSION }}-{{ checksum "platform_key" }}-deps-root-weekly-{{ checksum "cache_date" }}
          paths:
            - ~/.yarn
            - ~/.cy-npm-cache

  verify-build-setup:
    description: Common commands run when setting up for build or yarn install
    parameters:
      executor:
        type: executor
        default: cy-doc
    steps:
      - run: pwd
      - run:
          name: print global yarn cache path
          command: echo $(yarn global bin)
      - run:
          name: print yarn version
          command: yarn versions
      - unless:
          condition:
            # stop-only does not correctly match on windows: https://github.com/bahmutov/stop-only/issues/78
            equal: [ *windows-executor, << parameters.executor >> ]
          steps:
            - run:
                name: Stop .only
                 # this will catch ".only"s in js/coffee as well
                command: yarn stop-only-all
      - run:
          name: Check terminal variables
          ## make sure the TERM is set to 'xterm' in node (Linux only)
          ## else colors (and tests) will fail
          ## See the following information
          ##   * http://andykdocs.de/development/Docker/Fixing+the+Docker+TERM+variable+issue
          ##   * https://unix.stackexchange.com/questions/43945/whats-the-difference-between-various-term-variables
          command: yarn check-terminal

  install-required-node:
    # https://discuss.circleci.com/t/switch-nodejs-version-on-machine-executor-solved/26675/2
    description: Install Node version matching .node-version
    steps:
      - run:
          name: Install Node
          command: |
            node_version=$(cat .node-version)
            [ -s "${HOME}/.nvm/nvm.sh" ] && \. "${HOME}/.nvm/nvm.sh" # This loads nvm
            if ! type nvm > /dev/null; then
              echo "Installing NVM"
              curl -o- https://raw.githubusercontent.com/creationix/nvm/v0.30.0/install.sh | bash
              [ -s "${HOME}/.nvm/nvm.sh" ] && \. "${HOME}/.nvm/nvm.sh" # This loads nvm
            fi
            echo "Installing Node $node_version"
            nvm install ${node_version}
            echo "Using Node $node_version"
            nvm use ${node_version}
            [[ $PLATFORM != 'windows' ]] && nvm alias default ${node_version} || sleep 2s
            echo "Installing Yarn"
            npm install yarn -g # ensure yarn is installed with the correct node engine
            yarn check-node-version
      - run:
          name: Check  Node
          command: yarn check-node-version

  install-chrome:
    description: Install Google Chrome
    parameters:
      channel:
        description: browser channel to install
        type: string
      version:
        description: browser version to install
        type: string
    steps:
      - run:
          name: Install Google Chrome (<<parameters.channel>>)
          command: |
            echo "Installing Chrome (<<parameters.channel>>) v<<parameters.version>>"
            wget -O /usr/src/google-chrome-<<parameters.channel>>_<<parameters.version>>_amd64.deb "http://dl.google.com/linux/chrome/deb/pool/main/g/google-chrome-<<parameters.channel>>/google-chrome-<<parameters.channel>>_<<parameters.version>>-1_amd64.deb" && \
            dpkg -i /usr/src/google-chrome-<<parameters.channel>>_<<parameters.version>>_amd64.deb ; \
            apt-get install -f -y && \
            rm -f /usr/src/google-chrome-<<parameters.channel>>_<<parameters.version>>_amd64.deb
            which google-chrome-<<parameters.channel>> || (printf "\n\033[0;31mChrome was not successfully downloaded - bailing\033[0m\n\n" && exit 1)
            echo "Location of Google Chrome Installation: `which google-chrome-<<parameters.channel>>`"
            echo "Google Chrome Version: `google-chrome-<<parameters.channel>> --version`"

  run-driver-integration-tests:
    parameters:
      browser:
        description: browser shortname to target
        type: string
      install-chrome-channel:
        description: chrome channel to install
        type: string
        default: ''
    steps:
      - restore_cached_workspace
      - when:
          condition: <<parameters.install-chrome-channel>>
          steps:
            - install-chrome:
                channel: <<parameters.install-chrome-channel>>
                version: $(node ./scripts/get-browser-version.js chrome:<<parameters.install-chrome-channel>>)
      - run:
          environment:
            CYPRESS_KONFIG_ENV: production
          command: |
            echo Current working directory is $PWD
            echo Total containers $CIRCLE_NODE_TOTAL

            if [[ -v MAIN_RECORD_KEY ]]; then
              # internal PR
              CYPRESS_RECORD_KEY=$MAIN_RECORD_KEY \
              yarn cypress:run --record --parallel --group 5x-driver-<<parameters.browser>> --browser <<parameters.browser>>
            else
              # external PR
              TESTFILES=$(circleci tests glob "cypress/integration/**/*spec.*" | circleci tests split --total=$CIRCLE_NODE_TOTAL)
              echo "Test files for this machine are $TESTFILES"

              if [[ -z "$TESTFILES" ]]; then
                echo "Empty list of test files"
              fi
              yarn cypress:run --browser <<parameters.browser>> --spec $TESTFILES
            fi
          working_directory: packages/driver
      - verify-mocha-results
      - store_test_results:
          path: /tmp/cypress
      - store_artifacts:
          path: /tmp/artifacts
      - store-npm-logs

  run-runner-integration-tests:
    parameters:
      browser:
        description: browser shortname to target
        type: string
      percy:
        description: enable percy
        type: boolean
        default: false
    steps:
      - restore_cached_workspace
      - run:
          command: |
            cmd=$([[ <<parameters.percy>> == 'true' ]] && echo 'yarn percy exec --parallel -- --') || true
            CYPRESS_KONFIG_ENV=production \
            CYPRESS_RECORD_KEY=$MAIN_RECORD_KEY \
            PERCY_PARALLEL_NONCE=$CIRCLE_SHA1 \
            PERCY_ENABLE=${PERCY_TOKEN:-0} \
            PERCY_PARALLEL_TOTAL=-1 \
            $cmd yarn workspace @packages/runner cypress:run --record --parallel --group runner-integration-<<parameters.browser>> --browser <<parameters.browser>>
      - verify-mocha-results
      - store_test_results:
          path: /tmp/cypress
      - store_artifacts:
          path: /tmp/artifacts
      - store-npm-logs

  run-runner-ct-integration-tests:
    parameters:
      browser:
        description: browser shortname to target
        type: string
      percy:
        description: enable percy
        type: boolean
        default: false
    steps:
      - restore_cached_workspace
      - run:
          command: |
            cmd=$([[ <<parameters.percy>> == 'true' ]] && echo 'yarn percy exec -- --') || true
            PERCY_PARALLEL_NONCE=$CIRCLE_SHA1 \
            PERCY_ENABLE=${PERCY_TOKEN:-0} \
            PERCY_PARALLEL_TOTAL=-1 \
            $cmd yarn workspace @packages/runner-ct run cypress:run --browser <<parameters.browser>>
      - run:
          command: |
            if [[ <<parameters.percy>> == 'true' ]]; then
              PERCY_PARALLEL_NONCE=$CIRCLE_SHA1 \
              PERCY_ENABLE=${PERCY_TOKEN:-0} \
              PERCY_PARALLEL_TOTAL=-1 \
              yarn percy upload packages/runner-ct/cypress/screenshots/screenshot.spec.tsx/percy
            else
              echo "skipping percy screenshots uploading"
            fi
      - verify-mocha-results
      - store_test_results:
          path: /tmp/cypress
      - store_artifacts:
          path: ./packages/runner-ct/cypress/videos
      - store-npm-logs

  run-system-tests:
    parameters:
      browser:
        description: browser shortname to target
        type: string
    steps:
      - restore_cached_workspace
      - restore_cached_system_tests_deps
      - run:
          name: Run system tests
          command: |
            ALL_SPECS=`circleci tests glob "/root/cypress/system-tests/test/*spec*"`
            SPECS=
            for file in $ALL_SPECS; do
              # filter out non_root tests, they have their own stage
              if [[ "$file" == *"non_root"* ]]; then
                echo "Skipping $file"
                continue
              fi
              SPECS="$SPECS $file"
            done
            SPECS=`echo $SPECS | xargs -n 1 | circleci tests split --split-by=timings`
            echo SPECS=$SPECS
            yarn workspace @tooling/system-tests test:ci $SPECS --browser <<parameters.browser>>
      - verify-mocha-results
      - store_test_results:
          path: /tmp/cypress
      - store_artifacts:
          path: /tmp/artifacts
      - store-npm-logs

  run-binary-system-tests:
    steps:
      - restore_cached_workspace
      - restore_cached_system_tests_deps
      - run:
          name: Run system tests
          command: |
            ALL_SPECS=`circleci tests glob "$HOME/cypress/system-tests/test-binary/*spec*"`
            SPECS=`echo $ALL_SPECS | xargs -n 1 | circleci tests split --split-by=timings`
            echo SPECS=$SPECS
            yarn workspace @tooling/system-tests test:ci $SPECS
      - verify-mocha-results
      - store_test_results:
          path: /tmp/cypress
      - store_artifacts:
          path: /tmp/artifacts
      - store-npm-logs

  store-npm-logs:
    description: Saves any NPM debug logs as artifacts in case there is a problem
    steps:
      - store_artifacts:
          path: ~/.npm/_logs

  post-install-comment:
    description: Post GitHub comment with a blurb on how to install pre-release version
    steps:
      - run:
          name: Post pre-release install comment
          command: |
            node scripts/add-install-comment.js \
              --npm npm-package-url.json \
              --binary binary-url.json

  verify-mocha-results:
    description: Double-check that Mocha tests ran as expected.
    parameters:
      expectedResultCount:
        description: The number of result files to expect, ie, the number of Mocha test suites that ran.
        type: integer
        ## by default, assert that at least 1 test ran
        default: 0
    steps:
      - run: yarn verify:mocha:results <<parameters.expectedResultCount>>

  clone-repo-and-checkout-release-branch:
    description: |
      Clones an external repo and then checks out the branch that matches the next version otherwise uses 'master' branch.
    parameters:
      repo:
        description: "Name of the github repo to clone like: cypress-example-kitchensink"
        type: string
    steps:
      - restore_cached_binary
      - run:
          name: "Cloning test project and checking out release branch: <<parameters.repo>>"
          working_directory: ~/
          command: |
            git clone --depth 1 --no-single-branch https://github.com/cypress-io/<<parameters.repo>>.git /tmp/<<parameters.repo>>

            # install some deps for get-next-version
            npm i semver@7.3.2 conventional-recommended-bump@6.1.0 conventional-changelog-angular@5.0.12
            NEXT_VERSION=$(node ./cypress/scripts/get-next-version.js)

            cd /tmp/<<parameters.repo>> && (git checkout $NEXT_VERSION || true)

  test-binary-against-rwa:
    description: |
      Takes the built binary and NPM package, clones the RWA repo
      and runs the new version of Cypress against it.
    parameters:
      repo:
        description: "Name of the github repo to clone like"
        type: string
        default: "cypress-realworld-app"
      browser:
        description: Name of the browser to use, like "electron", "chrome", "firefox"
        type: enum
        enum: ["", "electron", "chrome", "firefox"]
        default: ""
      command:
        description: Test command to run to start Cypress tests
        type: string
        default: "yarn cypress:run"
      # if the repo to clone and test is a monorepo, you can
      # run tests inside a specific subfolder
      folder:
        description: Subfolder to test in
        type: string
        default: ""
      # you can test new features in the test runner against recipes or other repos
      # by opening a pull request in those repos and running this test job
      # against a pull request number in the example repo
      pull_request_id:
        description: Pull request number to check out before installing and testing
        type: integer
        default: 0
      wait-on:
        description: Whether to use wait-on to wait on a server to be booted
        type: string
        default: ""
      server-start-command:
        description: Server start command for repo
        type: string
        default: "CI=true yarn start"
    steps:
      - clone-repo-and-checkout-release-branch:
          repo: <<parameters.repo>>
      - when:
          condition: <<parameters.pull_request_id>>
          steps:
            - run:
                name: Check out PR <<parameters.pull_request_id>>
                working_directory: /tmp/<<parameters.repo>>
                command: |
                  git fetch origin pull/<<parameters.pull_request_id>>/head:pr-<<parameters.pull_request_id>>
                  git checkout pr-<<parameters.pull_request_id>>
                  git log -n 2
      - run:
          command: yarn
          working_directory: /tmp/<<parameters.repo>>
      - run:
          name: Install Cypress
          working_directory: /tmp/<<parameters.repo>>
          # force installing the freshly built binary
          command: |
            CYPRESS_INSTALL_BINARY=~/cypress/cypress.zip npm i --legacy-peer-deps ~/cypress/cypress.tgz && [[ -f yarn.lock ]] && yarn
      - run:
          name: Print Cypress version
          working_directory: /tmp/<<parameters.repo>>
          command: npx cypress version
      - run:
          name: Types check 🧩 (maybe)
          working_directory: /tmp/<<parameters.repo>>
          command: yarn types
      - run:
          working_directory: /tmp/<<parameters.repo>>
          command: <<parameters.server-start-command>>
          background: true
      - run:
          condition: <<parameters.wait-on>>
          name: "Waiting on server to boot: <<parameters.wait-on>>"
          command: "npx wait-on <<parameters.wait-on>>"
      - when:
          condition: <<parameters.folder>>
          steps:
            - when:
                condition: <<parameters.browser>>
                steps:
                  - run:
                      name: Run tests using browser "<<parameters.browser>>"
                      working_directory: /tmp/<<parameters.repo>>/<<parameters.folder>>
                      command: |
                        <<parameters.command>> -- --browser <<parameters.browser>>
            - unless:
                condition: <<parameters.browser>>
                steps:
                  - run:
                      name: Run tests using command
                      working_directory: /tmp/<<parameters.repo>>/<<parameters.folder>>
                      command: <<parameters.command>>

            - store_artifacts:
                name: screenshots
                path: /tmp/<<parameters.repo>>/<<parameters.folder>>/cypress/screenshots
            - store_artifacts:
                name: videos
                path: /tmp/<<parameters.repo>>/<<parameters.folder>>/cypress/videos
      - unless:
          condition: <<parameters.folder>>
          steps:
            - when:
                condition: <<parameters.browser>>
                steps:
                  - run:
                      name: Run tests using browser "<<parameters.browser>>"
                      working_directory: /tmp/<<parameters.repo>>
                      command: <<parameters.command>> -- --browser <<parameters.browser>>
            - unless:
                condition: <<parameters.browser>>
                steps:
                  - run:
                      name: Run tests using command
                      working_directory: /tmp/<<parameters.repo>>
                      command: <<parameters.command>>
            - store_artifacts:
                name: screenshots
                path: /tmp/<<parameters.repo>>/cypress/screenshots
            - store_artifacts:
                name: videos
                path: /tmp/<<parameters.repo>>/cypress/videos
      - store-npm-logs

  test-binary-against-repo:
    description: |
      Takes the built binary and NPM package, clones given example repo
      and runs the new version of Cypress against it.
    parameters:
      repo:
        description: "Name of the github repo to clone like: cypress-example-kitchensink"
        type: string
      browser:
        description: Name of the browser to use, like "electron", "chrome", "firefox"
        type: enum
        enum: ["", "electron", "chrome", "firefox"]
        default: ""
      command:
        description: Test command to run to start Cypress tests
        type: string
        default: "npm run e2e"
      build-project:
        description: Should the project build script be executed
        type: boolean
        default: true
      # if the repo to clone and test is a monorepo, you can
      # run tests inside a specific subfolder
      folder:
        description: Subfolder to test in
        type: string
        default: ""
      # you can test new features in the test runner against recipes or other repos
      # by opening a pull request in those repos and running this test job
      # against a pull request number in the example repo
      pull_request_id:
        description: Pull request number to check out before installing and testing
        type: integer
        default: 0
      wait-on:
        description: Whether to use wait-on to wait on a server to be booted
        type: string
        default: ""
      server-start-command:
        description: Server start command for repo
        type: string
        default: "npm start --if-present"
    steps:
      - clone-repo-and-checkout-release-branch:
          repo: <<parameters.repo>>
      - when:
          condition: <<parameters.pull_request_id>>
          steps:
            - run:
                name: Check out PR <<parameters.pull_request_id>>
                working_directory: /tmp/<<parameters.repo>>
                command: |
                  git fetch origin pull/<<parameters.pull_request_id>>/head:pr-<<parameters.pull_request_id>>
                  git checkout pr-<<parameters.pull_request_id>>
                  git log -n 2
      - run:
          # Install deps + Cypress binary with yarn if yarn.lock present
          command: |
            if [[ -f yarn.lock ]]; then
              yarn --frozen-lockfile
              CYPRESS_INSTALL_BINARY=~/cypress/cypress.zip yarn add -D ~/cypress/cypress.tgz
            else
              npm install
              CYPRESS_INSTALL_BINARY=~/cypress/cypress.zip npm install --legacy-peer-deps ~/cypress/cypress.tgz
            fi
          working_directory: /tmp/<<parameters.repo>>
      - run:
          name: Print Cypress version
          working_directory: /tmp/<<parameters.repo>>
          command: npx cypress version
      - run:
          name: Types check 🧩 (maybe)
          working_directory: /tmp/<<parameters.repo>>
          command: |
            [[ -f yarn.lock ]] && yarn types || npm run types --if-present
      - when:
          condition: <<parameters.build-project>>
          steps:
          - run:
              name: Build 🏗 (maybe)
              working_directory: /tmp/<<parameters.repo>>
              command: |
                [[ -f yarn.lock ]] && yarn build || npm run build --if-present
      - run:
          working_directory: /tmp/<<parameters.repo>>
          command: <<parameters.server-start-command>>
          background: true
      - run:
          condition: <<parameters.wait-on>>
          name: "Waiting on server to boot: <<parameters.wait-on>>"
          command: "npx wait-on <<parameters.wait-on>> --timeout 120000"
      - when:
          condition: <<parameters.folder>>
          steps:
            - when:
                condition: <<parameters.browser>>
                steps:
                  - run:
                      name: Run tests using browser "<<parameters.browser>>"
                      working_directory: /tmp/<<parameters.repo>>/<<parameters.folder>>
                      command: |
                        <<parameters.command>> -- --browser <<parameters.browser>>
            - unless:
                condition: <<parameters.browser>>
                steps:
                  - run:
                      name: Run tests using command
                      working_directory: /tmp/<<parameters.repo>>/<<parameters.folder>>
                      command: <<parameters.command>>

            - store_artifacts:
                name: screenshots
                path: /tmp/<<parameters.repo>>/<<parameters.folder>>/cypress/screenshots
            - store_artifacts:
                name: videos
                path: /tmp/<<parameters.repo>>/<<parameters.folder>>/cypress/videos
      - unless:
          condition: <<parameters.folder>>
          steps:
            - when:
                condition: <<parameters.browser>>
                steps:
                  - run:
                      name: Run tests using browser "<<parameters.browser>>"
                      working_directory: /tmp/<<parameters.repo>>
                      command: <<parameters.command>> -- --browser <<parameters.browser>>
            - unless:
                condition: <<parameters.browser>>
                steps:
                  - run:
                      name: Run tests using command
                      working_directory: /tmp/<<parameters.repo>>
                      command: <<parameters.command>>
            - store_artifacts:
                name: screenshots
                path: /tmp/<<parameters.repo>>/cypress/screenshots
            - store_artifacts:
                name: videos
                path: /tmp/<<parameters.repo>>/cypress/videos
      - store-npm-logs

  build-binary:
    steps:
      - run:
          name: Check environment variables before code sign (if on Mac/Windows)
          # NOTE
          # our code sign works via electron-builder
          # by default, electron-builder will NOT sign app built in a pull request
          # even our internal one (!)
          # Usually this is not a problem, since we only build and test binary
          # built on "develop" and "master" branches
          # but if you need to really build and sign a binary in a PR
          # set variable CSC_FOR_PULL_REQUEST=true
          command: |
            set -e
            NEEDS_CODE_SIGNING=`node -p 'process.platform === "win32" || process.platform === "darwin"'`
            if [[ "$NEEDS_CODE_SIGNING" == "true" ]]; then
              echo "Checking for required environment variables..."
              if [ -z "$CSC_LINK" ]; then
                echo "Need to provide environment variable CSC_LINK"
                echo "with base64 encoded certificate .p12 file"
                exit 1
              fi
              if [ -z "$CSC_KEY_PASSWORD" ]; then
                echo "Need to provide environment variable CSC_KEY_PASSWORD"
                echo "with password for unlocking certificate .p12 file"
                exit 1
              fi
              echo "Succeeded."
            else
              echo "Not code signing for this platform"
            fi
      - run:
          name: Build the Cypress binary
          environment:
            DEBUG: electron-builder,electron-osx-sign*
          # notarization on Mac can take a while
          no_output_timeout: "45m"
          command: |
            node --version
            yarn binary-build --platform $PLATFORM --version $(node ./scripts/get-next-version.js)
      - run:
          name: Zip the binary
          command: yarn binary-zip --platform $PLATFORM
      - store-npm-logs
      - persist_to_workspace:
          root: ~/
          paths:
            - cypress/cypress.zip

  build-cypress-npm-package:
    parameters:
      executor:
        type: executor
        default: cy-doc
    steps:
      - run:
          name: Bump NPM version
          command: yarn get-next-version --npm
      - run:
          name: Build NPM package
          command: yarn build --scope cypress
      - run:
          command: ls -la types
          working_directory: cli/build
      - unless:
          condition:
            equal: [ *windows-executor, << parameters.executor >> ]
          steps:
            - run:
                name: list NPM package contents
                command: yarn workspace cypress size
      - run:
          name: pack NPM package
          working_directory: cli/build
          command: yarn pack --filename ../../cypress.tgz
      - run:
          name: list created NPM package
          command: ls -l
      - store-npm-logs
      - persist_to_workspace:
          root: ~/
          paths:
            - cypress/cypress.tgz

  upload-build-artifacts:
    steps:
      - run: ls -l
      - run:
          name: Upload unique binary to S3
          command: |
            node scripts/binary.js upload-build-artifact \
              --type binary \
              --file cypress.zip \
              --version $(node -p "require('./package.json').version")
      - run:
          name: Upload NPM package to S3
          command: |
            node scripts/binary.js upload-build-artifact \
              --type npm-package \
              --file cypress.tgz \
              --version $(node -p "require('./package.json').version")
      - store-npm-logs
      - run: ls -l
      - run: cat binary-url.json
      - run: cat npm-package-url.json
      - persist_to_workspace:
          root: ~/
          paths:
            - cypress/binary-url.json
            - cypress/npm-package-url.json

jobs:
  ## Checks if we already have a valid cache for the node_modules_install and if it has,
  ## skips ahead to the build step, otherwise installs and caches the node_modules
  node_modules_install:
    <<: *defaults
    parameters:
      <<: *defaultsParameters
      resource_class:
        type: string
        default: medium
    resource_class: << parameters.resource_class >>
    steps:
      - checkout
      - install-required-node
      - verify-build-setup:
          executor: << parameters.executor >>
      - persist_to_workspace:
          root: ~/
          paths:
            - cypress
            - .nvm # mac / linux
            - ProgramData/nvm # windows
      - caching-dependency-installer:
          only-cache-for-root-user: <<parameters.only-cache-for-root-user>>
      - store-npm-logs

  ## restores node_modules from previous step & builds if first step skipped
  build:
    <<: *defaults
    parameters:
      <<: *defaultsParameters
      resource_class:
        type: string
        default: medium+
    resource_class: << parameters.resource_class >>
    steps:
      - restore_cached_workspace
      - run:
          name: Top level packages
          command: yarn list --depth=0 || true
      - build-and-persist
      - store-npm-logs

  lint:
    <<: *defaults
    steps:
      - restore_cached_workspace
      - run:
          name: Linting 🧹
          command: |
            yarn clean
            git clean -df
            yarn lint
      - run:
          name: cypress info (dev)
          command: node cli/bin/cypress info --dev
      - store-npm-logs

  # closes the Percy build when required jobs are passing
  percy-finalize:
    <<: *defaults
    parameters:
      <<: *defaultsParameters
      required_env_var:
        type: env_var_name
    steps:
      - restore_cached_workspace
      - run:
          # if this is an external pull request, the environment variables
          # are NOT set for security reasons, thus no need to poll -
          # and no need to finalize Percy, since there will be no visual tests
          name: Check if <<parameters.required_env_var>> is set
          command: |
            if [[ -v <<parameters.required_env_var>> ]]; then
              echo "Internal PR, good to go"
            else
              echo "This is an external PR, cannot access other services"
              circleci-agent step halt
            fi
      - run: PERCY_PARALLEL_NONCE=$CIRCLE_SHA1 yarn percy build:finalize

  cli-visual-tests:
    <<: *defaults
    parallelism: 8
    steps:
      - restore_cached_workspace
      - run: mkdir -p cli/visual-snapshots
      - run:
          command: node cli/bin/cypress info --dev | yarn --silent term-to-html | node scripts/sanitize --type cli-info > cli/visual-snapshots/cypress-info.html
          environment:
            FORCE_COLOR: 2
      - run:
          command: node cli/bin/cypress help | yarn --silent term-to-html > cli/visual-snapshots/cypress-help.html
          environment:
            FORCE_COLOR: 2
      - store_artifacts:
          path: cli/visual-snapshots
      - run:
          name: Upload CLI snapshots for diffing
          command: |
            PERCY_PARALLEL_NONCE=$CIRCLE_SHA1 \
            PERCY_ENABLE=${PERCY_TOKEN:-0} \
            PERCY_PARALLEL_TOTAL=-1 \
            yarn percy snapshot ./cli/visual-snapshots

  unit-tests:
    <<: *defaults
    parameters:
      <<: *defaultsParameters
      resource_class:
        type: string
        default: medium
    resource_class: << parameters.resource_class >>
    parallelism: 1
    steps:
      - restore_cached_workspace
      # make sure mocha runs
      - run: yarn test-mocha
      - when:
          condition:
            # several snapshots fails for windows due to paths.
            # until these are fixed, run the tests that are working.
            equal: [ *windows-executor, << parameters.executor >> ]
          steps:
            - run: yarn test-scripts scripts/**/*spec.js
            # make sure our snapshots are compared correctly
            - run: yarn test-mocha-snapshot
      - unless:
          condition:
            equal: [ *windows-executor, << parameters.executor >> ]
          steps:
            - run: yarn test-scripts
            # make sure our snapshots are compared correctly
            - run: yarn test-mocha-snapshot
            # make sure packages with TypeScript can be transpiled to JS
            - run: yarn lerna run build-prod --stream
            # run unit tests from each individual package
            - run: yarn test
            - verify-mocha-results:
                expectedResultCount: 10
      - store_test_results:
          path: /tmp/cypress
      # CLI tests generate HTML files with sample CLI command output
      - store_artifacts:
          path: cli/test/html
      - store_artifacts:
          path: packages/errors/__snapshot-images__
      - store-npm-logs

  unit-tests-release:
    <<: *defaults
    resource_class: medium
    parallelism: 1
    steps:
      - restore_cached_workspace
      - run: yarn test-npm-package-release-script

  lint-types:
    <<: *defaults
    parallelism: 1
    resource_class: medium
    steps:
      - restore_cached_workspace
      - run:
          command: ls -la types
          working_directory: cli
      - run:
          command: ls -la chai
          working_directory: cli/types
      - run:
          name: "Lint types 🧹"
          command: yarn workspace cypress dtslint
      - run:
          name: "TypeScript check 🧩"
          command: yarn type-check --ignore-progress
      - store-npm-logs

  server-unit-tests:
    <<: *defaults
    parallelism: 1
    steps:
      - restore_cached_workspace
      - run: yarn test-unit --scope @packages/server
      - verify-mocha-results:
          expectedResultCount: 1
      - store_test_results:
          path: /tmp/cypress
      - store-npm-logs

  server-integration-tests:
    <<: *defaults
    resource_class: medium
    parallelism: 1
    steps:
      - restore_cached_workspace
      - run: yarn test-integration --scope @packages/server
      - verify-mocha-results:
          expectedResultCount: 1
      - store_test_results:
          path: /tmp/cypress
      - store-npm-logs

  server-performance-tests:
    <<: *defaults
    steps:
      - restore_cached_workspace
      - run:
          command: yarn workspace @packages/server test-performance
      - verify-mocha-results:
          expectedResultCount: 1
      - store_test_results:
          path: /tmp/cypress
      - store_artifacts:
          path: /tmp/artifacts
      - store-npm-logs

  system-tests-node-modules-install:
    <<: *defaults
    steps:
      - restore_cached_workspace
      - update_cached_system_tests_deps

  binary-system-tests:
    parallelism: 2
    working_directory: ~/cypress
    environment:
      <<: *defaultsEnvironment
      PLATFORM: linux
    machine:
      # using `machine` gives us a Linux VM that can run Docker
      image: ubuntu-2004:202111-02
      docker_layer_caching: true
    resource_class: medium
    steps:
      - run-binary-system-tests

  system-tests-chrome:
    <<: *defaults
    resource_class: medium
    parallelism: 8
    steps:
      - run-system-tests:
          browser: chrome

  system-tests-electron:
    <<: *defaults
    resource_class: medium
    parallelism: 8
    steps:
      - run-system-tests:
          browser: electron

  system-tests-firefox:
    <<: *defaults
    resource_class: medium
    parallelism: 8
    steps:
      - run-system-tests:
          browser: firefox

  system-tests-non-root:
    <<: *defaults
    resource_class: medium
    steps:
      - restore_cached_workspace
      - run:
          command: yarn workspace @tooling/system-tests test:ci "test/non_root*spec*" --browser electron
      - verify-mocha-results
      - store_test_results:
          path: /tmp/cypress
      - store_artifacts:
          path: /tmp/artifacts
      - store-npm-logs

  runner-integration-tests-chrome:
    <<: *defaults
    resource_class: medium
    parallelism: 2
    steps:
      - run-runner-integration-tests:
          browser: chrome
          percy: true

  runner-integration-tests-firefox:
    <<: *defaults
    resource_class: medium
    parallelism: 2
    steps:
      - run-runner-integration-tests:
          browser: firefox

  runner-integration-tests-electron:
    <<: *defaults
    resource_class: medium
    parallelism: 2
    steps:
      - run-runner-integration-tests:
          browser: electron

  runner-ct-integration-tests-chrome:
    <<: *defaults
    parallelism: 1
    steps:
      - run-runner-ct-integration-tests:
          browser: chrome
          percy: true

  driver-integration-tests-chrome:
    <<: *defaults
    resource_class: medium
    parallelism: 5
    steps:
      - run-driver-integration-tests:
          browser: chrome
          install-chrome-channel: stable

  driver-integration-tests-chrome-beta:
    <<: *defaults
    resource_class: medium
    parallelism: 5
    steps:
      - run-driver-integration-tests:
          browser: chrome:beta
          install-chrome-channel: beta

  driver-integration-tests-firefox:
    <<: *defaults
    resource_class: medium
    parallelism: 5
    steps:
      - run-driver-integration-tests:
          browser: firefox

  driver-integration-tests-electron:
    <<: *defaults
    resource_class: medium
    parallelism: 5
    steps:
      - run-driver-integration-tests:
          browser: electron

  desktop-gui-integration-tests-7x:
    <<: *defaults
    parallelism: 7
    steps:
      - restore_cached_workspace
      - run:
          command: yarn build-prod
          working_directory: packages/desktop-gui
      - run:
          command: |
            CYPRESS_KONFIG_ENV=production \
            CYPRESS_RECORD_KEY=$MAIN_RECORD_KEY \
            PERCY_PARALLEL_NONCE=$CIRCLE_SHA1 \
            PERCY_ENABLE=${PERCY_TOKEN:-0} \
            PERCY_PARALLEL_TOTAL=-1 \
            yarn percy exec --parallel -- -- \
            yarn cypress:run --record --parallel --group 2x-desktop-gui
          working_directory: packages/desktop-gui
      - verify-mocha-results
      - store_test_results:
          path: /tmp/cypress
      - store_artifacts:
          path: /tmp/artifacts
      - store-npm-logs

  desktop-gui-component-tests:
    <<: *defaults
    resource_class: medium
    parallelism: 1
    steps:
      - restore_cached_workspace
      - run:
          # will use PERCY_TOKEN environment variable if available
          command: |
            CYPRESS_KONFIG_ENV=production \
            PERCY_PARALLEL_NONCE=$CIRCLE_SHA1 \
            PERCY_ENABLE=${PERCY_TOKEN:-0} \
            PERCY_PARALLEL_TOTAL=-1 \
            yarn percy exec --parallel -- -- \
            yarn cypress:run:ct
          working_directory: packages/desktop-gui
      - verify-mocha-results
      # we don't really need any artifacts - we are only interested in visual screenshots
      - store-npm-logs

  reporter-integration-tests:
    <<: *defaults
    resource_class: medium
    steps:
      - restore_cached_workspace
      - run:
          command: yarn build-for-tests
          working_directory: packages/reporter
      - run:
          command: |
            CYPRESS_KONFIG_ENV=production \
            CYPRESS_RECORD_KEY=$MAIN_RECORD_KEY \
            PERCY_PARALLEL_NONCE=$CIRCLE_SHA1 \
            PERCY_ENABLE=${PERCY_TOKEN:-0} \
            PERCY_PARALLEL_TOTAL=-1 \
            yarn percy exec --parallel -- -- \
            yarn cypress:run --record --parallel --group reporter
          working_directory: packages/reporter
      - verify-mocha-results
      - store_test_results:
          path: /tmp/cypress
      - store_artifacts:
          path: /tmp/artifacts
      - store-npm-logs

  ui-components-integration-tests:
    <<: *defaults
    steps:
      - restore_cached_workspace
      - run:
          command: yarn build-for-tests
          working_directory: packages/ui-components
      - run:
          command: |
            CYPRESS_KONFIG_ENV=production \
            CYPRESS_RECORD_KEY=$MAIN_RECORD_KEY \
            yarn cypress:run --record --parallel --group ui-components
          working_directory: packages/ui-components
      - verify-mocha-results
      - store_test_results:
          path: /tmp/cypress
      - store_artifacts:
          path: /tmp/artifacts
      - store-npm-logs

  npm-webpack-preprocessor:
    <<: *defaults
    steps:
      - restore_cached_workspace
      - run:
          name: Build
          command: yarn workspace @cypress/webpack-preprocessor build
      - run:
          name: Test babelrc
          command: yarn test
          working_directory: npm/webpack-preprocessor/examples/use-babelrc
      - run:
          name: Build ts-loader
          command: yarn install
          working_directory: npm/webpack-preprocessor/examples/use-ts-loader
      - run:
          name: Types ts-loader
          command: yarn types
          working_directory: npm/webpack-preprocessor/examples/use-ts-loader
      - run:
          name: Test ts-loader
          command: yarn test
          working_directory: npm/webpack-preprocessor/examples/use-ts-loader
      - run:
          name: Start React app
          command: yarn start
          background: true
          working_directory: npm/webpack-preprocessor/examples/react-app
      - run:
          name: Test React app
          command: yarn test
          working_directory: npm/webpack-preprocessor/examples/react-app
      - run:
          name: Run tests
          command: yarn workspace @cypress/webpack-preprocessor test
      - store-npm-logs

  npm-webpack-dev-server:
    <<: *defaults
    steps:
      - restore_cached_workspace
      - run:
          name: Run tests
          command: yarn workspace @cypress/webpack-dev-server test

  npm-vite-dev-server:
    <<: *defaults
    steps:
      - restore_cached_workspace
      - run:
          name: Run tests
          command: yarn test --reporter mocha-multi-reporters --reporter-options configFile=../../mocha-reporter-config.json
          working_directory: npm/vite-dev-server
      - store_test_results:
          path: npm/vite-dev-server/test_results
      - store_artifacts:
          path: npm/vite-dev-server/cypress/videos
      - store-npm-logs

  npm-webpack-batteries-included-preprocessor:
    <<: *defaults
    steps:
      - restore_cached_workspace
      - run:
          name: Run tests
          command: yarn workspace @cypress/webpack-batteries-included-preprocessor test

  npm-vue:
    <<: *defaults
    resource_class: medium
    parallelism: 3
    steps:
      - restore_cached_workspace
      - run:
          name: Build
          command: yarn workspace @cypress/vue build
      - run:
          name: Type Check
          command: yarn typecheck
          working_directory: npm/vue
      - run:
          name: Run component tests
          command: yarn test:ci:ct
          working_directory: npm/vue
      - run:
          name: Run e2e tests
          command: yarn test:ci:e2e
          working_directory: npm/vue
      - store_test_results:
          path: npm/vue/test_results
      - store_artifacts:
          path: npm/vue/test_results
      - store-npm-logs

  npm-design-system:
    <<: *defaults
    resource_class: medium
    steps:
      - restore_cached_workspace
      - run:
          name: Build
          command: yarn workspace @cypress/design-system build
      - run:
          name: Run tests
          # will use PERCY_TOKEN environment variable if available
          command: |
            CYPRESS_KONFIG_ENV=production \
            PERCY_PARALLEL_NONCE=$CIRCLE_SHA1 \
            PERCY_ENABLE=${PERCY_TOKEN:-0} \
            PERCY_PARALLEL_TOTAL=-1 \
            yarn percy exec --parallel -- -- \
            yarn test --reporter mocha-multi-reporters --reporter-options configFile=../../mocha-reporter-config.json
          working_directory: npm/design-system
      - store_test_results:
          path: npm/design-system/test_results
      - store-npm-logs

  npm-angular:
    <<: *defaults
    steps:
      - restore_cached_workspace
      - run:
          name: Build
          command: yarn workspace @cypress/angular build
      - run:
          name: Run tests
          command: yarn test-ci
          working_directory: npm/angular
      - store_test_results:
          path: npm/angular/test_results
      - store_artifacts:
          path: npm/angular/test_results
      - store-npm-logs

  npm-react:
    <<: *defaults
    parallelism: 8
    resource_class: medium
    steps:
      - restore_cached_workspace
      - run:
          name: Build
          command: yarn workspace @cypress/react build
      - run:
          name: Run tests
          command: yarn test-ci
          working_directory: npm/react
      - store_test_results:
          path: npm/react/test_results
      - store_artifacts:
          path: npm/react/test_results
      - store-npm-logs

  npm-mount-utils:
    <<: *defaults
    steps:
      - restore_cached_workspace
      - run:
          name: Build
          command: yarn workspace @cypress/mount-utils build
      - store-npm-logs

  npm-create-cypress-tests:
    <<: *defaults
    steps:
      - restore_cached_workspace
      - run: yarn workspace create-cypress-tests build
      - run:
          name: Run unit test
          command: yarn workspace create-cypress-tests test

  npm-eslint-plugin-dev:
    <<: *defaults
    steps:
      - restore_cached_workspace
      - run:
          name: Run tests
          command: yarn workspace @cypress/eslint-plugin-dev test

  npm-cypress-schematic:
    <<: *defaults
    steps:
      - restore_cached_workspace
      - run:
          name: Build + Install
          command: |
            yarn workspace @cypress/schematic build:all
          working_directory: npm/cypress-schematic
      - run:
          name: Launch
          command: |
            yarn launch:test
          working_directory: npm/cypress-schematic
      - run:
          name: Run unit tests
          command: |
            yarn test
          working_directory: npm/cypress-schematic
      - store-npm-logs

  npm-release:
    <<: *defaults
    resource_class: medium+
    steps:
      - restore_cached_workspace
      - run:
          name: Release packages after all jobs pass
          command: yarn npm-release

  create-build-artifacts:
    <<: *defaults
    parameters:
      <<: *defaultsParameters
      resource_class:
        type: string
        default: medium+
    resource_class: << parameters.resource_class >>
    steps:
      - restore_cached_workspace
      - build-binary
      - build-cypress-npm-package:
          executor: << parameters.executor >>
      - run:
          name: Check current branch to persist artifacts
          command: |
            if [[ "$CIRCLE_BRANCH" != "develop" && "$CIRCLE_BRANCH" != "use-contexts" && "$CIRCLE_BRANCH" != "feature-multidomain" ]]; then
              echo "Not uploading artifacts or posting install comment for this branch."
              circleci-agent step halt
            fi
      - upload-build-artifacts
      - post-install-comment

  test-kitchensink:
    <<: *defaults
    steps:
      - clone-repo-and-checkout-release-branch:
          repo: cypress-example-kitchensink
      - install-required-node
      - run:
          name: Install prod dependencies
          command: yarn --production
          working_directory: /tmp/cypress-example-kitchensink
      - run:
          name: Example server
          command: yarn start
          working_directory: /tmp/cypress-example-kitchensink
          background: true
      - run:
          name: Run Kitchensink example project
          command: |
            yarn cypress:run --project /tmp/cypress-example-kitchensink
      - store_artifacts:
          path: /tmp/cypress-example-kitchensink/cypress/screenshots
      - store_artifacts:
          path: /tmp/cypress-example-kitchensink/cypress/videos
      - store-npm-logs

  test-kitchensink-against-staging:
    <<: *defaults
    resource_class: medium
    steps:
      - clone-repo-and-checkout-release-branch:
          repo: cypress-example-kitchensink
      - install-required-node
      - run:
          name: Install prod dependencies
          command: yarn --production
          working_directory: /tmp/cypress-example-kitchensink
      - run:
          name: Example server
          command: yarn start
          working_directory: /tmp/cypress-example-kitchensink
          background: true
      - run:
          name: Run Kitchensink example project
          command: |
            CYPRESS_PROJECT_ID=$TEST_KITCHENSINK_PROJECT_ID \
            CYPRESS_RECORD_KEY=$TEST_KITCHENSINK_RECORD_KEY \
            CYPRESS_INTERNAL_ENV=staging \
            CYPRESS_video=false \
            yarn cypress:run --project /tmp/cypress-example-kitchensink --record
      - store-npm-logs

  test-against-staging:
    <<: *defaults
    resource_class: medium
    steps:
      - clone-repo-and-checkout-release-branch:
          repo: cypress-test-tiny
      - run:
          name: Run test project
          command: |
            CYPRESS_PROJECT_ID=$TEST_TINY_PROJECT_ID \
            CYPRESS_RECORD_KEY=$TEST_TINY_RECORD_KEY \
            CYPRESS_INTERNAL_ENV=staging \
            yarn cypress:run --project /tmp/cypress-test-tiny --record
      - store-npm-logs

  test-npm-module-and-verify-binary:
    <<: *defaults
    steps:
      - restore_cached_workspace
      # make sure we have cypress.zip received
      - run: ls -l
      - run: ls -l cypress.zip cypress.tgz
      - run: mkdir test-binary
      - run:
          name: Create new NPM package
          working_directory: test-binary
          command: npm init -y
      - run:
          # install NPM from built NPM package folder
          name: Install Cypress
          working_directory: test-binary
          # force installing the freshly built binary
          command: CYPRESS_INSTALL_BINARY=/root/cypress/cypress.zip npm i /root/cypress/cypress.tgz
      - run:
          name: Cypress version
          working_directory: test-binary
          command: $(yarn bin cypress) version
      - run:
          name: Verify Cypress binary
          working_directory: test-binary
          command: $(yarn bin cypress) verify
      - run:
          name: Cypress help
          working_directory: test-binary
          command: $(yarn bin cypress) help
      - run:
          name: Cypress info
          working_directory: test-binary
          command: $(yarn bin cypress) info
      - store-npm-logs

  test-npm-module-on-minimum-node-version:
    <<: *defaults
    docker:
      - image: cypress/base:12.0.0-libgbm
    steps:
      - restore_workspace_binaries
      - run: mkdir test-binary
      - run:
          name: Create new NPM package
          working_directory: test-binary
          command: npm init -y
      - run:
          name: Install Cypress
          working_directory: test-binary
          command: CYPRESS_INSTALL_BINARY=/root/cypress/cypress.zip npm install /root/cypress/cypress.tgz
      - run:
          name: Verify Cypress binary
          working_directory: test-binary
          command: $(npm bin)/cypress verify
      - run:
          name: Print Cypress version
          working_directory: test-binary
          command: $(npm bin)/cypress version
      - run:
          name: Cypress info
          working_directory: test-binary
          command: $(npm bin)/cypress info

  test-types-cypress-and-jest:
    parameters:
      executor:
        description: Executor name to use
        type: executor
        default: cy-doc
      wd:
        description: Working directory, should be OUTSIDE cypress monorepo folder
        type: string
        default: /root/test-cypress-and-jest
    <<: *defaults
    steps:
      - restore_workspace_binaries
      - run: mkdir <<parameters.wd>>
      - run:
          name: Create new NPM package ⚗️
          working_directory: <<parameters.wd>>
          command: npm init -y
      - run:
          name: Install dependencies 📦
          working_directory: <<parameters.wd>>
          environment:
            CYPRESS_INSTALL_BINARY: /root/cypress/cypress.zip
          # let's install Cypress, Jest and any other package that might conflict
          # https://github.com/cypress-io/cypress/issues/6690
          command: |
            npm install /root/cypress/cypress.tgz \
              typescript jest @types/jest enzyme @types/enzyme
      - run:
          name: Test types clash ⚔️
          working_directory: <<parameters.wd>>
          command: |
            echo "console.log('hello world')" > hello.ts
            npx tsc hello.ts --noEmit

  # testing scaffolding examples and running them
  # against example.cypress.io
  test-cypress-scaffold:
    resource_class: medium
    parameters:
      executor:
        description: Executor name to use
        type: executor
        default: cy-doc
      wd:
        description: Working directory, should be OUTSIDE cypress monorepo folder
        type: string
        default: /root/test-scaffold
    <<: *defaults
    steps:
      - restore_workspace_binaries
      - run: mkdir <<parameters.wd>>
      - run:
          name: Create new NPM package ⚗️
          working_directory: <<parameters.wd>>
          command: npm init -y
      - run:
          name: Install dependencies 📦
          working_directory: <<parameters.wd>>
          environment:
            CYPRESS_INSTALL_BINARY: /root/cypress/cypress.zip
          # let's install Cypress, Jest and any other package that might conflict
          # https://github.com/cypress-io/cypress/issues/6690
          command: |
            npm install /root/cypress/cypress.tgz \
              typescript jest @types/jest enzyme @types/enzyme
      - run:
          name: Scaffold and test examples 🏗
          working_directory: <<parameters.wd>>
          environment:
            CYPRESS_INTERNAL_FORCE_SCAFFOLD: "1"
          command: |
            echo '{}' > cypress.json
            npx cypress run

  test-full-typescript-project:
    parameters:
      executor:
        description: Executor name to use
        type: executor
        default: cy-doc
      wd:
        description: Working directory, should be OUTSIDE cypress monorepo folder
        type: string
        default: /root/test-full-typescript
    <<: *defaults
    steps:
      - restore_workspace_binaries
      - run: mkdir <<parameters.wd>>
      - run:
          name: Create new NPM package ⚗️
          working_directory: <<parameters.wd>>
          command: npm init -y
      - run:
          name: Install dependencies 📦
          working_directory: <<parameters.wd>>
          environment:
            CYPRESS_INSTALL_BINARY: /root/cypress/cypress.zip
          command: |
            npm install /root/cypress/cypress.tgz typescript
      - run:
          name: Scaffold full TypeScript project 🏗
          working_directory: <<parameters.wd>>
          command: npx @bahmutov/cly@1 init --typescript
      - run:
          name: Run project tests 🗳
          working_directory: <<parameters.wd>>
          command: npx cypress run

  # install NPM + binary zip and run against staging API
  test-binary-against-staging:
    <<: *defaults
    steps:
      - restore_workspace_binaries
      - clone-repo-and-checkout-release-branch:
          repo: cypress-test-tiny
      - run:
          name: Install Cypress
          working_directory: /tmp/cypress-test-tiny
          # force installing the freshly built binary
          command: CYPRESS_INSTALL_BINARY=~/cypress/cypress.zip npm i --legacy-peer-deps ~/cypress/cypress.tgz
      - run:
          name: Run test project
          working_directory: /tmp/cypress-test-tiny
          command: |
            CYPRESS_PROJECT_ID=$TEST_TINY_PROJECT_ID \
            CYPRESS_RECORD_KEY=$TEST_TINY_RECORD_KEY \
            CYPRESS_INTERNAL_ENV=staging \
            $(yarn bin cypress) run --record
      - store-npm-logs

  test-binary-against-recipes-firefox:
    <<: *defaults
    steps:
      - test-binary-against-repo:
          repo: cypress-example-recipes
          command: npm run test:ci:firefox

  test-binary-against-recipes-chrome:
    <<: *defaults
    parallelism: 3
    steps:
      - test-binary-against-repo:
          repo: cypress-example-recipes
          command: npm run test:ci:chrome

  test-binary-against-recipes:
    <<: *defaults
    parallelism: 3
    steps:
      - test-binary-against-repo:
          repo: cypress-example-recipes
          command: npm run test:ci

  # This is a special job. It allows you to test the current
  # built test runner against a pull request in the repo
  # cypress-example-recipes.
  # Imagine you are working on a feature and want to show / test a recipe
  # You would need to run the built test runner before release
  # against a PR that cannot be merged until the new version
  # of the test runner is released.
  # Use:
  #   specify pull request number
  #   and the recipe folder

  # test-binary-against-recipe-pull-request:
  #   <<: *defaults
  #   steps:
  #     # test a specific pull request by number from cypress-example-recipes
  #     - test-binary-against-repo:
  #         repo: cypress-example-recipes
  #         command: npm run test:ci
  #         pull_request_id: 515
  #         folder: examples/fundamentals__typescript

  test-binary-against-kitchensink:
    <<: *defaults
    resource_class: medium
    steps:
      - test-binary-against-repo:
          repo: cypress-example-kitchensink
          browser: "electron"

  test-binary-against-kitchensink-firefox:
    <<: *defaults
    resource_class: medium
    steps:
      - test-binary-against-repo:
          repo: cypress-example-kitchensink
          browser: firefox

  test-binary-against-kitchensink-chrome:
    <<: *defaults
    resource_class: medium
    steps:
      - test-binary-against-repo:
          repo: cypress-example-kitchensink
          browser: chrome

  test-binary-against-todomvc-firefox:
    <<: *defaults
    resource_class: medium
    steps:
      - test-binary-against-repo:
          repo: cypress-example-todomvc
          browser: firefox

  test-binary-against-cypress-realworld-app:
    <<: *defaults
    resource_class: medium+
    steps:
      - test-binary-against-rwa:
          repo: cypress-realworld-app
          browser: chrome
          wait-on: http://localhost:3000

  test-binary-as-specific-user:
    <<: *defaults
    resource_class: medium
    steps:
      - restore_workspace_binaries
      # the user should be "node"
      - run: whoami
      - run: pwd
      # prints the current user's effective user id
      # for root it is 0
      # for other users it is a positive integer
      - run: node -e 'console.log(process.geteuid())'
      # make sure the binary and NPM package files are present
      - run: ls -l
      - run: ls -l cypress.zip cypress.tgz
      - run: mkdir test-binary
      - run:
          name: Create new NPM package
          working_directory: test-binary
          command: npm init -y
      - run:
          # install NPM from built NPM package folder
          name: Install Cypress
          working_directory: test-binary
          # force installing the freshly built binary
          command: CYPRESS_INSTALL_BINARY=~/cypress/cypress.zip npm i ~/cypress/cypress.tgz
      - run:
          name: Cypress help
          working_directory: test-binary
          command: $(yarn bin cypress) help
      - run:
          name: Cypress info
          working_directory: test-binary
          command: $(yarn bin cypress) info
      - run:
          name: Add Cypress demo
          working_directory: test-binary
          command: npx @bahmutov/cly init
      - run:
          name: Verify Cypress binary
          working_directory: test-binary
          command: DEBUG=cypress:cli $(yarn bin cypress) verify
      - run:
          name: Run Cypress binary
          working_directory: test-binary
          command: DEBUG=cypress:cli $(yarn bin cypress) run
      - store-npm-logs

linux-workflow: &linux-workflow
  jobs:
    - node_modules_install
    - build:
        requires:
          - node_modules_install
    - lint:
        name: linux-lint
        requires:
          - build
    - percy-finalize:
        context: test-runner:poll-circle-workflow
        required_env_var: PERCY_TOKEN # skips job if not defined (external PR)
        requires:
          - desktop-gui-integration-tests-7x
          - desktop-gui-component-tests
          - cli-visual-tests
          - runner-integration-tests-chrome
          - runner-ct-integration-tests-chrome
          - reporter-integration-tests
          - npm-design-system
    - lint-types:
        requires:
          - build
    # unit, integration and e2e tests
    - cli-visual-tests:
        context: test-runner:percy
        requires:
          - build
    - unit-tests:
        requires:
          - build
    - unit-tests-release:
        context: test-runner:npm-release
        requires:
          - build
    - server-unit-tests:
        requires:
          - build
    - server-integration-tests:
        requires:
          - build
    - server-performance-tests:
        requires:
          - build
    - system-tests-node-modules-install:
        context: test-runner:performance-tracking
        requires:
          - build
    - system-tests-chrome:
        context: test-runner:performance-tracking
        requires:
          - system-tests-node-modules-install
    - system-tests-electron:
        context: test-runner:performance-tracking
        requires:
          - system-tests-node-modules-install
    - system-tests-firefox:
        context: test-runner:performance-tracking
        requires:
          - system-tests-node-modules-install
    - system-tests-non-root:
        context: test-runner:performance-tracking
        executor: non-root-docker-user
        requires:
          - system-tests-node-modules-install
    - driver-integration-tests-chrome:
        context: test-runner:cypress-record-key
        requires:
          - build
    - driver-integration-tests-chrome-beta:
        context: test-runner:cypress-record-key
        requires:
          - build
    - driver-integration-tests-firefox:
        context: test-runner:cypress-record-key
        requires:
          - build
    - driver-integration-tests-electron:
        context: test-runner:cypress-record-key
        requires:
          - build
    - runner-integration-tests-chrome:
        context: [test-runner:cypress-record-key, test-runner:percy]
        requires:
          - build
    - runner-integration-tests-firefox:
        context: [test-runner:cypress-record-key, test-runner:percy]
        requires:
          - build
    - runner-integration-tests-electron:
        context: [test-runner:cypress-record-key, test-runner:percy]
        requires:
          - build
    - runner-ct-integration-tests-chrome:
        context: test-runner:percy
        requires:
          - build
    - desktop-gui-integration-tests-7x:
        context: [test-runner:cypress-record-key, test-runner:percy]
        requires:
          - build
    - desktop-gui-component-tests:
        context: test-runner:percy
        requires:
          - build
    - reporter-integration-tests:
        context: [test-runner:cypress-record-key, test-runner:percy]
        requires:
          - build
    - ui-components-integration-tests:
        context: test-runner:cypress-record-key
        requires:
          - build
    - npm-webpack-dev-server:
        requires:
          - build
    - npm-vite-dev-server:
        requires:
          - build
    - npm-webpack-preprocessor:
        requires:
          - build
    - npm-webpack-batteries-included-preprocessor:
        requires:
          - build
    - npm-design-system:
        context: test-runner:percy
        requires:
          - build
    - npm-vue:
        requires:
          - build
    - npm-react:
        requires:
          - build
    - npm-angular:
        requires:
          - build
    - npm-mount-utils:
        requires:
          - build
    - npm-create-cypress-tests:
        requires:
          - build
    - npm-eslint-plugin-dev:
        requires:
          - build
    - npm-cypress-schematic:
        requires:
          - build
    # This release definition must be updated with any new jobs
    # Any attempts to automate this are welcome
    # If CircleCI provided an "after all" hook, then this wouldn't be necessary
    - npm-release:
        context: test-runner:npm-release
        requires:
          - build
          - npm-angular
          - npm-eslint-plugin-dev
          - npm-create-cypress-tests
          - npm-react
          - npm-mount-utils
          - npm-vue
          - npm-webpack-batteries-included-preprocessor
          - npm-webpack-preprocessor
          - npm-vite-dev-server
          - npm-webpack-dev-server
          - npm-cypress-schematic
          - lint-types
          - linux-lint
          - percy-finalize
          - runner-integration-tests-firefox
          - runner-integration-tests-electron
          - driver-integration-tests-firefox
          - driver-integration-tests-chrome
          - driver-integration-tests-chrome-beta
          - driver-integration-tests-electron
          - system-tests-non-root
          - system-tests-firefox
          - system-tests-electron
          - system-tests-chrome
          - server-performance-tests
          - server-integration-tests
          - server-unit-tests
          - test-kitchensink
          - ui-components-integration-tests
          - unit-tests
          - unit-tests-release

    # various testing scenarios, like building full binary
    # and testing it on a real project
    - test-against-staging:
        context: test-runner:record-tests
        <<: *mainBuildFilters
        requires:
          - build
    - test-kitchensink:
        requires:
          - build
    - test-kitchensink-against-staging:
        context: test-runner:record-tests
        <<: *mainBuildFilters
        requires:
          - build
    - create-build-artifacts:
        context:
          - test-runner:upload
          - test-runner:commit-status-checks
        requires:
          - build
    - test-npm-module-on-minimum-node-version:
        requires:
          - create-build-artifacts
    - test-types-cypress-and-jest:
        requires:
          - create-build-artifacts
    - test-cypress-scaffold:
        requires:
          - create-build-artifacts
    - test-full-typescript-project:
        requires:
          - create-build-artifacts
    - test-binary-against-kitchensink:
        requires:
          - create-build-artifacts
    - test-npm-module-and-verify-binary:
        <<: *mainBuildFilters
        requires:
          - create-build-artifacts
    - test-binary-against-staging:
        context: test-runner:record-tests
        <<: *mainBuildFilters
        requires:
          - create-build-artifacts
    - test-binary-against-kitchensink-chrome:
        <<: *mainBuildFilters
        requires:
          - create-build-artifacts
    - test-binary-against-recipes-firefox:
        <<: *mainBuildFilters
        requires:
          - create-build-artifacts
    - test-binary-against-recipes-chrome:
        <<: *mainBuildFilters
        requires:
          - create-build-artifacts
    - test-binary-against-recipes:
        <<: *mainBuildFilters
        requires:
          - create-build-artifacts
    - test-binary-against-kitchensink-firefox:
        <<: *mainBuildFilters
        requires:
          - create-build-artifacts
    - test-binary-against-todomvc-firefox:
        <<: *mainBuildFilters
        requires:
          - create-build-artifacts
    - test-binary-against-cypress-realworld-app:
        <<: *mainBuildFilters
        requires:
          - create-build-artifacts
    - test-binary-as-specific-user:
        name: "test binary as a non-root user"
        executor: non-root-docker-user
        requires:
          - create-build-artifacts
    - test-binary-as-specific-user:
        name: "test binary as a root user"
        requires:
          - create-build-artifacts
    - binary-system-tests:
        requires:
          - create-build-artifacts
          - system-tests-node-modules-install

mac-workflow: &mac-workflow
  jobs:
    - node_modules_install:
        name: darwin-node-modules-install
        executor: mac
        resource_class: macos.x86.medium.gen2
        only-cache-for-root-user: true

    - build:
        name: darwin-build
        executor: mac
        resource_class: macos.x86.medium.gen2
        requires:
          - darwin-node-modules-install

    - lint:
        name: darwin-lint
        executor: mac
        requires:
          - darwin-build

    # maybe run all unit tests?

    - create-build-artifacts:
        name: darwin-create-build-artifacts
        context:
          - test-runner:sign-mac-binary
          - test-runner:upload
          - test-runner:commit-status-checks
        executor: mac
        resource_class: macos.x86.medium.gen2
        requires:
          - darwin-build

    - test-kitchensink:
        name: darwin-test-kitchensink
        executor: mac
        requires:
          - darwin-build

windows-workflow: &windows-workflow
  jobs:
    - node_modules_install:
        name: windows-node-modules-install
        executor: windows
        resource_class: windows.medium
        only-cache-for-root-user: true

    - build:
        name: windows-build
        executor: windows
        resource_class: windows.medium
        requires:
          - windows-node-modules-install

    - lint:
        name: windows-lint
        executor: windows
        requires:
          - windows-build

    - unit-tests:
        name: windows-unit-tests
        executor: windows
        resource_class: windows.medium
        requires:
          - windows-build

    - create-build-artifacts:
        name: windows-create-build-artifacts
        executor: windows
        resource_class: windows.medium
        context:
          - test-runner:sign-windows-binary
          - test-runner:upload
          - test-runner:commit-status-checks
        requires:
          - windows-build

workflows:
  linux:
    <<: *linux-workflow
  mac:
    <<: *mac-workflow
    <<: *mac-workflow-filters
  windows:
    <<: *windows-workflow
    <<: *windows-workflow-filters<|MERGE_RESOLUTION|>--- conflicted
+++ resolved
@@ -39,13 +39,8 @@
   when:
     or:
     - equal: [ develop, << pipeline.git.branch >> ]
-<<<<<<< HEAD
     - equal: [ feature-multidomain, << pipeline.git.branch >> ]
-    - equal: [ use-contexts, << pipeline.git.branch >> ]
-=======
-    
     - equal: [ new-cmd-group-9.x, << pipeline.git.branch >> ]
->>>>>>> d0fc93b0
     - matches:
           pattern: "-release$"
           value: << pipeline.git.branch >>
