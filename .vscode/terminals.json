{
  "autorun": false,
  "terminals": [
    {
      "name": "yarn",
      "focus": true,
      "onlySingle": true,
      "execute": true,
      "cwd": "[cwd]",
      "command": "yarn"
    },
    {
      "name": "cypress open (E2E)",
      "focus": true,
      "onlySingle": true,
      "execute": true,
      "command": "yarn cypress:open"
    },
    {
      "name": "cypress run (E2E)",
      "focus": true,
      "onlySingle": true,
      "execute": false,
      "command": "yarn cypress:run --project ../project"
    },
    {
      "name": "cypress open (CT)",
      "focus": true,
      "onlySingle": true,
      "execute": true,
      "cwd": "[cwd]/packages/server-ct",
      "command": "yarn cypress:open"
    },
    {
      "name": "system-tests test",
      "focus": true,
      "onlySingle": true,
      "execute": false,
      "cwd": "[cwd]/system-tests",
      "command": "yarn test [fileBasename]"
    },
    {
      "name": "packages/app cypress open",
      "focus": true,
      "onlySingle": true,
      "cwd": "[cwd]/packages/app",
      "command": "yarn cypress:open"
    },
    {
      "name": "packages/app dev",
      "focus": true,
      "onlySingle": true,
      "cwd": "[cwd]/packages/app",
      "command": "yarn dev"
    },
    {
<<<<<<< HEAD
=======
      "name": "packages/app watch",
      "focus": true,
      "onlySingle": true,
      "cwd": "[cwd]",
      "command": "yarn watch"
    },
    {
>>>>>>> bd1c7cd0
      "name": "packages/server test-watch",
      "focus": true,
      "onlySingle": true,
      "execute": false,
      "cwd": "[cwd]/packages/server",
      "command": "yarn test-watch [file]"
    },
    {
      "name": "packages/server test",
      "focus": true,
      "onlySingle": true,
      "execute": false,
      "cwd": "[cwd]/packages/server",
      "command": "yarn test [file]"
    },
    {
      "name": "packages/runner watch",
      "focus": true,
      "onlySingle": true,
      "cwd": "[cwd]/packages/runner",
      "command": "yarn watch"
    },
    {
      "name": "packages/runner-ct watch",
      "focus": true,
      "onlySingle": true,
      "cwd": "[cwd]/packages/runner-ct",
      "command": "yarn watch"
    },
    {
      "name": "packages/driver cypress open",
      "focus": true,
      "onlySingle": true,
      "cwd": "[cwd]/packages/driver",
      "command": "yarn cypress:open"
    }
  ]
}<|MERGE_RESOLUTION|>--- conflicted
+++ resolved
@@ -54,8 +54,6 @@
       "command": "yarn dev"
     },
     {
-<<<<<<< HEAD
-=======
       "name": "packages/app watch",
       "focus": true,
       "onlySingle": true,
@@ -63,7 +61,6 @@
       "command": "yarn watch"
     },
     {
->>>>>>> bd1c7cd0
       "name": "packages/server test-watch",
       "focus": true,
       "onlySingle": true,
