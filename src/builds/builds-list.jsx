import cs from 'classnames'
import _ from 'lodash'
import React, { Component } from 'react'
import { action } from 'mobx'
import { observer } from 'mobx-react'
import Loader from 'react-loader'
import { Link } from 'react-router'

import App from '../lib/app'
import state from '../lib/state'
import BuildsCollection from './builds-collection'
import errors from '../lib/errors'
import { getBuilds, pollBuilds, stopPollingBuilds } from './builds-api'
import { getCiKeys } from '../projects/projects-api'
import projectsStore from '../projects/projects-store'
import orgsStore from '../organizations/organizations-store'

import Build from './builds-list-item'
import ErrorMessage from './error-message'
import LoginThenSetupCI from './login-then-setup-ci'
import LoginThenSeeBuilds from './login-then-see-builds'
import PermissionMessage from './permission-message'
import ProjectNotSetup from './project-not-setup'

@observer
class Builds extends Component {
  constructor (props) {
    super(props)

    this.buildsCollection = new BuildsCollection()

    this.state = {
      ciKey: '<ci-key>',
    }
  }

  componentWillMount () {
    const page = this._getPage(this.props)
    this._getBuilds(page)
    if (page === 1) {
      this._poll()
    }
    this._getCiKey()
  }

  componentDidUpdate (prevProps) {
    this._getCiKey()

    const prevPage = this._getPage(prevProps)
    const currentPage = this._getPage(this.props)

    if (prevPage === currentPage) return

    this._getBuilds(currentPage)

    if (currentPage === 1) {
      this._poll()
    } else {
      this._stopPolling()
    }
  }

  componentWillUnmount () {
    this._stopPolling()
  }

  _getBuilds = (page) => {
    getBuilds(this.buildsCollection, { page })
  }

  _poll () {
    if (this._canPollBuilds()) {
      this.pollId = pollBuilds(this.buildsCollection)
    }
  }

  _canPollBuilds () {
    return state.hasUser && !!this.props.project.id
  }

  _stopPolling () {
    stopPollingBuilds(this.pollId)
  }

  _getPage (props) {
    return Number(_.get(props, 'location.query.page') || 1)
  }

  _getCiKey () {
    if (this._needsCiKey()) {
      getCiKeys().then((ciKeys = []) => {
        if (ciKeys.length) {
          this.setState({ ciKey: ciKeys[0].id })
        }
      })
    }
  }

  _needsCiKey () {
    return (
      state.hasUser &&
      !this.buildsCollection.isLoading &&
      !this.buildsCollection.error &&
      !this.buildsCollection.builds.length &&
      this.props.project.id
    )
  }

  render () {
    const { project } = this.props
    const page = this._getPage(this.props)

    //--------Build States----------//
    // they are not logged in
    if (!state.hasUser) {

      // AND they've never setup CI
      if (!this.props.project.id) {
        return <LoginThenSetupCI/>

      // OR they have setup CI
      } else {
        return <LoginThenSeeBuilds/>
      }
    }

    // OR if there is an error getting the builds
    if (this.buildsCollection.error) {
      // project id missing, probably removed manually from cypress.json
      if (errors.isMissingProjectId(this.buildsCollection.error)) {
        return this._emptyWithoutSetup()

      // they are not authorized to see builds
      } else if (errors.isUnauthenticated(this.buildsCollection.error)) {
        return <PermissionMessage project={project} />

      // other error, but only show if we don't already have builds
      } else if (!this.buildsCollection.isLoaded) {
        return <ErrorMessage error={this.buildsCollection.error} />
      }
    }

    // OR the builds are loading for the first time
    if (this.buildsCollection.isLoading && !this.buildsCollection.isLoaded) return <Loader color='#888' scale={0.5}/>

    // OR the project is invalid
    if (!project.valid) {
      return this._emptyWithoutSetup()
    }

    // OR there are no builds to show
    if (!this.buildsCollection.builds.length) {

      // AND they've never setup CI
      if (!project.id) {
        return this._emptyWithoutSetup()

      // OR they have setup CI
      } else {
        return this._empty()
      }
    }
    //--------End Build States----------//

    // everything's good, there are builds to show!
    return (
      <div id='builds-list-page' className={`builds page-${this._getPage(this.props)}`}>
        <header>
          <h5>Builds
          <a href="#" className='btn btn-sm see-all-builds' onClick={this._openDashboard}>
            See All <i className='fa fa-external-link'></i>
          </a>

          </h5>
          <div>
            {this._lastUpdated()}
            <button
<<<<<<< HEAD
              className='btn'
              disabled={this.buildsCollection.isLoading}
=======
              className='btn btn-link btn-sm'
              disabled={buildsCollection.isLoading}
>>>>>>> 1fc0b1ba
              onClick={this._getBuilds}
            >
              <i className={cs('fa fa-refresh', {
                'fa-spin': this.buildsCollection.isLoading,
              })}></i>
            </button>
          </div>
        </header>
        <div
          className={cs('builds-list-container', {
            'has-newer': this._hasNewer(),
            'has-older': this._hasOlder(),
          })}
        >
          <ul className='builds-list list-as-table'>
            {_.map(this.buildsCollection.builds, (build) => (
              <Build
                key={build.id}
                goToBuild={() => {}}
                {...build}
              />
            ))}
          </ul>
          <footer>
            <Link
              className='btn newer-builds'
              to={this._hasNewer() ? `/projects/${project.clientId}/builds?page=${page - 1}` : null}
            >
              <i className='fa fa-long-arrow-left'></i> Newer builds
            </Link>
            <span>{/* ensures older builds button is right justified */}</span>
            <Link
              className='btn older-builds'
              to={this._hasOlder() ? `/projects/${project.clientId}/builds?page=${page + 1}` : null}
            >
              Older builds <i className='fa fa-long-arrow-right'></i>
            </Link>
          </footer>
        </div>
      </div>
    )
  }

  _lastUpdated () {
    if (!this.buildsCollection.lastUpdated) return null

    return (
      <span className='last-updated'>
        Last updated: {this.buildsCollection.lastUpdated}
      </span>
    )
  }

  _hasNewer () {
    return this._getPage(this.props) > 1
  }

  _hasOlder () {
    return this.buildsCollection.builds.length >= 30
  }

  _emptyWithoutSetup () {
    return (
      <ProjectNotSetup
        project={this.props.project}
        onSetup={this._setProjectDetails}
      />
    )
  }

  @action _setProjectDetails = (projectDetails) => {
    projectsStore.updateProject(this.props.project, {
      id: projectDetails.id,
      name: projectDetails.projectName,
      public: projectDetails.public,
      orgName: (orgsStore.getOrgById(projectDetails.orgId) || {}).name,
    })
  }

  _empty () {
    return (
      <div id='builds-list-page'>
        <div className='first-build-instructions'>
          <h4>Run Your First Build in CI</h4>
          <p>You'll need to add 2 lines of code to your CI config. Where this code goes depends on your CI provider.</p>
          <h5>Install the CLI tools:</h5>
          <pre><code>npm install -g cypress-cli</code></pre>
          <h5>Run tests and upload assets:</h5>
          <pre><code>cypress ci {this.state.ciKey}</code></pre>
          <p>Refer to your CI provider's documentation to know when to run these commands.</p>
          <p className='center'>
            <a href='#' onClick={this._openCiGuide}>
              <i className='fa fa-question-circle'></i>{' '}
              Learn more about Continuous Integration
            </a>
          </p>
          {this._privateMessage()}
        </div>
      </div>
    )
  }

  _privateMessage () {
    if (this.props.project.public) return null

    return (
      <p>A message about how user can invite other users through admin</p>
    )
  }

  _openDashboard = (e) => {
    e.preventDefault()
    App.ipc('external:open', `https://on.cypress.io/admin`)
  }

  _openCiGuide = (e) => {
    e.preventDefault()
    App.ipc('external:open', 'http://on.cypress.io/guides/continuous-integration')
  }
}

export default Builds<|MERGE_RESOLUTION|>--- conflicted
+++ resolved
@@ -175,13 +175,8 @@
           <div>
             {this._lastUpdated()}
             <button
-<<<<<<< HEAD
-              className='btn'
+              className='btn btn-link btn-sm'
               disabled={this.buildsCollection.isLoading}
-=======
-              className='btn btn-link btn-sm'
-              disabled={buildsCollection.isLoading}
->>>>>>> 1fc0b1ba
               onClick={this._getBuilds}
             >
               <i className={cs('fa fa-refresh', {
