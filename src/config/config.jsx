import _ from 'lodash'
import React, { Component } from 'react'
import { observer } from 'mobx-react'
import Tooltip from 'rc-tooltip'
import Collapse, { Panel } from 'rc-collapse'

import App from '../lib/app'
<<<<<<< HEAD
<<<<<<< HEAD
import { getDashboardTokens } from '../projects/projects-api'
import Project from '../project/project-model'
=======
import { getRecordKeys } from '../projects/projects-api'
>>>>>>> develop
=======
import { getRecordKeys } from '../projects/projects-api'
>>>>>>> 043fe7a8

@observer
class Config extends Component {
  state = {
    keys: [],
    isLoadingKeys: true,
  }

  componentWillMount () {
    getRecordKeys().then((keys = []) => {
      this.setState({
        keys,
        isLoadingKeys: false,
      })
    })
  }

  render () {
    return (
      <div id='config'>
        <div className='config-wrapper'>
          <Collapse>
            {this._configSection()}
            {this._projectIdSection()}
            {this._keysSection()}
          </Collapse>
        </div>
      </div>
    )
  }

  _configSection () {
    const config = this.props.project.resolvedConfig

    return (
      <Panel header='Configuration' key='config' className='form-horizontal'>
        <a href='#' className='learn-more' onClick={this._openHelp}>
          <i className='fa fa-info-circle'></i>{' '}
          Learn more
        </a>
        <p className='text-muted'>Your project's configuration is displayed below. A value can be set from the following sources:</p>
        <table className='table config-table'>
          <tbody>
            <tr className='config-keys'>
              <td><span className='default'>default</span></td>
              <td>default values</td>
            </tr>
            <tr className='config-keys'>
              <td><span className='config'>config</span></td>
              <td>set from cypress.json</td>
            </tr>
            <tr className='config-keys'>
              <td><span className='envFile'>envFile</span></td>
              <td>set from cypress.env.json</td>
            </tr>
            <tr className='config-keys'>
              <td><span className='env'>env</span></td>
              <td>set from environment variables</td>
            </tr>
            <tr className='config-keys'>
              <td><span className='cli'>CLI</span></td>
              <td>set from CLI arguments</td>
            </tr>
          </tbody>
        </table>
        <pre className='config-vars'>
          { `{` }
          { this._display(config) }
          { `}` }
        </pre>
      </Panel>
    )
  }

  _getSpan (key, obj, hasComma) {
    return (
      <div key={key} className='line'>
        <span className='key'>{key}</span>
        <span className='colon'>:</span>{' '}
        <Tooltip
          overlay={obj.from || ''}
        >
          <span className={obj.from}>
            {this._getString(obj.value)}
            {`${obj.value}`}
            {this._getString(obj.value)}
          </span>
        </Tooltip>
        {this._getComma(hasComma)}
      </div>
    )
  }

  _getString (val) {
    return _.isString(val) ? "'" : ""
  }

  _getComma (hasComma) {
    return hasComma ? <span className='comma'>,</span> : ''
  }

  _display (obj) {
    let keys = _.keys(obj)
    let lastKey = _.last(keys)

    return _.map(obj, (value, key) => {
      let hasComma = lastKey !== key
      if (value.from == null) {
        return this._nested(key, value, hasComma)
      } else {
        return this._getSpan(key, value, hasComma)
      }
    })
  }

  _nested (key, value, hasComma) {
    return (
      <span key={key}>
        <span className='nested'>
          <span className='key'>{key}</span>
          <span className='colon'>:</span>{' '}
          { `{` }
          { this._display(value) }
        </span>
        <span className='line'>{`}`}{this._getComma(hasComma)}</span>
        <br />
      </span>
    )
  }

  _projectIdSection () {
    if (!this.props.project.id) return null

    return (
      <Panel header='Project ID' key='projectId' className='form-horizontal'>
        <a href='#' className='learn-more' onClick={this._openProjectIdHelp}>
          <i className='fa fa-info-circle'></i>{' '}
          Learn more
        </a>
        <p className='text-muted'>This projectId should be in your <code>cypress.json</code> and checked into source control.
          It identifies your project and should not be changed.
        </p>
        <pre className='line-nums'>
          <span>{`{`}</span>
          <span>{`  "projectId": "${this.props.project.id || '<projectId>'}"`}</span>
          <span>{`}`}</span>
        </pre>
      </Panel>
    )
  }

<<<<<<< HEAD
<<<<<<< HEAD
  _dashboardTokensSection () {
    if (this._notSetupForCi() || this._doesNotHavePermission()) return null
=======
=======
>>>>>>> 043fe7a8
  _keysSection () {
    if (this._notSetupForCi()) return null
>>>>>>> develop

    return (
      <Panel header='Record Key' key='record-keys' className='form-horizontal config-record-keys'>
        <a href='#' className='learn-more' onClick={this._openCiGuide}>
          <i className='fa fa-info-circle'></i>{' '}
          Learn More
        </a>
        <p className='text-muted'>
          A record key enables you to record your failing tests, screenshots, and videos.
        </p>
        {this._hasKeys() ?
          <div>
            <p className='text-muted'>
              To record, run this command:
            </p>
            <p>
              <pre><code>cypress run --key {this.state.keys[0].id}</code></pre>
            </p>
          </div>
        : null}
        {this._recordKeys()}
        <p className='text-muted manage-btn'>
          <a href='#' onClick={this._openAdminKeys}>
            <i className='fa fa-key'></i> You can change this key in the Dashboard
          </a>
        </p>
      </Panel>
    )
  }

<<<<<<< HEAD
<<<<<<< HEAD
  _doesNotHavePermission () {
    // OR if user does not have access to the project
    this.props.project.state === Project.UNAUTHORIZED
  }

  _hasCiKeys () {
    return !this.state.isLoadingCiKeys && this.state.dashboardTokens.length
=======
  _hasKeys () {
    return !this.state.isLoadingKeys && this.state.keys.length
>>>>>>> develop
=======
  _hasKeys () {
    return !this.state.isLoadingKeys && this.state.keys.length
>>>>>>> 043fe7a8
  }

  _notSetupForCi () {
    return !this.props.project.id || !this.props.project.isValid
  }

  _recordKeys = () => {
    if (this.state.isLoadingKeys) {
      return (
        <p className='loading-record-keys'>
          <i className='fa fa-spinner fa-spin'></i>{' '}
          Loading Keys...
        </p>
      )
    }

    return null
  }

  _openProjectIdHelp (e) {
    e.preventDefault()
    App.ipc('external:open', 'https://on.cypress.io/what-is-a-project-id')
  }

  _openHelp (e) {
    e.preventDefault()
    App.ipc('external:open', 'https://on.cypress.io/guides/configuration')
  }

  _openCiGuide (e) {
    e.preventDefault()
    App.ipc('external:open', 'https://on.cypress.io/guides/continuous-integration')
  }

  _openAdminKeys = (e) => {
    e.preventDefault()
    App.ipc('external:open', `https://on.cypress.io/dashboard/projects/${this.props.project.id}/settings`)
  }
}

export default Config<|MERGE_RESOLUTION|>--- conflicted
+++ resolved
@@ -5,16 +5,8 @@
 import Collapse, { Panel } from 'rc-collapse'
 
 import App from '../lib/app'
-<<<<<<< HEAD
-<<<<<<< HEAD
-import { getDashboardTokens } from '../projects/projects-api'
 import Project from '../project/project-model'
-=======
 import { getRecordKeys } from '../projects/projects-api'
->>>>>>> develop
-=======
-import { getRecordKeys } from '../projects/projects-api'
->>>>>>> 043fe7a8
 
 @observer
 class Config extends Component {
@@ -166,16 +158,9 @@
     )
   }
 
-<<<<<<< HEAD
-<<<<<<< HEAD
-  _dashboardTokensSection () {
+
+  _keysSection () {
     if (this._notSetupForCi() || this._doesNotHavePermission()) return null
-=======
-=======
->>>>>>> 043fe7a8
-  _keysSection () {
-    if (this._notSetupForCi()) return null
->>>>>>> develop
 
     return (
       <Panel header='Record Key' key='record-keys' className='form-horizontal config-record-keys'>
@@ -206,23 +191,14 @@
     )
   }
 
-<<<<<<< HEAD
-<<<<<<< HEAD
   _doesNotHavePermission () {
     // OR if user does not have access to the project
     this.props.project.state === Project.UNAUTHORIZED
   }
 
-  _hasCiKeys () {
-    return !this.state.isLoadingCiKeys && this.state.dashboardTokens.length
-=======
+
   _hasKeys () {
     return !this.state.isLoadingKeys && this.state.keys.length
->>>>>>> develop
-=======
-  _hasKeys () {
-    return !this.state.isLoadingKeys && this.state.keys.length
->>>>>>> 043fe7a8
   }
 
   _notSetupForCi () {
