--- conflicted
+++ resolved
@@ -450,126 +450,6 @@
     const status = callCount === 2 ? 500 : 200
 
     cy.request(`https://127.0.0.1:44665/status/${status}`)
-<<<<<<< HEAD
-  })
-})
-
-describe('options.validate failing test', () => {
-  it('test fails when options.validate after setup fails command', (done) => {
-    cy.on('fail', (err) => {
-      expect(err.message).contain('foo')
-      expect(err.message).contain('in a session validate hook')
-      expect(err.message).not.contain('not from Cypress')
-      expect(err.codeFrame).exist
-
-      done()
-    })
-
-    cy.session('user_validate_fails_after_setup_1', () => {
-      cy.log('setup')
-    }, {
-      validate () {
-        cy.wrap('foo', { timeout: 30 }).should('eq', 'bar')
-      },
-    })
-  })
-
-  it('test fails when options.validate after setup throws', (done) => {
-    cy.on('fail', (err) => {
-      expect(err.message).contain('in a session validate hook')
-      expect(err.message).not.contain('not from Cypress')
-      expect(err.codeFrame).exist
-
-      done()
-    })
-
-    cy.session('user_validate_fails_after_setup_2', () => {
-      cy.log('setup')
-    }, {
-      validate () {
-        throw new Error('validate error')
-      },
-    })
-  })
-
-  it('test fails when options.validate after setup rejects', (done) => {
-    cy.on('fail', (err) => {
-      expect(err.message).contain('validate error')
-      expect(err.message).contain('in a session validate hook')
-      expect(err.message).not.contain('not from Cypress')
-      expect(err.codeFrame).exist
-
-      done()
-    })
-
-    cy.session('user_validate_fails_after_setup_3', () => {
-      cy.log('setup')
-    }, {
-      validate () {
-        return Promise.reject(new Error('validate error'))
-      },
-    })
-  })
-
-  it('test fails when options.validate after setup returns false', (done) => {
-    cy.on('fail', (err) => {
-      expect(err.message).contain('returned false')
-      expect(err.message).contain('in a session validate hook')
-      expect(err.message).not.contain('not from Cypress')
-      expect(err.codeFrame).exist
-
-      done()
-    })
-
-    cy.session('user_validate_fails_after_setup_4', () => {
-      cy.log('setup')
-    }, {
-      validate () {
-        return false
-      },
-    })
-  })
-
-  it('test fails when options.validate after setup resolves false', (done) => {
-    cy.on('fail', (err) => {
-      expect(err.message).contain('callback resolved false')
-      expect(err.message).contain('in a session validate hook')
-      expect(err.message).not.contain('not from Cypress')
-      expect(err.codeFrame).exist
-
-      done()
-    })
-
-    cy.session('user_validate_fails_after_setup_5', () => {
-      cy.log('setup')
-    }, {
-      validate () {
-        return Promise.resolve(false)
-      },
-    })
-  })
-
-  // TODO: cy.validate that will fail, hook into event, soft-reload inside and test everything is halted
-  // Look at other tests for cancellation
-  // make error collapsible by default
-
-  it('test fails when options.validate after setup returns Chainer<false>', (done) => {
-    cy.on('fail', (err) => {
-      expect(err.message).contain('callback resolved false')
-      expect(err.message).contain('in a session validate hook')
-      expect(err.message).not.contain('not from Cypress')
-      done()
-    })
-
-    cy.session('user_validate_fails_after_setup', () => {
-      cy.log('setup')
-    }, {
-      validate () {
-        return cy.wrap(false)
-      },
-    })
-=======
->>>>>>> df3ca152
   })
 })
 
@@ -735,81 +615,4 @@
       expect(Cypress._.find(logSpy.args, (v) => v[0].name === 'warning')).to.not.exist
     })
   })
-<<<<<<< HEAD
-})
-
-describe('errors', () => {
-  it('throws error when experimentalSessionAndOrigin not enabled', { experimentalSessionAndOrigin: false }, (done) => {
-    cy.on('fail', ({ message }) => {
-      expect(message).contain('\`cy.session()\` requires enabling the \`experimentalSessionAndOrigin\` flag')
-      done()
-    })
-
-    cy.session('sessions-not-enabled')
-  })
-
-  it('throws error when experimentalSessionSupport is enabled through test config', { experimentalSessionAndOrigin: false, experimentalSessionSupport: true }, (done) => {
-    cy.on('fail', ({ message }) => {
-      expect(message).contain('\`cy.session()\` requires enabling the \`experimentalSessionAndOrigin\` flag. The \`experimentalSessionSupport\` flag was enabled but was removed in Cypress version 9.6.0.')
-      done()
-    })
-
-    cy.session('sessions-not-enabled')
-  })
-
-  it('throws error when experimentalSessionSupport is enabled through Cypress.config', { experimentalSessionAndOrigin: false }, (done) => {
-    Cypress.config('experimentalSessionSupport', true)
-
-    cy.on('fail', ({ message }) => {
-      expect(message).contain('\`cy.session()\` requires enabling the \`experimentalSessionAndOrigin\` flag. The \`experimentalSessionSupport\` flag was enabled but was removed in Cypress version 9.6.0.')
-      done()
-    })
-
-    cy.session('sessions-not-enabled')
-  })
-
-  it('throws if session has not been defined during current test', (done) => {
-    cy.on('fail', (err) => {
-      expect(err.message)
-      .contain('session')
-      .contain('No session is defined with')
-      .contain('**bob**')
-
-      expect(err.docsUrl).eq('https://on.cypress.io/session')
-      expect(err.codeFrame.frame, 'has accurate codeframe').contain('session')
-
-      done()
-    })
-
-    cy.session('bob')
-  })
-
-  it('throws if multiple session calls with same name but different options', (done) => {
-    cy.on('fail', (err) => {
-      expect(err.message)
-      expect(err.message).contain('previously used name')
-      .contain('**duplicate-session**')
-
-      expect(err.docsUrl).eq('https://on.cypress.io/session')
-      expect(err.codeFrame.frame, 'has accurate codeframe').contain('session')
-
-      done()
-    })
-
-    cy.session('duplicate-session', () => {
-      // function content
-      window.localStorage.one = 'value'
-    })
-
-    cy.session('duplicate-session', () => {
-      // different function content
-      window.localStorage.two = 'value'
-    })
-
-    expectCurrentSessionData({
-      localStorage: [{ origin: 'https://localhost:4466', value: { two: 'value' } }],
-    })
-  })
-=======
->>>>>>> df3ca152
 })