--- conflicted
+++ resolved
@@ -57,275 +57,6 @@
   await fs.copy(from, to)
 }
 
-<<<<<<< HEAD
-/**
- * Symlink the cached `node_modules` directory to the temp project directory's `node_modules`.
- */
-async function symlinkNodeModulesFromCache (project: string, cacheDir: string): Promise<void> {
-  const from = _path.join(projectPath(project), 'node_modules')
-
-  try {
-    await fs.stat(cacheDir)
-  } catch (err) {
-    console.log(`📦 Creating a new node_modules cache dir at ${cacheDir}`)
-    await fs.mkdirp(cacheDir)
-  }
-
-  try {
-    await fs.symlink(cacheDir, from, 'junction')
-  } catch (err) {
-    if (err.code !== 'EEXIST') return
-  }
-  console.log(`📦 node_modules symlink created at ${from}`)
-}
-
-/**
- * Given a package name, returns the path to the module directory on disk.
- */
-function pathToPackage (pkg: string): string {
-  return _path.dirname(require.resolve(`${pkg}/package.json`))
-}
-
-/**
- * Given a path to a `package.json`, convert any references to development
- * versions of packages to absolute paths, so `yarn` will not reach out to
- * the Internet to obtain these packages once it runs in the temp dir.
- * @returns a list of dependency names that were updated
- */
-async function makeWorkspacePackagesAbsolute (pathToPkgJson: string): Promise<string[]> {
-  const pkgJson = await fs.readJson(pathToPkgJson)
-  const updatedDeps: string[] = []
-
-  for (const deps of [pkgJson.dependencies, pkgJson.devDependencies, pkgJson.optionalDependencies]) {
-    for (const dep in deps) {
-      const version = deps[dep]
-
-      if (version.startsWith('file:')) {
-        const absPath = pathToPackage(dep)
-
-        console.log(`📦 Setting absolute path in package.json for ${dep}: ${absPath}.`)
-
-        deps[dep] = `file:${absPath}`
-        updatedDeps.push(dep)
-      }
-    }
-  }
-
-  await fs.writeJson(pathToPkgJson, pkgJson)
-
-  return updatedDeps
-}
-
-function getYarnCommand (opts: {
-  yarnV311: boolean
-  updateYarnLock: boolean
-  isCI: boolean
-  runScripts: boolean
-}): string {
-  let cmd = `yarn install`
-
-  if (opts.yarnV311) {
-    // @see https://yarnpkg.com/cli/install
-    if (!opts.runScripts) cmd += ' --mode=skip-build'
-
-    if (!opts.updateYarnLock) cmd += ' --immutable'
-
-    return cmd
-  }
-
-  cmd += ' --prefer-offline'
-
-  if (!opts.runScripts) cmd += ' --ignore-scripts'
-
-  if (!opts.updateYarnLock) cmd += ' --frozen-lockfile'
-
-  // yarn v1 has a bug with integrity checking and local cache/dependencies
-  // @see https://github.com/yarnpkg/yarn/issues/6407
-  cmd += ' --update-checksums'
-
-  // in CircleCI, this offline cache can be used
-  if (opts.isCI) cmd += ` --cache-folder=~/.yarn-${process.platform} `
-  else cmd += ` --cache-folder=${_path.join(tempDir, 'cy-system-tests-yarn-cache', String(Date.now()))}`
-
-  return cmd
-}
-
-type Dependencies = Record<string, string>
-
-/**
- * Type for package.json files for system-tests example projects.
- */
-type SystemTestPkgJson = {
-  /**
-   * By default, scaffolding will run `yarn install` if there is a `package.json`.
-   * This option, if set, disables that.
-   */
-  _cySkipYarnInstall?: boolean
-  /**
-   * Run the yarn v2-style install command instead of yarn v1-style.
-   */
-  _cyYarnV311?: boolean
-  /**
-   * By default, the automatic `yarn install` will not run postinstall scripts. This
-   * option, if set, will cause postinstall scripts to run for this project.
-   */
-  _cyRunScripts?: boolean
-  dependencies?: Dependencies
-  devDependencies?: Dependencies
-  optionalDependencies?: Dependencies
-}
-
-/**
- * Given a `system-tests` project name, detect and install the `node_modules`
- * specified in the project's `package.json`. No-op if no `package.json` is found.
- */
-export async function scaffoldProjectNodeModules (project: string, updateYarnLock: boolean = !!process.env.UPDATE_YARN_LOCK): Promise<void> {
-  const projectDir = projectPath(project)
-  const relativePathToMonorepoRoot = _path.relative(
-    _path.join(projects, project),
-    _path.join(root, '..'),
-  )
-  const projectPkgJsonPath = _path.join(projectDir, 'package.json')
-
-  const runCmd = async (cmd) => {
-    console.log(`📦 Running "${cmd}" in ${projectDir}`)
-    await execa(cmd, { cwd: projectDir, stdio: 'inherit', shell: true })
-  }
-
-  const cacheDir = _path.join(cachedir('cy-system-tests-node-modules'), project, 'node_modules')
-
-  async function removeWorkspacePackages (packages: string[]): Promise<void> {
-    for (const dep of packages) {
-      const depDir = _path.join(cacheDir, dep)
-
-      safeRemove(depDir)
-    }
-  }
-
-  try {
-    // this will throw and exit early if the package.json does not exist
-    const pkgJson: SystemTestPkgJson = require(projectPkgJsonPath)
-
-    console.log(`📦 Found package.json for project ${project}.`)
-
-    if (pkgJson._cySkipYarnInstall) {
-      return console.log(`📦 cySkipYarnInstall set in package.json, skipping yarn steps`)
-    }
-
-    if (!pkgJson.dependencies && !pkgJson.devDependencies && !pkgJson.optionalDependencies) {
-      return console.log(`📦 No dependencies found, skipping yarn steps`)
-    }
-
-    // 1. Ensure there is a cache directory set up for this test project's `node_modules`.
-    await symlinkNodeModulesFromCache(project, cacheDir)
-
-    // 2. Before running `yarn`, resolve workspace deps to absolute paths.
-    // This is required to fix `yarn install` for workspace-only packages.
-    const workspaceDeps = await makeWorkspacePackagesAbsolute(projectPkgJsonPath)
-
-    await removeWorkspacePackages(workspaceDeps)
-
-    // 3. Fix relative paths in temp dir's `yarn.lock`.
-    const relativePathToProjectDir = _path.relative(projectDir, _path.join(root, '..'))
-    const yarnLockPath = _path.join(projectDir, 'yarn.lock')
-
-    console.log('📦 Writing yarn.lock with fixed relative paths to temp dir')
-    try {
-      const yarnLock = (await fs.readFile(yarnLockPath, 'utf8'))
-      .replaceAll(relativePathToMonorepoRoot, relativePathToProjectDir)
-
-      await fs.writeFile(yarnLockPath, yarnLock)
-    } catch (err) {
-      if (err.code !== 'ENOENT' || !updateYarnLock) throw err
-
-      console.log('📦 No yarn.lock found, continuing')
-    }
-
-    // 4. Run `yarn install`.
-    const cmd = getYarnCommand({
-      updateYarnLock,
-      yarnV311: pkgJson._cyYarnV311,
-      isCI: !!process.env.CI,
-      runScripts: pkgJson._cyRunScripts,
-    })
-
-    await runCmd(cmd)
-
-    console.log(`📦 Copying yarn.lock and fixing relative paths for ${project}`)
-
-    // Replace workspace dependency paths in `yarn.lock` with tokens so it can be the same
-    // for all developers
-    const yarnLock = (await fs.readFile(yarnLockPath, 'utf8'))
-    .replaceAll(relativePathToProjectDir, relativePathToMonorepoRoot)
-
-    await fs.writeFile(_path.join(projects, project, 'yarn.lock'), yarnLock)
-
-    // 5. After `yarn install`, we must now symlink *over* all workspace dependencies, or else
-    // `require` calls from `yarn install`'d workspace deps to peer deps will fail.
-    await removeWorkspacePackages(workspaceDeps)
-    for (const dep of workspaceDeps) {
-      console.log(`📦 Symlinking workspace dependency: ${dep}`)
-      const depDir = _path.join(cacheDir, dep)
-
-      await fs.symlink(pathToPackage(dep), depDir, 'junction')
-    }
-  } catch (err) {
-    if (err.code === 'MODULE_NOT_FOUND') return
-
-    console.error(`⚠ An error occurred while installing the node_modules for ${project}.`)
-    console.error([err.message, err.stack].join('\n'))
-    throw err
-  }
-}
-
-export async function scaffoldCommonNodeModules () {
-  await Promise.all([
-    '@babel/preset-env',
-    '@babel/preset-react',
-    'babel-loader',
-    // Used for import { defineConfig } from 'cypress'
-    'cypress',
-    '@cypress/code-coverage',
-    '@cypress/react',
-    '@cypress/webpack-dev-server',
-    '@packages/socket',
-    '@packages/ts',
-    '@tooling/system-tests',
-    'bluebird',
-    'chai',
-    'dayjs',
-    'debug',
-    'execa',
-    'fs-extra',
-    'https-proxy-agent',
-    'jimp',
-    'lazy-ass',
-    'lodash',
-    'proxyquire',
-    'react',
-    'semver',
-    'systeminformation',
-    'tslib',
-    'typescript',
-  ].map(symlinkNodeModule))
-}
-
-export async function symlinkNodeModule (pkg) {
-  const from = _path.join(cyTmpDir, 'node_modules', pkg)
-  const to = pathToPackage(pkg)
-
-  await fs.ensureDir(_path.dirname(from))
-  try {
-    await fs.symlink(to, from, 'junction')
-  } catch (err) {
-    if (err.code === 'EEXIST') return
-
-    throw err
-  }
-}
-
-=======
->>>>>>> f2100a8b
 export function scaffoldWatch () {
   const watchdir = _path.resolve(__dirname, '../projects')
 
