const snapshot = require('snap-shot-it')

import type { SpawnOptions } from 'child_process'
import stream from 'stream'
import { expect } from './spec_helper'
import { dockerSpawner } from './docker'
import Express from 'express'
import Fixtures from './fixtures'
import * as DepInstaller from './dep-installer'

const isCi = require('is-ci')

require('mocha-banner').register()
const chalk = require('chalk').default
const _ = require('lodash')
let cp = require('child_process')
const path = require('path')
const http = require('http')
const human = require('human-interval')
const morgan = require('morgan')
const Bluebird = require('bluebird')
const debug = require('debug')('cypress:system-tests')
const httpsProxy = require('@packages/https-proxy')

const { allowDestroy } = require(`@packages/server/lib/util/server_destroy`)
const screenshots = require(`@packages/server/lib/screenshots`)
const videoCapture = require(`@packages/server/lib/video_capture`)
const settings = require(`@packages/server/lib/util/settings`)

// mutates mocha test runner - needed for `test.titlePath`
// TODO: fix this - this mutates cwd and is strange in general
require(`@packages/server/lib/project-base`)

type CypressConfig = { [key: string]: any }

export type BrowserName = 'electron' | 'firefox' | 'chrome'
| '!electron' | '!chrome' | '!firefox'

type ExecResult = {
  code: number
  stdout: string
  stderr: string
}

type ExecFn = (options?: ExecOptions) => Promise<ExecResult>

export type ItOptions = ExecOptions & {
  /**
   * If a function is supplied, it will be executed instead of running the `systemTests.exec` function immediately.
   */
  onRun?: (
    execFn: ExecFn,
    browser: BrowserName
  ) => Promise<any> | any
  /**
   * Same as using `systemTests.it.only`.
   */
  only?: boolean
  /**
   * Same as using `systemTests.it.skip`.
   */
  skip?: boolean
}

type ExecOptions = {
  /**
   * If set, `docker exec` will be used to run this test. Requires Docker.
   */
  dockerImage?: string
  /*
   * If set, test using the built Cypress CLI and binary. Expects a built CLI in `/cli/build` and packed binary in `/cypress.zip`.
   */
  withBinary?: boolean
  /**
   * Deprecated. Use `--cypress-inspect-brk` from command line instead.
   * @deprecated
   */
  inspectBrk?: null
  /**
   * Deprecated. Use `--no-exit` from command line instead.
   * @deprecated
   */
  exit?: null
  /**
   * Don't exit when tests are finished. You can also pass `--no-exit` via the command line.
   */
  noExit?: boolean
  /**
   * The browser to run the system tests on. By default, runs on all.
   */
  browser?: BrowserName | Array<BrowserName>
  /**
   * Test timeout in milliseconds.
   */
  timeout?: number
  /**
   * The spec argument to pass to Cypress.
   */
  spec?: string
  /**
   * If set, use a non-default spec dir.
   */
  specDir?: string
  /**
   * The project fixture to scaffold and pass to Cypress.
   */
  project?: string
  /**
   * The testing type to use.
   */
  testingType?: 'e2e' | 'component'
  /**
   * If set, asserts that Cypress exited with the given exit code.
   * If all is working as it should, this is the number of failing tests.
   */
  expectedExitCode?: number
  /**
   * Force Cypress's server to use the specified port.
   */
  port?: number
  /**
   * Set headed mode. By default system tests run headlessly.
   */
  headed?: boolean
  /**
   * Set if the run should record. By default system tests do not record.
   */
  record?: boolean
  /**
   * Set additional command line args to be passed to the executable.
   */
  args?: string[]
  /**
   * If set, automatically snapshot the test's stdout.
   */
  snapshot?: boolean
  /**
   * Pass a function to assert on and/or modify the stdout before snapshotting.
   */
  onStdout?: (stdout: string) => string | void
  /**
   * User-supplied snapshot title. If unset, one will be autogenerated from the suite name.
   */
  originalTitle?: string
  /**
   * If set, screenshot dimensions will be sanitized for snapshotting purposes.
   * @default false
   */
  sanitizeScreenshotDimensions?: boolean
  /**
   * If set, the list of available browsers in stdout will be sanitized for snapshotting purposes.
   * @default true
   */
  normalizeStdoutAvailableBrowsers?: boolean
  /**
   * Runs Cypress in quiet mode.
   */
  quiet?: boolean
  /**
   * Run Cypress with parallelization.
   */
  parallel?: boolean
  /**
   * Run Cypress with run groups.
   */
  group?: string
  /**
   * Run Cypress with a CI build ID.
   */
  ciBuildId?: string
  /**
   * Run Cypress with a record key.
   */
  key?: string
  /**
   * Run Cypress with a custom Mocha reporter.
   */
  reporter?: string
  /**
   * Run Cypress with custom reporter options.
   */
  reporterOptions?: string
  /**
   * Run Cypress with CLI config.
   */
  config?: CypressConfig
  /**
   * Set Cypress env vars (not OS-level env)
   */
  env?: string
  /**
   * Set OS-level env vars.
   */
  processEnv?: { [key: string]: string | number }
  /**
   * Set an output path.
   */
  outputPath?: string
  /**
   * Set a run tag.
   */
  tag?: string
  /**
   * Run Cypress with a custom config filename.
   */
  configFile?: string
  /**
   * Set a custom executable to run instead of the default.
   */
  command?: string
  /**
   * Additional options to pass to `cp.spawn`.
   */
  spawnOpts?: SpawnOptions
  /**
   * Emulate a no-typescript environment.
   */
  noTypeScript?: boolean
  /**
   * Skip scaffolding the project and node_modules.
   */
  skipScaffold?: boolean
  /**
   * Run Cypress with a custom user node path.
   */
  userNodePath?: string
  /**
   * Run Cypress with a custom user node version.
   */
  userNodeVersion?: string
}

type Server = {
  /**
   * The port to listen on.
   */
  port: number
  /**
   * If set, use `@packages/https-proxy`'s CA to set up self-signed HTTPS.
   */
  https?: boolean
  /**
   * If set, use `express.static` middleware to serve the e2e project's static assets.
   */
  static?: boolean
  /**
   * If set, use the `cors` middleware to provide CORS headers.
   */
  cors?: boolean
  /**
   * A function that receives the Express app for setting up routes, etc.
   */
  onServer?: (app: Express.Application) => void
}

type SetupOptions = {
  servers?: Server | Array<Server>
  /**
   * Set default Cypress config.
   */
  settings?: CypressConfig
}

export type Spawner = (cmd, args, env, options: ExecOptions) => SpawnerResult | Promise<SpawnerResult>

export type SpawnerResult = {
  stdout: stream.Readable
  stderr: stream.Readable
  on(event: 'error', cb: (err: Error) => void): void
  on(event: 'exit', cb: (exitCode: number) => void): void
}

const cpSpawner: Spawner = (cmd, args, env, options) => {
  if (options.withBinary) {
    throw new Error('withBinary is not supported without the use of dockerImage')
  }

  return cp.spawn(cmd, args, {
    env,
    ...options.spawnOpts,
  })
}

const serverPath = path.dirname(require.resolve('@packages/server'))

cp = Bluebird.promisifyAll(cp)

const processEnvCache = _.clone(process.env)

Bluebird.config({
  longStackTraces: true,
})

const e2ePath = Fixtures.projectPath('e2e')
const pathUpToProjectName = Fixtures.projectPath('')

const DEFAULT_BROWSERS = ['electron', 'chrome', 'firefox']

const stackTraceLinesRe = /(\n?[^\S\n\r]*).*?(@|\bat\b)(?:.*node:.*|.*\.(js|coffee|ts|html|jsx|tsx))(-\d+)?:\d+:\d+[\n\S\s]*?(\n\s*?\n|$)/g
const browserNameVersionRe = /(Browser\:\s+)(Custom |)(Electron|Chrome|Canary|Chromium|Firefox)(\s\d+)(\s\(\w+\))?(\s+)/
const availableBrowsersRe = /(Available browsers found on your system are:)([\s\S]+)/g
const crossOriginErrorRe = /(Blocked a frame .* from accessing a cross-origin frame.*|Permission denied.*cross-origin object.*)/gm
const whiteSpaceBetweenNewlines = /\n\s+\n/
const retryDuration = /Timed out retrying after (\d+)ms/g
const escapedRetryDuration = /TORA(\d+)/g

export const STDOUT_DURATION_IN_TABLES_RE = /(\s+?)(\d+ms|\d+:\d+:?\d+)/g

// extract the 'Difference' section from a snap-shot-it error message
const diffRe = /Difference\n-{10}\n([\s\S]*)\n-{19}\nSaved snapshot text/m
const expectedAddedVideoSnapshotLines = [
  'Warning: We failed processing this video.',
  'This error will not alter the exit code.',
  'TimeoutError: operation timed out',
  '[stack trace lines]',
]
const expectedDeletedVideoSnapshotLines = [
  '(Video)',
  '-  Started processing:  Compressing to 32 CRF',
]
const sometimesAddedSpacingLine = ''
const sometimesAddedVideoSnapshotLine = '│ Video:        false                                                                            │'
const sometimesDeletedVideoSnapshotLine = '│ Video:        true                                                                             │'

const isVideoSnapshotError = (err: Error) => {
  const [added, deleted] = [[], []]
  const matches = diffRe.exec(err.message)

  if (!matches || !matches.length) {
    return false
  }

  const lines = matches[1].split('\n')

  for (const line of lines) {
    // past this point, the content is variable - mp4 path length
    if (line.includes('Finished processing:')) break

    if (line.charAt(0) === '+') added.push(line.slice(1).trim())

    if (line.charAt(0) === '-') deleted.push(line.slice(1).trim())
  }

  _.pull(added, sometimesAddedVideoSnapshotLine, sometimesAddedSpacingLine)
  _.pull(deleted, sometimesDeletedVideoSnapshotLine, sometimesAddedSpacingLine)

  return _.isEqual(added, expectedAddedVideoSnapshotLines) && _.isEqual(deleted, expectedDeletedVideoSnapshotLines)
}

// this captures an entire stack trace and replaces it with [stack trace lines]
// so that the stdout can contain stack traces of different lengths
// '@' will be present in firefox stack trace lines
// 'at' will be present in chrome stack trace lines
const replaceStackTraceLines = (str) => {
  return str.replace(stackTraceLinesRe, (match, ...parts) => {
    const isFirefoxStack = parts[1] === '@'
    let post = parts[4]

    if (isFirefoxStack) {
      post = post.replace(whiteSpaceBetweenNewlines, '\n')
    }

    return `\n      [stack trace lines]${post}`
  })
}

const replaceBrowserName = function (str, key, customBrowserPath, browserName, version, headless, whitespace) {
  // get the padding for the existing browser string
  const lengthOfExistingBrowserString = _.sum([browserName.length, version.length, _.get(headless, 'length', 0), whitespace.length])

  // this ensures we add whitespace so the border is not shifted
  return key + customBrowserPath + _.padEnd('FooBrowser 88', lengthOfExistingBrowserString)
}

const replaceDurationSeconds = function (str, p1, p2, p3, p4) {
  // get the padding for the existing duration
  const lengthOfExistingDuration = _.sum([(p2 != null ? p2.length : undefined) || 0, p3.length, p4.length])

  return p1 + _.padEnd('X seconds', lengthOfExistingDuration)
}

// duration='1589'
const replaceDurationFromReporter = (str, p1, p2, p3) => {
  return p1 + _.padEnd('X', p2.length, 'X') + p3
}

const replaceNodeVersion = (str, p1, p2, p3) => {
  // Accounts for paths that break across lines
  const p3Length = p3.includes('\n') ? p3.split('\n')[0].length - 1 : p3.length

  return _.padEnd(`${p1}X (/foo/bar/node)`, (p1.length + p2.length + p3Length))
}

const replaceCypressVersion = (str, p1, p2) => {
  // Cypress: 12.10.10 -> Cypress: 1.2.3 (handling padding)
  return _.padEnd(`${p1}1.2.3`, (p1.length + p2.length))
}

// when swapping out the duration, ensure we pad the
// full length of the duration so it doesn't shift content
const replaceDurationInTables = (str, p1, p2) => {
  return _.padStart('XX:XX', p1.length + p2.length)
}

// could be (1 second) or (10 seconds)
// need to account for shortest and longest
const replaceParenTime = (str, p1) => {
  return _.padStart('(X second)', p1.length)
}

const replaceScreenshotDims = (str, p1) => _.padStart('(YxX)', p1.length)

const replaceUploadingResults = function (orig, ...rest) {
  const adjustedLength = Math.max(rest.length, 2)
  const match = rest.slice(0, adjustedLength - 2)
  const results = match[1].split('\n').map((res) => res.replace(/\(\d+\/(\d+)\)/g, '(*/$1)'))
  .sort()
  .join('\n')
  const ret = match[0] + results + match[3]

  return ret
}

/**
 * Takes normalized runner STDOUT, finds the "Run Finished" line
 * and returns everything AFTER that, which usually is just the
 * test summary table.
 * @param {string} stdout from the test run, probably normalized
*/
const leaveRunFinishedTable = (stdout) => {
  const index = stdout.indexOf('  (Run Finished)')

  if (index === -1) {
    throw new Error('Cannot find Run Finished line')
  }

  return stdout.slice(index)
}

const normalizeStdout = function (str, options: any = {}) {
  const { normalizeStdoutAvailableBrowsers } = options

  // remove all of the dynamic parts of stdout
  // to normalize against what we expected
  str = str
  // /Users/jane/........../ -> //foo/bar/.projects/
  // (Required when paths are printed outside of our own formatting)
  .split(pathUpToProjectName).join('/foo/bar/.projects')

  // unless normalization is explicitly turned off then
  // always normalize the stdout replacing the browser text
  if (normalizeStdoutAvailableBrowsers !== false) {
    // usually we are not interested in the browsers detected on this particular system
    // but some tests might filter / change the list of browsers
    // in that case the test should pass "normalizeStdoutAvailableBrowsers: false" as options
    str = str.replace(availableBrowsersRe, '$1\n- browser1\n- browser2\n- browser3')
  }

  str = str
  .replace(browserNameVersionRe, replaceBrowserName)
  // numbers in parenths
  .replace(/\s\(\d+([ms]|ms)\)/g, '')
  // escape "Timed out retrying" messages
  .replace(retryDuration, 'TORA$1')
  // 12:35 -> XX:XX
  .replace(STDOUT_DURATION_IN_TABLES_RE, replaceDurationInTables)
  // restore "Timed out retrying" messages
  .replace(escapedRetryDuration, 'Timed out retrying after $1ms')
  .replace(/(coffee|js)-\d{3}/g, '$1-456')
  // Cypress: 2.1.0 -> Cypress: 1.2.3
  .replace(/(Cypress\:\s+)(\d+\.\d+\.\d+)/g, replaceCypressVersion)
  // Node Version: 10.2.3 (Users/jane/node) -> Node Version: X (foo/bar/node)
  .replace(/(Node Version\:\s+v)(\d+\.\d+\.\d+)( \((?:.|\n)*?\)\s+)/g, replaceNodeVersion)
  // 15 seconds -> X second
  .replace(/(Duration\:\s+)(\d+\sminutes?,\s+)?(\d+\sseconds?)(\s+)/g, replaceDurationSeconds)
  // duration='1589' -> duration='XXXX'
  .replace(/(duration\=\')(\d+)(\')/g, replaceDurationFromReporter)
  // (15 seconds) -> (XX seconds)
  .replace(/(\((\d+ minutes?,\s+)?\d+ seconds?\))/g, replaceParenTime)
  .replace(/\r/g, '')
  // replaces multiple lines of uploading results (since order not guaranteed)
  .replace(/(Uploading Results.*?\n\n)((.*-.*[\s\S\r]){2,}?)(\n\n)/g, replaceUploadingResults)
  // fix "Require stacks" for CI
  .replace(/^(\- )(\/.*\/packages\/server\/)(.*)$/gm, '$1$3')
  // Different browsers have different cross-origin error messages
  .replace(crossOriginErrorRe, '[Cross origin error message]')
  // Replaces connection warning since Chrome or Firefox sometimes take longer to connect
  .replace(/Still waiting to connect to .+, retrying in 1 second \(attempt .+\/.+\)\n/g, '')

  if (options.sanitizeScreenshotDimensions) {
    // screenshot dimensions
    str = str.replace(/(\(\d+x\d+\))/g, replaceScreenshotDims)
  }

  return replaceStackTraceLines(str)
}

const ensurePort = function (port) {
  if (port === 5566) {
    throw new Error('Specified port cannot be on 5566 because it conflicts with --inspect-brk=5566')
  }
}

const startServer = function (obj) {
  const { onServer, port, https } = obj

  ensurePort(port)

  const app = Express()

  const srv = https ? httpsProxy.httpsServer(app) : new http.Server(app)

  allowDestroy(srv)

  app.use(morgan('dev'))

  if (obj.cors) {
    app.use(require('cors')())
  }

  if (obj.static) {
    app.use(Express.static(path.join(__dirname, '../projects/e2e'), {}) as Express.RequestHandler)
  }

  return new Bluebird((resolve) => {
    return srv.listen(port, () => {
      console.log(`listening on port: ${port}`)
      if (typeof onServer === 'function') {
        onServer(app, srv)
      }

      return resolve(srv)
    })
  })
}

const stopServer = (srv) => srv.destroyAsync()

const copy = function () {
  const ca = process.env.CIRCLE_ARTIFACTS

  debug('Should copy Circle Artifacts?', Boolean(ca))

  if (ca) {
    const videosFolder = path.join(e2ePath, 'cypress/videos')
    const screenshotsFolder = path.join(e2ePath, 'cypress/screenshots')

    debug('Copying Circle Artifacts', ca, videosFolder, screenshotsFolder)

    // copy each of the screenshots and videos
    // to artifacts using each basename of the folders
    return Bluebird.join(
      screenshots.copy(
        screenshotsFolder,
        path.join(ca, path.basename(screenshotsFolder)),
      ),
      videoCapture.copy(
        videosFolder,
        path.join(ca, path.basename(videosFolder)),
      ),
    )
  }
}

const getMochaItFn = function (title, only, skip, browser, specifiedBrowser) {
  // if we've been told to skip this test
  // or if we specified a particular browser and this
  // doesn't match the one we're currently trying to run...
  if (skip || (specifiedBrowser && (specifiedBrowser !== browser))) {
    // then skip this test
    return it.skip
  }

  if (only) {
    if (isCi) {
      // fixes the problem where systemTests can accidentally by skipped using systemTests.it.only(...)
      // https://github.com/cypress-io/cypress/pull/20276
      throw new Error(`the system test: "${chalk.yellow(title)}" has been set to run with an it.only() which is not allowed in CI environments.\n\nPlease remove the it.only()`)
    }

    return it.only
  }

  return it
}

function getBrowsers (browserPattern) {
  if (!browserPattern.length) {
    return DEFAULT_BROWSERS
  }

  let selected = []

  const addBrowsers = _.clone(browserPattern)
  const removeBrowsers = _.remove(addBrowsers, (b) => b.startsWith('!')).map((b) => b.slice(1))

  if (removeBrowsers.length) {
    selected = _.without(DEFAULT_BROWSERS, ...removeBrowsers)
  } else {
    selected = _.intersection(DEFAULT_BROWSERS, addBrowsers)
  }

  if (!selected.length) {
    throw new Error(`options.browser: "${browserPattern}" matched no browsers`)
  }

  return selected
}

const normalizeToArray = (value) => {
  if (value && !_.isArray(value)) {
    return [value]
  }

  return value
}

const localItFn = function (title: string, opts: ItOptions) {
  opts.browser = normalizeToArray(opts.browser)

  const DEFAULT_OPTIONS = {
    only: false,
    skip: false,
    browser: [],
    snapshot: false,
    spec: 'no spec name supplied!',
    onStdout: _.noop,
    onRun (execFn, browser, ctx) {
      return execFn()
    },
  }

  const options = _.defaults({}, opts, DEFAULT_OPTIONS)

  if (!title) {
    throw new Error('systemTests.it(...) must be passed a title as the first argument')
  }

  // LOGIC FOR AUTO-GENERATING DYNAMIC TESTS
  // - create multiple tests for each default browser
  // - if browser is specified in options:
  //   ...skip the tests for each default browser if that browser
  //   ...does not match the specified one (used in CI)

  // run the tests for all the default browsers, or if a browser
  // has been specified, only run it for that
  const specifiedBrowser = process.env.BROWSER
  const browsersToTest = getBrowsers(options.browser)

  const browserToTest = function (browser) {
    const mochaItFn = getMochaItFn(title, options.only, options.skip, browser, specifiedBrowser)

    const testTitle = `${title} [${browser}]`

    return mochaItFn(testTitle, function () {
      if (options.useSeparateBrowserSnapshots) {
        title = testTitle
      }

      const originalTitle = this.test.parent.titlePath().concat(title).join(' / ')

      const ctx = this

      const execFn = (overrides = {}) => {
        return systemTests.exec(ctx, _.extend({ originalTitle }, options, overrides, { browser }))
      }

      return options.onRun(execFn, browser, ctx)
    })
  }

  return _.each(browsersToTest, browserToTest)
}

localItFn.only = function (title: string, options: ItOptions) {
  options.only = true

  return localItFn(title, options)
}

localItFn.skip = function (title: string, options: ItOptions) {
  options.skip = true

  return localItFn(title, options)
}

const maybeVerifyExitCode = (expectedExitCode, fn) => {
  // bail if this is explicitly null so
  // devs can turn off checking the exit code
  if (expectedExitCode === null) {
    return
  }

  return fn()
}

const systemTests = {

  replaceStackTraceLines,

  normalizeStdout,

  leaveRunFinishedTable,

  it: localItFn,

  snapshot (...args) {
    args = _.compact(args)

    // avoid snapshot cwd issue - see /patches/snap-shot* for more information
    // @ts-ignore
    global.CACHED_CWD_FOR_SNAP_SHOT_IT = path.join(__dirname, '..')

    return snapshot.apply(null, args)
  },

  setup (options: SetupOptions = {}) {
    beforeEach(async function () {
      Fixtures.remove()

      sinon.stub(process, 'exit')

      this.settings = options.settings

      if (options.servers) {
        const optsServers = [].concat(options.servers)

        const servers = await Bluebird.map(optsServers, startServer)

        this.servers = servers
      } else {
        this.servers = null
      }
    })

    afterEach(async function () {
      process.env = _.clone(processEnvCache)

      this.timeout(human('2 minutes'))

      const s = this.servers

      if (s) {
        await Bluebird.map(s, stopServer)
      }
    })
  },

  options (ctx, options: ExecOptions) {
    if (options.inspectBrk != null) {
      throw new Error(`
      passing { inspectBrk: true } to system test options is no longer supported
      Please pass the --cypress-inspect-brk flag to the test command instead
      e.g. "yarn test async_timeouts_spec.js --cypress-inspect-brk"
      `)
    }

    _.defaults(options, {
      browser: 'electron',
      headed: process.env.HEADED || false,
      project: 'e2e',
      timeout: 120000,
      originalTitle: null,
      expectedExitCode: 0,
      sanitizeScreenshotDimensions: false,
      normalizeStdoutAvailableBrowsers: true,
      noExit: process.env.NO_EXIT,
      inspectBrk: process.env.CYPRESS_INSPECT_BRK,
    })

    const projectPath = Fixtures.projectPath(options.project)

    if (options.exit != null) {
      throw new Error(`
      passing { exit: false } to system test options is no longer supported
      Please pass the --no-exit flag to the test command instead
      e.g. "yarn test async_timeouts_spec.js --no-exit"
      `)
    }

    if (options.noExit && options.timeout < 3000000) {
      options.timeout = 3000000
    }

    ctx.timeout(options.timeout)

    const { spec } = options

    if (spec) {
      // normalize into array and then prefix
      const specs = spec.split(',').map((spec) => {
        if (path.isAbsolute(spec)) {
          return spec
        }

        const specDir = options.specDir
        || (options.testingType === 'component' ? '' : 'cypress/e2e')

        return path.join(projectPath, specDir, spec)
      })

      // normalize the path to the spec
      options.spec = specs.join(',')
    }

    return options
  },

  args (options: ExecOptions) {
    debug('converting options to args %o', { options })

    const projectPath = Fixtures.projectPath(options.project)
    const args = options.withBinary ? [
      `run`,
      `--project=${projectPath}`,
    ] : [
      require.resolve('@packages/server'),
      // hides a user warning to go through NPM module
      `--cwd=${serverPath}`,
      `--run-project=${projectPath}`,
      `--testingType=${options.testingType || 'e2e'}`,
    ]

    if (options.spec) {
      args.push(`--spec=${options.spec}`)
    }

    if (options.port) {
      ensurePort(options.port)
      args.push(`--port=${options.port}`)
    }

    if (!_.isUndefined(options.headed)) {
      args.push('--headed', String(options.headed))
    }

    if (options.record) {
      args.push('--record')
    }

    if (options.quiet) {
      args.push('--quiet')
    }

    if (options.parallel) {
      args.push('--parallel')
    }

    if (options.group) {
      args.push(`--group=${options.group}`)
    }

    if (options.ciBuildId) {
      args.push(`--ci-build-id=${options.ciBuildId}`)
    }

    if (options.key) {
      args.push(`--key=${options.key}`)
    }

    if (options.reporter) {
      args.push(`--reporter=${options.reporter}`)
    }

    if (options.reporterOptions) {
      args.push(`--reporter-options=${options.reporterOptions}`)
    }

    if (options.browser) {
      args.push(`--browser=${options.browser}`)
    }

    if (options.config) {
      args.push('--config', JSON.stringify(options.config))
    }

    if (options.env) {
      args.push('--env', options.env)
    }

    if (options.outputPath) {
      args.push('--output-path', options.outputPath)
    }

    if (options.noExit) {
      args.push('--no-exit')
    }

    if (options.inspectBrk) {
      args.push('--inspect-brk')
    }

    if (options.tag) {
      args.push(`--tag=${options.tag}`)
    }

    if (options.configFile) {
      args.push(`--config-file=${options.configFile}`)
    }

    if (options.userNodePath) {
      args.push(`--userNodePath=${options.userNodePath}`)
    }

    if (options.userNodeVersion) {
      args.push(`--userNodeVersion=${options.userNodeVersion}`)
    }

    return args
  },

  /**
   * Executes a given project and optionally sanitizes and checks output.
   * @example
    ```
      systemTests.setup()
      project = Fixtures.projectPath("component-tests")
      systemTests.exec(this, {
        project,
        config: {
          video: false
        }
      })
      .then (result) ->
        console.log(systemTests.normalizeStdout(result.stdout))
    ```
   */
  async exec (ctx, options: ExecOptions) {
    debug('systemTests.exec options %o', options)
    options = this.options(ctx, options)
    debug('processed options %o', options)
    const args = options.args || this.args(options)

    const specifiedBrowser = process.env.BROWSER

    if (specifiedBrowser && (![].concat(options.browser).includes(specifiedBrowser))) {
      ctx.skip()
    }

    if (!options.skipScaffold) {
      // symlinks won't work via docker
<<<<<<< HEAD
      options.dockerImage || await Fixtures.scaffoldCommonNodeModules()
      await Fixtures.scaffoldProject(options.project)
      await Fixtures.scaffoldProjectNodeModules(options.project)
=======
      options.dockerImage || await DepInstaller.scaffoldCommonNodeModules()
      Fixtures.scaffoldProject(options.project)
      await DepInstaller.scaffoldProjectNodeModules(options.project)
>>>>>>> f2100a8b
    }

    if (process.env.NO_EXIT) {
      Fixtures.scaffoldWatch()
    }

    if (ctx.settings) {
      await settings.writeForTesting(e2ePath, ctx.settings)
    }

    let stdout = ''
    let stderr = ''

    const exit = function (code) {
      const { expectedExitCode } = options

      maybeVerifyExitCode(expectedExitCode, () => {
        if (expectedExitCode === 0) {
          expect(code).to.eq(expectedExitCode, `Process errored: Exit code ${code}`)
        } else {
          expect(code).to.to.eq(expectedExitCode, `expected exit code ${expectedExitCode} but got ${code}`)
        }
      })

      // snapshot the stdout!
      if (options.snapshot) {
        // enable callback to modify stdout
        const ostd = options.onStdout

        if (ostd) {
          const newStdout = ostd(stdout)

          if (newStdout && _.isString(newStdout)) {
            stdout = newStdout
          }
        }

        // if we have browser in the stdout make
        // sure its legit
        const matches = browserNameVersionRe.exec(stdout)

        if (matches) {
          // eslint-disable-next-line no-unused-vars
          const [, , customBrowserPath, browserName, version, headless] = matches

          const { browser } = options

          if (browser && !customBrowserPath) {
            expect(_.capitalize(browser)).to.eq(browserName)
          }

          expect(parseFloat(version)).to.be.a.number

          // if we are in headed mode or headed is undefined in a browser other
          // than electron
          if (options.headed || (_.isUndefined(options.headed) && browser && browser !== 'electron')) {
            expect(headless).not.to.exist
          } else {
            expect(headless).to.include('(headless)')
          }
        }

        const str = normalizeStdout(stdout, options)

        try {
          if (options.originalTitle) {
            systemTests.snapshot(options.originalTitle, str, { allowSharedSnapshot: true })
          } else {
            systemTests.snapshot(str)
          }
        } catch (err) {
          // firefox has issues with recording video. for now, ignore snapshot diffs that only differ in this error.
          // @see https://github.com/cypress-io/cypress/pull/16731
          if (!(options.browser === 'firefox' && isVideoSnapshotError(err))) {
            throw err
          }

          console.log('(system tests warning) Firefox failed to process the video, but this is being ignored due to known issues with video processing in Firefox.')
        }
      }

      return {
        code,
        stdout,
        stderr,
      }
    }

    debug('spawning Cypress %o', { args })

    const cmd = options.command || (options.withBinary ? 'cypress' : 'node')

    const env = _.chain(process.env)
    .omit('CYPRESS_DEBUG')
    .extend({
      // FYI: color will be disabled
      // because we are piping the child process
      COLUMNS: 100,
      LINES: 24,
    })
    .defaults({
      // match CircleCI's filesystem limits, so screenshot names in snapshots match
      CYPRESS_MAX_SAFE_FILENAME_BYTES: 242,
      FAKE_CWD_PATH: '/XXX/XXX/XXX',
      DEBUG_COLORS: '1',
      // prevent any Compression progress
      // messages from showing up
      VIDEO_COMPRESSION_THROTTLE: 120000,

      // don't fail our own tests running from forked PR's
      CYPRESS_INTERNAL_SYSTEM_TESTS: '1',

      // Emulate no typescript environment
      CYPRESS_INTERNAL_NO_TYPESCRIPT: options.noTypeScript ? '1' : '0',

      // disable frame skipping to make quick Chromium tests have matching snapshots/working video
      CYPRESS_EVERY_NTH_FRAME: 1,

      // force file watching for use with --no-exit
      ...(options.noExit ? { CYPRESS_INTERNAL_FORCE_FILEWATCH: '1' } : {}),
    })
    .extend(options.processEnv)
    .value()

    const spawnerFn: Spawner = options.dockerImage ? dockerSpawner : cpSpawner
    const sp: SpawnerResult = await spawnerFn(cmd, args, env, options)

    const ColorOutput = function () {
      const colorOutput = new stream.Transform()

      colorOutput._transform = (chunk, encoding, cb) => cb(null, chalk.magenta(chunk.toString()))

      return colorOutput
    }

    // pipe these to our current process
    // so we can see them in the terminal
    // color it so we can tell which is test output
    sp.stdout
    .pipe(ColorOutput())
    .pipe(process.stdout)

    sp.stderr
    .pipe(ColorOutput())
    .pipe(process.stderr)

    sp.stdout.on('data', (buf) => stdout += buf.toString())
    sp.stderr.on('data', (buf) => stderr += buf.toString())

    const exitCode = await new Promise((resolve, reject) => {
      sp.on('error', reject)
      sp.on('exit', resolve)
    })

    await copy()

    return exit(exitCode)
  },

  sendHtml (contents) {
    return function (req, res) {
      res.set('Content-Type', 'text/html')

      return res.send(`\
<!DOCTYPE html>
<html lang="en">
<body>
  ${contents}
</body>
</html>\
`)
    }
  },

  normalizeWebpackErrors (stdout) {
    return stdout
    .replace(/using description file: .* \(relative/g, 'using description file: [..] (relative')
    .replace(/Module build failed \(from .*\)/g, 'Module build failed (from [..])')
  },

  normalizeRuns (runs) {
    runs.forEach((run) => {
      run.tests.forEach((test) => {
        test.attempts.forEach((attempt) => {
          const codeFrame = attempt.error && attempt.error.codeFrame

          if (codeFrame) {
            codeFrame.absoluteFile = codeFrame.absoluteFile.split(pathUpToProjectName).join('/foo/bar/.projects')
          }
        })
      })
    })

    return runs
  },
}

export {
  systemTests as default,
  expect,
}<|MERGE_RESOLUTION|>--- conflicted
+++ resolved
@@ -939,15 +939,9 @@
 
     if (!options.skipScaffold) {
       // symlinks won't work via docker
-<<<<<<< HEAD
-      options.dockerImage || await Fixtures.scaffoldCommonNodeModules()
-      await Fixtures.scaffoldProject(options.project)
-      await Fixtures.scaffoldProjectNodeModules(options.project)
-=======
       options.dockerImage || await DepInstaller.scaffoldCommonNodeModules()
       Fixtures.scaffoldProject(options.project)
       await DepInstaller.scaffoldProjectNodeModules(options.project)
->>>>>>> f2100a8b
     }
 
     if (process.env.NO_EXIT) {
