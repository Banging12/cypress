--- conflicted
+++ resolved
@@ -1,6 +1,3 @@
-<<<<<<< HEAD
-=======
 // This file can be used as a shortcut to invoke `registerDir` without a scope.
 // This is useful in Mocha tests with the `-r` option (`-r @packages/ts/register`)
->>>>>>> 6ec17332
 require('./registerDir')()