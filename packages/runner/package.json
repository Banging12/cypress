{
  "name": "@packages/runner",
  "version": "0.0.0",
  "main": "lib/runner.js",
  "private": true,
  "scripts": {
    "postinstall": "echo '@packages/runner needs: npm run build'",
    "prebuild": "npm run check-deps-pre && rebuild-node-sass",
    "build": "node ./scripts/build-dev.js",
    "prebuild-prod": "npm run check-deps-pre",
    "build-prod": "node ./scripts/build-prod.js",
    "prewatch": "npm run check-deps-pre",
    "watch": "node ./scripts/watch.js",
    "check-deps": "node ../../scripts/check-deps.js --verbose",
    "check-deps-pre": "npm run check-deps -- --prescript",
    "clean": "zunder clean",
    "clean-deps": "rm -rf node_modules",
    "pretest": "npm run check-deps-pre",
    "test": "node ./scripts/test.js",
    "lint": "bin-up eslint --fix scripts/*.js src/*.js* src/**/*.js*"
  },
  "files": [
    "dist",
    "lib"
  ],
  "devDependencies": {
<<<<<<< HEAD
=======
    "@babel/plugin-proposal-object-rest-spread": "7.2.0",
>>>>>>> 50ed3e32
    "@cypress/react-tooltip": "0.4.0",
    "bin-up": "1.1.0",
    "bluebird": "3.5.0",
    "chai": "4.2.0",
    "chai-enzyme": "1.0.0-beta.1",
    "classnames": "2.2.6",
    "enzyme": "3.8.0",
    "enzyme-adapter-react-16": "1.7.1",
    "font-awesome": "4.7.0",
    "jsdom": "9.4.1",
    "lodash": "4.17.11",
    "mobx": "3.1.15",
    "mobx-react": "4.2.1",
    "prop-types": "15.6.2",
    "react": "16.5.2",
    "react-dom": "16.5.2",
    "react-input-autosize": "2.2.1",
    "rebuild-node-sass": "1.1.0",
    "sinon": "7.0.0",
    "sinon-chai": "3.2.0",
    "zunder": "6.3.2"
  }
}<|MERGE_RESOLUTION|>--- conflicted
+++ resolved
@@ -24,10 +24,7 @@
     "lib"
   ],
   "devDependencies": {
-<<<<<<< HEAD
-=======
     "@babel/plugin-proposal-object-rest-spread": "7.2.0",
->>>>>>> 50ed3e32
     "@cypress/react-tooltip": "0.4.0",
     "bin-up": "1.1.0",
     "bluebird": "3.5.0",
