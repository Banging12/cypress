--- conflicted
+++ resolved
@@ -23,11 +23,7 @@
     "test-e2e-chrome": "node ./test/scripts/run.js test/e2e chrome",
     "test-cov": "NODE_COVERAGE=true NODE_ENV=test CYPRESS_ENV=test BLUEBIRD_DEBUG=1 xvfb-maybe istanbul cover node_modules/.bin/_mocha -- --opts ./test/support/mocha.opts",
     "test-cov-process": "NODE_COVERAGE=true NODE_ENV=test CYPRESS_ENV=test BLUEBIRD_DEBUG=1 istanbul cover --include-pid",
-<<<<<<< HEAD
     "codecov": "codecov",
-=======
-    "coveralls": "cat ./coverage/lcov.info | coveralls",
->>>>>>> 6772a02f
     "lint": "bin-up coffeelint test/*.coffee test/unit/*.coffee test/integration/*.coffee",
     "prestart": "npm run check-deps-pre",
     "predev": "npm run check-deps-pre",
@@ -42,11 +38,7 @@
     "pretest-e2e-chrome": "npm run check-deps-pre",
     "pretest-cov": "npm run check-deps-pre",
     "pretest-cov-process": "npm run check-deps-pre",
-<<<<<<< HEAD
     "precodecov": "npm run check-deps-pre",
-=======
-    "precoveralls": "npm run check-deps-pre"
->>>>>>> 6772a02f
   },
   "files": [
     "config",
