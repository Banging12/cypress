--- conflicted
+++ resolved
@@ -9,11 +9,7 @@
 
 const options = minimist(process.argv.slice(2))
 
-<<<<<<< HEAD
-let run = _.join(options._, ' ')
-=======
 let run = options._
->>>>>>> 9caf21a6
 
 if (options['spec']) {
   console.error('NOTE: It is no longer necessary to pass `--spec` to server test commands. Try passing the path directly instead.')
@@ -42,17 +38,12 @@
   return os.platform() === 'win32'
 }
 
-<<<<<<< HEAD
-if (!run) {
-  exitErr(`
-=======
 const isGteNode12 = () => {
   return Number(process.versions.node.split('.')[0]) >= 12
 }
 
 if (!run || !run.length) {
   return exitErr(`
->>>>>>> 9caf21a6
     Error: A path to a spec file must be specified!
 
     It should look something like this:
@@ -65,8 +56,6 @@
       $ yarn test-integration
       $ yarn test-e2e
   `)
-
-  process.exit(1)
 }
 
 const commandAndArguments = {
