require("../spec_helper")

_        = require("lodash")
path     = require("path")
R        = require("ramda")
config   = require("#{root}lib/config")
errors   = require("#{root}lib/errors")
configUtil = require("#{root}lib/util/config")
findSystemNode = require("#{root}lib/util/find_system_node")
scaffold = require("#{root}lib/scaffold")
settings = require("#{root}lib/util/settings")

describe "lib/config", ->
  beforeEach ->
    @env = process.env

    process.env = _.omit(process.env, "CYPRESS_DEBUG")

  afterEach ->
    process.env = @env

  context "environment name check", ->
    it "throws an error for unknown CYPRESS_INTERNAL_ENV", ->
      sinon.stub(errors, "throw").withArgs("INVALID_CYPRESS_INTERNAL_ENV", "foo-bar")
      process.env.CYPRESS_INTERNAL_ENV = "foo-bar"
      cfg = {
        projectRoot: "/foo/bar/"
      }
      options = {}
      config.mergeDefaults(cfg, options)
      expect(errors.throw).have.been.calledOnce

    it "allows production CYPRESS_INTERNAL_ENV", ->
      sinon.stub(errors, "throw")
      process.env.CYPRESS_INTERNAL_ENV = "production"
      cfg = {
        projectRoot: "/foo/bar/"
      }
      options = {}
      config.mergeDefaults(cfg, options)
      expect(errors.throw).not.to.be.called

  context ".get", ->
    beforeEach ->
      @projectRoot = "/_test-output/path/to/project"
      @setup = (cypressJson = {}, cypressEnvJson = {}) =>
        sinon.stub(settings, "read").withArgs(@projectRoot).resolves(cypressJson)
        sinon.stub(settings, "readEnv").withArgs(@projectRoot).resolves(cypressEnvJson)

    it "sets projectRoot", ->
      @setup({}, {foo: "bar"})
      config.get(@projectRoot)
      .then (obj) =>
        expect(obj.projectRoot).to.eq(@projectRoot)
        expect(obj.env).to.deep.eq({foo: "bar"})

    it "sets projectName", ->
      @setup({}, {foo: "bar"})
      config.get(@projectRoot)
      .then (obj) ->
        expect(obj.projectName).to.eq("project")

    context "port", ->
      beforeEach ->
        @setup({}, {foo: "bar"})

      it "can override default port", ->
        config.get(@projectRoot, {port: 8080})
        .then (obj) ->
          expect(obj.port).to.eq(8080)

      it "updates browserUrl", ->
        config.get(@projectRoot, {port: 8080})
        .then (obj) ->
          expect(obj.browserUrl).to.eq "http://localhost:8080/__/"

      it "updates proxyUrl", ->
        config.get(@projectRoot, {port: 8080})
        .then (obj) ->
          expect(obj.proxyUrl).to.eq "http://localhost:8080"

    context "validation", ->
      beforeEach ->
        @expectValidationPasses = =>
          config.get(@projectRoot) ## shouldn't throw

        @expectValidationFails = (errorMessage = "validation error") =>
          config.get(@projectRoot)
          .then ->
            throw new Error("should throw validation error")
          .catch (err) ->
            expect(err.message).to.include(errorMessage)

      it "values are optional", ->
        @setup()
        @expectValidationPasses()

      it "validates cypress.json", ->
        @setup({reporter: 5})
        @expectValidationFails("cypress.json")

      it "validates cypress.env.json", ->
        @setup({}, {reporter: 5})
        @expectValidationFails("cypress.env.json")

      it "only validates known values", ->
        @setup({foo: "bar"})
        @expectValidationPasses()

      context "animationDistanceThreshold", ->
        it "passes if a number", ->
          @setup({animationDistanceThreshold: 10})
          @expectValidationPasses()

        it "fails if not a number", ->
          @setup({animationDistanceThreshold: {foo: "bar"}})
          @expectValidationFails("be a number")
          @expectValidationFails("the value was: \`{\"foo\":\"bar\"}\`")

      context "baseUrl", ->
        it "passes if begins with http://", ->
          @setup({baseUrl: "http://example.com"})
          @expectValidationPasses()

        it "passes if begins with https://", ->
          @setup({baseUrl: "https://example.com"})
          @expectValidationPasses()

        it "fails if not a string", ->
          @setup({baseUrl: false})
          @expectValidationFails("be a fully qualified URL")

        it "fails if not a fully qualified url", ->
          @setup({baseUrl: "localhost"})
          @expectValidationFails("be a fully qualified URL")

      context "chromeWebSecurity", ->
        it "passes if a boolean", ->
          @setup({chromeWebSecurity: false})
          @expectValidationPasses()

        it "fails if not a boolean", ->
          @setup({chromeWebSecurity: 42})
          @expectValidationFails("be a boolean")
          @expectValidationFails("the value was: `42`")

      context "modifyObstructiveCode", ->
        it "passes if a boolean", ->
          @setup({modifyObstructiveCode: false})
          @expectValidationPasses()

        it "fails if not a boolean", ->
          @setup({modifyObstructiveCode: 42})
          @expectValidationFails("be a boolean")
          @expectValidationFails("the value was: `42`")

      context "defaultCommandTimeout", ->
        it "passes if a number", ->
          @setup({defaultCommandTimeout: 10})
          @expectValidationPasses()

        it "fails if not a number", ->
          @setup({defaultCommandTimeout: "foo"})
          @expectValidationFails("be a number")
          @expectValidationFails("the value was: `\"foo\"`")

      context "env", ->
        it "passes if an object", ->
          @setup({env: {}})
          @expectValidationPasses()

        it "fails if not an object", ->
          @setup({env: "not an object that's for sure"})
          @expectValidationFails("a plain object")

      context "execTimeout", ->
        it "passes if a number", ->
          @setup({execTimeout: 10})
          @expectValidationPasses()

        it "fails if not a number", ->
          @setup({execTimeout: "foo"})
          @expectValidationFails("be a number")

      context "taskTimeout", ->
        it "passes if a number", ->
          @setup({taskTimeout: 10})
          @expectValidationPasses()

        it "fails if not a number", ->
          @setup({taskTimeout: "foo"})
          @expectValidationFails("be a number")

      context "fileServerFolder", ->
        it "passes if a string", ->
          @setup({fileServerFolder: "_files"})
          @expectValidationPasses()

        it "fails if not a string", ->
          @setup({fileServerFolder: true})
          @expectValidationFails("be a string")
          @expectValidationFails("the value was: `true`")

      context "fixturesFolder", ->
        it "passes if a string", ->
          @setup({fixturesFolder: "_fixtures"})
          @expectValidationPasses()

        it "passes if false", ->
          @setup({fixturesFolder: false})
          @expectValidationPasses()

        it "fails if not a string or false", ->
          @setup({fixturesFolder: true})
          @expectValidationFails("be a string or false")

      context "ignoreTestFiles", ->
        it "passes if a string", ->
          @setup({ignoreTestFiles: "*.jsx"})
          @expectValidationPasses()

        it "passes if an array of strings", ->
          @setup({ignoreTestFiles: ["*.jsx"]})
          @expectValidationPasses()

        it "fails if not a string or array", ->
          @setup({ignoreTestFiles: 5})
          @expectValidationFails("be a string or an array of strings")

        it "fails if not an array of strings", ->
          @setup({ignoreTestFiles: [5]})
          @expectValidationFails("be a string or an array of strings")
          @expectValidationFails("the value was: `[5]`")

      context "integrationFolder", ->
        it "passes if a string", ->
          @setup({integrationFolder: "_tests"})
          @expectValidationPasses()

        it "fails if not a string", ->
          @setup({integrationFolder: true})
          @expectValidationFails("be a string")

      context "userAgent", ->
        it "passes if a string", ->
          @setup({userAgent: "_tests"})
          @expectValidationPasses()

        it "fails if not a string", ->
          @setup({userAgent: true})
          @expectValidationFails("be a string")

      context "numTestsKeptInMemory", ->
        it "passes if a number", ->
          @setup({numTestsKeptInMemory: 10})
          @expectValidationPasses()

        it "fails if not a number", ->
          @setup({numTestsKeptInMemory: "foo"})
          @expectValidationFails("be a number")

      context "pageLoadTimeout", ->
        it "passes if a number", ->
          @setup({pageLoadTimeout: 10})
          @expectValidationPasses()

        it "fails if not a number", ->
          @setup({pageLoadTimeout: "foo"})
          @expectValidationFails("be a number")

      context "pluginsFile", ->
        it "passes if a string", ->
          @setup({pluginsFile: "cypress/plugins"})
          @expectValidationPasses()

        it "passes if false", ->
          @setup({pluginsFile: false})
          @expectValidationPasses()

        it "fails if not a string or false", ->
          @setup({pluginsFile: 42})
          @expectValidationFails("be a string")

      context "port", ->
        it "passes if a number", ->
          @setup({port: 10})
          @expectValidationPasses()

        it "fails if not a number", ->
          @setup({port: "foo"})
          @expectValidationFails("be a number")

      context "reporter", ->
        it "passes if a string", ->
          @setup({reporter: "_custom"})
          @expectValidationPasses()

        it "fails if not a string", ->
          @setup({reporter: true})
          @expectValidationFails("be a string")

      context "requestTimeout", ->
        it "passes if a number", ->
          @setup({requestTimeout: 10})
          @expectValidationPasses()

        it "fails if not a number", ->
          @setup({requestTimeout: "foo"})
          @expectValidationFails("be a number")

      context "responseTimeout", ->
        it "passes if a number", ->
          @setup({responseTimeout: 10})
          @expectValidationPasses()

        it "fails if not a number", ->
          @setup({responseTimeout: "foo"})
          @expectValidationFails("be a number")

      context "testFiles", ->
        it "passes if a string", ->
          @setup({testFiles: "**/*.coffee"})
          @expectValidationPasses()

        it "passes if an array of strings", ->
          @setup({testFiles: ["**/*.coffee", "**/*.jsx"]})
          @expectValidationPasses()

        it "fails if not a string or array", ->
          @setup({testFiles: 42})
          @expectValidationFails("be a string or an array of strings")

        it "fails if not an array of strings", ->
          @setup({testFiles: [5]})
          @expectValidationFails("be a string or an array of strings")
          @expectValidationFails("the value was: `[5]`")

      context "supportFile", ->
        it "passes if a string", ->
          @setup({supportFile: "cypress/support"})
          @expectValidationPasses()

        it "passes if false", ->
          @setup({supportFile: false})
          @expectValidationPasses()

        it "fails if not a string or false", ->
          @setup({supportFile: true})
          @expectValidationFails("be a string or false")

      context "trashAssetsBeforeRuns", ->
        it "passes if a boolean", ->
          @setup({trashAssetsBeforeRuns: false})
          @expectValidationPasses()

        it "fails if not a boolean", ->
          @setup({trashAssetsBeforeRuns: 42})
          @expectValidationFails("be a boolean")

      context "videoCompression", ->
        it "passes if a number", ->
          @setup({videoCompression: 10})
          @expectValidationPasses()

        it "passes if false", ->
          @setup({videoCompression: false})
          @expectValidationPasses()

        it "fails if not a number", ->
          @setup({videoCompression: "foo"})
          @expectValidationFails("be a number or false")

      context "video", ->
        it "passes if a boolean", ->
          @setup({video: false})
          @expectValidationPasses()

        it "fails if not a boolean", ->
          @setup({video: 42})
          @expectValidationFails("be a boolean")

      context "videoUploadOnPasses", ->
        it "passes if a boolean", ->
          @setup({videoUploadOnPasses: false})
          @expectValidationPasses()

        it "fails if not a boolean", ->
          @setup({videoUploadOnPasses: 99})
          @expectValidationFails("be a boolean")

      context "videosFolder", ->
        it "passes if a string", ->
          @setup({videosFolder: "_videos"})
          @expectValidationPasses()

        it "fails if not a string", ->
          @setup({videosFolder: true})
          @expectValidationFails("be a string")

      context "viewportHeight", ->
        it "passes if a number", ->
          @setup({viewportHeight: 10})
          @expectValidationPasses()

        it "fails if not a number", ->
          @setup({viewportHeight: "foo"})
          @expectValidationFails("be a number")

      context "viewportWidth", ->
        it "passes if a number", ->
          @setup({viewportWidth: 10})
          @expectValidationPasses()

        it "fails if not a number", ->
          @setup({viewportWidth: "foo"})
          @expectValidationFails("be a number")

      context "waitForAnimations", ->
        it "passes if a boolean", ->
          @setup({waitForAnimations: false})
          @expectValidationPasses()

        it "fails if not a boolean", ->
          @setup({waitForAnimations: 42})
          @expectValidationFails("be a boolean")

      context "watchForFileChanges", ->
        it "passes if a boolean", ->
          @setup({watchForFileChanges: false})
          @expectValidationPasses()

        it "fails if not a boolean", ->
          @setup({watchForFileChanges: 42})
          @expectValidationFails("be a boolean")

      context "blacklistHosts", ->
        it "passes if a string", ->
          @setup({blacklistHosts: "google.com"})
          @expectValidationPasses()

        it "passes if an array of strings", ->
          @setup({blacklistHosts: ["google.com"]})
          @expectValidationPasses()

        it "fails if not a string or array", ->
          @setup({blacklistHosts: 5})
          @expectValidationFails("be a string or an array of strings")

        it "fails if not an array of strings", ->
          @setup({blacklistHosts: [5]})
          @expectValidationFails("be a string or an array of strings")
          @expectValidationFails("the value was: `[5]`")

      context "firefoxGcInterval", ->
        it "passes if a number", ->
          @setup({ firefoxGcInterval: 1 })
          @expectValidationPasses()

        it "passes if null", ->
          @setup({ firefoxGcInterval: null })
          @expectValidationPasses()

        it "passes if correctly shaped object", ->
          @setup({ firefoxGcInterval: { runMode: 1, openMode: null } })
          @expectValidationPasses()

        it "fails if string", ->
          @setup({ firefoxGcInterval: 'foo' })
          @expectValidationFails("a positive number or null or an object")

        it "fails if invalid object", ->
          @setup({ firefoxGcInterval: { foo: 'bar' } })
          @expectValidationFails("a positive number or null or an object")

  context ".getConfigKeys", ->
    beforeEach ->
      @includes = (key) ->
        expect(config.getConfigKeys()).to.include(key)

    it "includes blacklistHosts", ->
      @includes("blacklistHosts")

  context ".resolveConfigValues", ->
    beforeEach ->
      @expected = (obj) ->
        merged = config.resolveConfigValues(obj.config, obj.defaults, obj.resolved)
        expect(merged).to.deep.eq(obj.final)

    it "sets baseUrl to default", ->
      @expected({
        config:   {baseUrl: null}
        defaults: {baseUrl: null}
        resolved: {}
        final:    {
          baseUrl: {
            value: null
            from: "default"
          }
        }
      })

    it "sets baseUrl to config", ->
      @expected({
        config:   {baseUrl: "localhost"}
        defaults: {baseUrl: null}
        resolved: {}
        final: {
          baseUrl: {
            value: "localhost"
            from: "config"
          }
        }
      })

    it "does not change existing resolved values", ->
      @expected({
        config:   {baseUrl: "localhost"}
        defaults: {baseUrl: null}
        resolved: {baseUrl: "cli"}
        final: {
          baseUrl: {
            value: "localhost"
            from: "cli"
          }
        }
      })

    it "ignores values not found in configKeys", ->
      @expected({
        config:   {baseUrl: "localhost", foo: "bar"}
        defaults: {baseUrl: null}
        resolved: {baseUrl: "cli"}
        final: {
          baseUrl: {
            value: "localhost"
            from: "cli"
          }
        }
      })

  context ".mergeDefaults", ->
    beforeEach ->
      @defaults = (prop, value, cfg = {}, options = {}) =>
        cfg.projectRoot = "/foo/bar/"
        config.mergeDefaults(cfg, options)
        .then R.prop(prop)
        .then (result) ->
          expect(result).to.deep.eq(value)

    it "port=null", ->
      @defaults "port", null

    it "projectId=null", ->
      @defaults("projectId", null)

    it "autoOpen=false", ->
      @defaults "autoOpen", false

    it "browserUrl=http://localhost:2020/__/", ->
      @defaults "browserUrl", "http://localhost:2020/__/", {port: 2020}

    it "proxyUrl=http://localhost:2020", ->
      @defaults "proxyUrl", "http://localhost:2020", {port: 2020}

    it "namespace=__cypress", ->
      @defaults "namespace", "__cypress"

    it "baseUrl=http://localhost:8000/app/", ->
      @defaults "baseUrl", "http://localhost:8000/app/", {
        baseUrl: "http://localhost:8000/app///"
      }

    it "baseUrl=http://localhost:8000/app/", ->
      @defaults "baseUrl", "http://localhost:8000/app/", {
        baseUrl: "http://localhost:8000/app//"
      }

    it "baseUrl=http://localhost:8000/app", ->
      @defaults "baseUrl", "http://localhost:8000/app", {
        baseUrl: "http://localhost:8000/app"
      }

    it "baseUrl=http://localhost:8000/", ->
      @defaults "baseUrl", "http://localhost:8000/", {
        baseUrl: "http://localhost:8000//"
      }

    it "baseUrl=http://localhost:8000/", ->
      @defaults "baseUrl", "http://localhost:8000/", {
        baseUrl: "http://localhost:8000/"
      }

    it "baseUrl=http://localhost:8000", ->
      @defaults "baseUrl", "http://localhost:8000", {
        baseUrl: "http://localhost:8000"
      }

    it "javascripts=[]", ->
      @defaults "javascripts", []

    it "viewportWidth=1000", ->
      @defaults "viewportWidth", 1000

    it "viewportHeight=660", ->
      @defaults "viewportHeight", 660

    it "userAgent=null", ->
      @defaults("userAgent", null)

    it "baseUrl=null", ->
      @defaults "baseUrl", null

    it "defaultCommandTimeout=4000", ->
      @defaults "defaultCommandTimeout", 4000

    it "pageLoadTimeout=60000", ->
      @defaults "pageLoadTimeout", 60000

    it "requestTimeout=5000", ->
      @defaults "requestTimeout", 5000

    it "responseTimeout=30000", ->
      @defaults "responseTimeout", 30000

    it "execTimeout=60000", ->
      @defaults "execTimeout", 60000

    it "waitForAnimations=true", ->
      @defaults "waitForAnimations", true

    it "animationDistanceThreshold=5", ->
      @defaults "animationDistanceThreshold", 5

    it "video=true", ->
      @defaults "video", true

    it "videoCompression=32", ->
      @defaults "videoCompression", 32

    it "videoUploadOnPasses=true", ->
      @defaults "videoUploadOnPasses", true

    it "trashAssetsBeforeRuns=32", ->
      @defaults "trashAssetsBeforeRuns", true

    it "morgan=true", ->
      @defaults "morgan", true

    it "isTextTerminal=false", ->
      @defaults "isTextTerminal", false

    it "socketId=null", ->
      @defaults "socketId", null

    it "reporter=spec", ->
      @defaults "reporter", "spec"

    it "watchForFileChanges=true", ->
      @defaults "watchForFileChanges", true

    it "numTestsKeptInMemory=50", ->
      @defaults "numTestsKeptInMemory", 50

    it "modifyObstructiveCode=true", ->
      @defaults "modifyObstructiveCode", true

    it "supportFile=false", ->
      @defaults "supportFile", false, {supportFile: false}

    it "blacklistHosts=null", ->
      @defaults("blacklistHosts", null)

    it "blacklistHosts=[a,b]", ->
      @defaults("blacklistHosts", ["a", "b"], {
        blacklistHosts: ["a", "b"]
      })

    it "blacklistHosts=a|b", ->
      @defaults("blacklistHosts", ["a", "b"], {
        blacklistHosts: ["a", "b"]
      })

    it "hosts=null", ->
      @defaults("hosts", null)

    it "hosts={}", ->
      @defaults("hosts", {
        foo: "bar"
        baz: "quux"
      }, {
        hosts: {
          foo: "bar",
          baz: "quux"
        }
      })

    it "resets numTestsKeptInMemory to 0 when runMode", ->
      config.mergeDefaults({projectRoot: "/foo/bar/"}, {isTextTerminal: true})
      .then (cfg) ->
        expect(cfg.numTestsKeptInMemory).to.eq(0)

    it "resets watchForFileChanges to false when runMode", ->
      config.mergeDefaults({projectRoot: "/foo/bar/"}, {isTextTerminal: true})
      .then (cfg) ->
        expect(cfg.watchForFileChanges).to.be.false

    it "can override morgan in options", ->
      config.mergeDefaults({projectRoot: "/foo/bar/"}, {morgan: false})
      .then (cfg) ->
        expect(cfg.morgan).to.be.false

    it "can override isTextTerminal in options", ->
      config.mergeDefaults({projectRoot: "/foo/bar/"}, {isTextTerminal: true})
      .then (cfg) ->
        expect(cfg.isTextTerminal).to.be.true

    it "can override socketId in options", ->
      config.mergeDefaults({projectRoot: "/foo/bar/"}, {socketId: 1234})
      .then (cfg) ->
        expect(cfg.socketId).to.eq(1234)

    it "deletes envFile", ->
      obj = {
        projectRoot: "/foo/bar/"
        env: {
          foo: "bar"
          version: "0.5.2"
        }
        envFile: {
          bar: "baz"
          version: "1.0.1"
        }
      }

      config.mergeDefaults(obj)
      .then (cfg) ->
        expect(cfg.env).to.deep.eq({
          foo: "bar"
          bar: "baz"
          version: "1.0.1"
        })
        expect(cfg.cypressEnv).to.eq(process.env["CYPRESS_INTERNAL_ENV"])
        expect(cfg).not.to.have.property("envFile")

    it "merges env into @config.env", ->
      obj = {
        projectRoot: "/foo/bar/"
        env: {
          host: "localhost"
          user: "brian"
          version: "0.12.2"
        }
      }

      options = {
        env: {
          version: "0.13.1"
          foo: "bar"
        }
      }

      config.mergeDefaults(obj, options)
      .then (cfg) ->
        expect(cfg.env).to.deep.eq({
          host: "localhost"
          user: "brian"
          version: "0.13.1"
          foo: "bar"
        })

    describe ".resolved", ->
      it "sets reporter and port to cli", ->
        obj = {
          projectRoot: "/foo/bar"
        }

        options = {
          reporter: "json"
          port: 1234
        }

        config.mergeDefaults(obj, options)
        .then (cfg) ->
          expect(cfg.resolved).to.deep.eq({
            env:                        { }
            projectId:                  { value: null, from: "default" },
            port:                       { value: 1234, from: "cli" },
            hosts:                      { value: null, from: "default" }
            blacklistHosts:             { value: null, from: "default" },
            browsers:                   { value: [], from: "default" },
            userAgent:                  { value: null, from: "default" }
            reporter:                   { value: "json", from: "cli" },
            reporterOptions:            { value: null, from: "default" },
            baseUrl:                    { value: null, from: "default" },
            defaultCommandTimeout:      { value: 4000, from: "default" },
            pageLoadTimeout:            { value: 60000, from: "default" },
            requestTimeout:             { value: 5000, from: "default" },
            responseTimeout:            { value: 30000, from: "default" },
            execTimeout:                { value: 60000, from: "default" },
            taskTimeout:                { value: 60000, from: "default" },
            numTestsKeptInMemory:       { value: 50, from: "default" },
            waitForAnimations:          { value: true, from: "default" },
            animationDistanceThreshold: { value: 5, from: "default" },
            trashAssetsBeforeRuns:      { value: true, from: "default" },
            watchForFileChanges:        { value: true, from: "default" },
            modifyObstructiveCode:      { value: true, from: "default" },
            chromeWebSecurity:          { value: true, from: "default" },
            viewportWidth:              { value: 1000, from: "default" },
            viewportHeight:             { value: 660, from: "default" },
            fileServerFolder:           { value: "", from: "default" },
            firefoxGcInterval:          { value: { openMode: null, runMode: 1 }, from: "default" },
            video:                      { value: true, from: "default" }
            videoCompression:           { value: 32, from: "default" }
            videoUploadOnPasses:        { value: true, from: "default" }
            videosFolder:               { value: "cypress/videos", from: "default" },
            supportFile:                { value: "cypress/support", from: "default" },
            pluginsFile:                { value: "cypress/plugins", from: "default" },
            fixturesFolder:             { value: "cypress/fixtures", from: "default" },
            ignoreTestFiles:            { value: "*.hot-update.js", from: "default" },
            integrationFolder:          { value: "cypress/integration", from: "default" },
            screenshotsFolder:          { value: "cypress/screenshots", from: "default" },
<<<<<<< HEAD
            testFiles:                  { value: "**/*.*", from: "default" }
            numTestRetries:             { value: 0, from: "default"}
            enableTestRetriesInOpenMode:{ value: false, from: "default"}
=======
            testFiles:                  { value: "**/*.*", from: "default" },
            nodeVersion:                { value: "default", from: "default" },
>>>>>>> 9caf21a6
          })

      it "sets config, envFile and env", ->
        sinon.stub(config, "getProcessEnvVars").returns({
          quux: "quux"
          RECORD_KEY: "foobarbazquux",
          CI_KEY: "justanothercikey",
          PROJECT_ID: "projectId123"
        })

        obj = {
          projectRoot: "/foo/bar"
          baseUrl: "http://localhost:8080"
          port: 2020
          env: {
            foo: "foo"
          }
          envFile: {
            bar: "bar"
          }
        }

        options = {
          env: {
            baz: "baz"
          }
        }

        config.mergeDefaults(obj, options)
        .then (cfg) ->
          expect(cfg.resolved).to.deep.eq({
            projectId:                  { value: "projectId123", from: "env" },
            port:                       { value: 2020, from: "config" },
            hosts:                      { value: null, from: "default" }
            blacklistHosts:             { value: null, from: "default" }
            browsers:                   { value: [], from: "default" }
            userAgent:                  { value: null, from: "default" }
            reporter:                   { value: "spec", from: "default" },
            reporterOptions:            { value: null, from: "default" },
            baseUrl:                    { value: "http://localhost:8080", from: "config" },
            defaultCommandTimeout:      { value: 4000, from: "default" },
            pageLoadTimeout:            { value: 60000, from: "default" },
            requestTimeout:             { value: 5000, from: "default" },
            responseTimeout:            { value: 30000, from: "default" },
            execTimeout:                { value: 60000, from: "default" },
            taskTimeout:                { value: 60000, from: "default" },
            numTestsKeptInMemory:       { value: 50, from: "default" },
            waitForAnimations:          { value: true, from: "default" },
            animationDistanceThreshold: { value: 5, from: "default" },
            trashAssetsBeforeRuns:      { value: true, from: "default" },
            watchForFileChanges:        { value: true, from: "default" },
            modifyObstructiveCode:      { value: true, from: "default" },
            chromeWebSecurity:          { value: true, from: "default" },
            viewportWidth:              { value: 1000, from: "default" },
            viewportHeight:             { value: 660, from: "default" },
            fileServerFolder:           { value: "", from: "default" },
            video:                      { value: true, from: "default" }
            videoCompression:           { value: 32, from: "default" }
            videoUploadOnPasses:        { value: true, from: "default" }
            videosFolder:               { value: "cypress/videos", from: "default" },
            supportFile:                { value: "cypress/support", from: "default" },
            pluginsFile:                { value: "cypress/plugins", from: "default" },
            firefoxGcInterval:          { value: { openMode: null, runMode: 1 }, from: "default" },
            fixturesFolder:             { value: "cypress/fixtures", from: "default" },
            ignoreTestFiles:            { value: "*.hot-update.js", from: "default" },
            integrationFolder:          { value: "cypress/integration", from: "default" },
            screenshotsFolder:          { value: "cypress/screenshots", from: "default" },
<<<<<<< HEAD
            testFiles:                  { value: "**/*.*", from: "default" }
            numTestRetries:             { value: 0, from: "default" }
            enableTestRetriesInOpenMode:{ value: false, from: "default" }
=======
            testFiles:                  { value: "**/*.*", from: "default" },
            nodeVersion:                { value: "default", from: "default" },
>>>>>>> 9caf21a6
            env: {
              foo: {
                value: "foo"
                from: "config"
              }
              bar: {
                value: "bar"
                from: "envFile"
              }
              baz: {
                value: "baz"
                from: "cli"
              }
              quux: {
                value: "quux"
                from: "env"
              }
              RECORD_KEY: {
                value: "fooba...zquux",
                from: "env"
              }
              CI_KEY: {
                value: "justa...cikey",
                from: "env"
              }
            }
          })

  context ".setPluginResolvedOn", ->
    it "resolves an object with single property", ->
      cfg = {}
      obj = {
        foo: "bar"
      }
      config.setPluginResolvedOn(cfg, obj)
      expect(cfg).to.deep.eq({
        foo: {
          value: "bar",
          from: "plugin"
        }
      })

    it "resolves an object with multiple properties", ->
      cfg = {}
      obj = {
        foo: "bar",
        baz: [1, 2, 3]
      }
      config.setPluginResolvedOn(cfg, obj)
      expect(cfg).to.deep.eq({
        foo: {
          value: "bar",
          from: "plugin"
        },
        baz: {
          value: [1, 2, 3],
          from: "plugin"
        }
      })

    it "resolves a nested object", ->
      # we need at least the structure
      cfg = {
        foo: {
          bar: 1
        }
      }
      obj = {
        foo: {
          bar: 42
        }
      }
      config.setPluginResolvedOn(cfg, obj)
      expect(cfg, "foo.bar gets value").to.deep.eq({
        foo: {
          bar: {
            value: 42,
            from: "plugin"
          }
        }
      })

  context "_.defaultsDeep", ->
    it "merges arrays", ->
      # sanity checks to confirm how Lodash merges arrays in defaultsDeep
      diffs = {
        list: [1]
      }
      cfg = {
        list: [1, 2]
      }
      merged = _.defaultsDeep({}, diffs, cfg)
      expect(merged, "arrays are combined").to.deep.eq({
        list: [1, 2]
      })

  context ".updateWithPluginValues", ->
    it "is noop when no overrides", ->
      expect(config.updateWithPluginValues({foo: 'bar'}, null)).to.deep.eq({
        foo: 'bar'
      })

    it "is noop with empty overrides", ->
      expect(config.updateWithPluginValues({foo: 'bar'}, {})).to.deep.eq({
        foo: 'bar'
      })

    it "updates resolved config values and returns config with overrides", ->
      cfg = {
        foo: "bar"
        baz: "quux"
        quux: "foo"
        lol: 1234
        env: {
          a: "a"
          b: "b"
        }
        # previously resolved values
        resolved: {
          foo: { value: "bar", from: "default" }
          baz: { value: "quux", from: "cli" }
          quux: { value: "foo", from: "default" }
          lol: { value: 1234,  from: "env" }
          env: {
            a: { value: "a", from: "config" }
            b: { value: "b", from: "config" }
          }
        }
      }

      overrides = {
        baz: "baz"
        quux: ["bar", "quux"]
        env: {
          b: "bb"
          c: "c"
        }
      }

      expect(config.updateWithPluginValues(cfg, overrides)).to.deep.eq({
        foo: "bar"
        baz: "baz"
        lol: 1234
        quux: ["bar", "quux"]
        env: {
          a: "a"
          b: "bb"
          c: "c"
        }
        resolved: {
          foo: { value: "bar", from: "default" }
          baz: { value: "baz", from: "plugin" }
          quux: { value: ["bar", "quux"], from: "plugin" }
          lol: { value: 1234,  from: "env" }
          env: {
            a: { value: "a", from: "config" }
            b: { value: "bb", from: "plugin" }
            c: { value: "c", from: "plugin" }
          }
        }
      })

    it "keeps the list of browsers if the plugins returns empty object", ->
      browser = {
        name: "fake browser name",
        family: "chromium",
        displayName: "My browser",
        version: "x.y.z",
        path: "/path/to/browser",
        majorVersion: "x"
      }

      cfg = {
        browsers: [browser],
        resolved: {
          browsers: {
            value: [browser],
            from: "default"
          }
        }
      }

      overrides = {}

      expect(config.updateWithPluginValues(cfg, overrides)).to.deep.eq({
        browsers: [browser],
        resolved: {
          browsers: {
            value: [browser],
            from: "default"
          }
        }
      })

    it "catches browsers=null returned from plugins", ->
      browser = {
        name: "fake browser name",
        family: "chromium",
        displayName: "My browser",
        version: "x.y.z",
        path: "/path/to/browser",
        majorVersion: "x"
      }

      cfg = {
        browsers: [browser],
        resolved: {
          browsers: {
            value: [browser],
            from: "default"
          }
        }
      }

      overrides = {
        browsers: null
      }

      sinon.stub(errors, "throw")
      config.updateWithPluginValues(cfg, overrides)
      expect(errors.throw).to.have.been.calledWith("CONFIG_VALIDATION_ERROR")

    it "allows user to filter browsers", ->
      browserOne = {
        name: "fake browser name",
        family: "chromium",
        displayName: "My browser",
        version: "x.y.z",
        path: "/path/to/browser",
        majorVersion: "x"
      }
      browserTwo = {
        name: "fake electron",
        family: "chromium",
        displayName: "Electron",
        version: "x.y.z",
        # Electron browser is built-in, no external path
        path: "",
        majorVersion: "x"
      }

      cfg = {
        browsers: [browserOne, browserTwo],
        resolved: {
          browsers: {
            value: [browserOne, browserTwo],
            from: "default"
          }
        }
      }

      overrides = {
        browsers: [browserTwo]
      }

      updated = config.updateWithPluginValues(cfg, overrides)
      expect(updated.resolved, "resolved values").to.deep.eq({
        browsers: {
          value: [browserTwo],
          from: 'plugin'
        }
      })

      expect(updated, "all values").to.deep.eq({
        browsers: [browserTwo],
        resolved: {
          browsers: {
            value: [browserTwo],
            from: 'plugin'
          }
        }
      })

  context ".parseEnv", ->
    it "merges together env from config, env from file, env from process, and env from CLI", ->
      sinon.stub(config, "getProcessEnvVars").returns({
        version: "0.12.1",
        user: "bob",
      })

      obj = {
        env: {
          version: "0.10.9"
          project: "todos"
          host: "localhost"
          baz: "quux"
        }

        envFile: {
          host: "http://localhost:8888"
          user: "brian"
          foo: "bar"
        }
      }

      envCLI = {
        version: "0.14.0"
        project: "pie"
      }

      expect(config.parseEnv(obj, envCLI)).to.deep.eq({
        version: "0.14.0"
        project: "pie"
        host: "http://localhost:8888"
        user: "bob"
        foo: "bar"
        baz: "quux"
      })

  context ".getProcessEnvVars", ->
    ["cypress_", "CYPRESS_"].forEach (key) ->
      it "reduces key: #{key}", ->
        obj = {
          cypress_host: "http://localhost:8888"
          foo: "bar"
          env: "123"
        }

        obj[key + "version"] = "0.12.0"

        expect(config.getProcessEnvVars(obj)).to.deep.eq({
          host: "http://localhost:8888"
          version: "0.12.0"
        })

    it "does not merge reserved environment variables", ->
      obj = {
        CYPRESS_INTERNAL_ENV: "production"
        CYPRESS_FOO: "bar"
        CYPRESS_CRASH_REPORTS: "0"
        CYPRESS_PROJECT_ID: "abc123"
      }

      expect(config.getProcessEnvVars(obj)).to.deep.eq({
        FOO: "bar"
        PROJECT_ID: "abc123"
        CRASH_REPORTS: 0
      })

  context ".setUrls", ->
    it "does not mutate existing obj", ->
      obj = {}
      expect(config.setUrls(obj)).not.to.eq(obj)

    it "uses baseUrl when set", ->
      obj = {
        port: 65432
        baseUrl: "https://www.google.com"
        clientRoute: "/__/"
      }

      urls = config.setUrls(obj)

      expect(urls.browserUrl).to.eq("https://www.google.com/__/")
      expect(urls.proxyUrl).to.eq("http://localhost:65432")

    it "strips baseUrl to host when set", ->
      obj = {
        port: 65432
        baseUrl: "http://localhost:9999/app/?foo=bar#index.html"
        clientRoute: "/__/"
      }

      urls = config.setUrls(obj)

      expect(urls.browserUrl).to.eq("http://localhost:9999/__/")
      expect(urls.proxyUrl).to.eq("http://localhost:65432")

  context ".setScaffoldPaths", ->
    it "sets integrationExamplePath + integrationExampleName + scaffoldedFiles", ->
      obj = {
        integrationFolder: "/_test-output/path/to/project/cypress/integration"
      }
      sinon.stub(scaffold, "fileTree").resolves([])

      config.setScaffoldPaths(obj).then (result) ->
        expect(result).to.deep.eq({
          integrationFolder: "/_test-output/path/to/project/cypress/integration"
          integrationExamplePath: "/_test-output/path/to/project/cypress/integration/examples"
          integrationExampleName: "examples"
          scaffoldedFiles: []
        })

  context ".setSupportFileAndFolder", ->
    it "does nothing if supportFile is falsey", ->
      obj = {
        projectRoot: "/_test-output/path/to/project"
      }
      config.setSupportFileAndFolder(obj)
      .then (result) ->
        expect(result).to.eql(obj)

    it "sets the full path to the supportFile and supportFolder if it exists", ->
      projectRoot = process.cwd()

      obj = config.setAbsolutePaths({
        projectRoot: projectRoot
        supportFile: "test/unit/config_spec.coffee"
      })

      config.setSupportFileAndFolder(obj)
      .then (result) ->
        expect(result).to.eql({
          projectRoot: projectRoot
          supportFile: "#{projectRoot}/test/unit/config_spec.coffee"
          supportFolder: "#{projectRoot}/test/unit"
        })

    it "sets the supportFile to default index.js if it does not exist, support folder does not exist, and supportFile is the default", ->
      projectRoot = path.join(process.cwd(), "test/support/fixtures/projects/no-scaffolding")

      obj = config.setAbsolutePaths({
        projectRoot: projectRoot
        supportFile: "cypress/support"
      })

      config.setSupportFileAndFolder(obj)
      .then (result) ->
        expect(result).to.eql({
          projectRoot: projectRoot
          supportFile: "#{projectRoot}/cypress/support/index.js"
          supportFolder: "#{projectRoot}/cypress/support"
        })

    it "sets the supportFile to false if it does not exist, support folder exists, and supportFile is the default", ->
      projectRoot = path.join(process.cwd(), "test/support/fixtures/projects/empty-folders")

      obj = config.setAbsolutePaths({
        projectRoot: projectRoot
        supportFile: "cypress/support"
      })

      config.setSupportFileAndFolder(obj)
      .then (result) ->
        expect(result).to.eql({
          projectRoot: projectRoot
          supportFile: false
        })

    it "throws error if supportFile is not default and does not exist", ->
      projectRoot = process.cwd()

      obj = config.setAbsolutePaths({
        projectRoot: projectRoot
        supportFile: "does/not/exist"
      })

      config.setSupportFileAndFolder(obj)
      .catch (err) ->
        expect(err.message).to.include("The support file is missing or invalid.")

  context ".setPluginsFile", ->
    it "does nothing if pluginsFile is falsey", ->
      obj = {
        projectRoot: "/_test-output/path/to/project"
      }
      config.setPluginsFile(obj)
      .then (result) ->
        expect(result).to.eql(obj)

    it "sets the pluginsFile to default index.js if does not exist", ->
      projectRoot = path.join(process.cwd(), "test/support/fixtures/projects/no-scaffolding")

      obj = {
        projectRoot: projectRoot
        pluginsFile: "#{projectRoot}/cypress/plugins"
      }

      config.setPluginsFile(obj)
      .then (result) ->
        expect(result).to.eql({
          projectRoot: projectRoot
          pluginsFile: "#{projectRoot}/cypress/plugins/index.js"
        })

    it "set the pluginsFile to false if it does not exist, plugins folder exists, and pluginsFile is the default", ->
      projectRoot = path.join(process.cwd(), "test/support/fixtures/projects/empty-folders")

      obj = config.setAbsolutePaths({
        projectRoot: projectRoot
        pluginsFile: "#{projectRoot}/cypress/plugins"
      })

      config.setPluginsFile(obj)
      .then (result) ->
        expect(result).to.eql({
          projectRoot: projectRoot
          pluginsFile: false
        })

    it "throws error if pluginsFile is not default and does not exist", ->
      projectRoot = process.cwd()

      obj = {
        projectRoot: projectRoot
        pluginsFile: "does/not/exist"
      }

      config.setPluginsFile(obj)
      .catch (err) ->
        expect(err.message).to.include("The plugins file is missing or invalid.")

  context ".setParentTestsPaths", ->
    it "sets parentTestsFolder and parentTestsFolderDisplay", ->
      obj = {
        projectRoot:       "/_test-output/path/to/project"
        integrationFolder: "/_test-output/path/to/project/cypress/integration"
      }

      expect(config.setParentTestsPaths(obj)).to.deep.eq({
        projectRoot:       "/_test-output/path/to/project"
        integrationFolder: "/_test-output/path/to/project/cypress/integration"
        parentTestsFolder: "/_test-output/path/to/project/cypress"
        parentTestsFolderDisplay: "project/cypress"
      })

    it "sets parentTestsFolderDisplay to parentTestsFolder if they are the same", ->
      obj = {
        projectRoot:       "/_test-output/path/to/project"
        integrationFolder: "/_test-output/path/to/project/tests"
      }

      expect(config.setParentTestsPaths(obj)).to.deep.eq({
        projectRoot:       "/_test-output/path/to/project"
        integrationFolder: "/_test-output/path/to/project/tests"
        parentTestsFolder: "/_test-output/path/to/project"
        parentTestsFolderDisplay: "project"
      })

  context ".setAbsolutePaths", ->
    it "is noop without projectRoot", ->
      expect(config.setAbsolutePaths({})).to.deep.eq({})

    # it "resolves fileServerFolder with projectRoot", ->
    #   obj = {
    #     projectRoot: "/_test-output/path/to/project"
    #     fileServerFolder: "foo"
    #   }

    #   expect(config.setAbsolutePaths(obj)).to.deep.eq({
    #     projectRoot: "/_test-output/path/to/project"
    #     fileServerFolder: "/_test-output/path/to/project/foo"
    #   })

    it "does not mutate existing obj", ->
      obj = {}
      expect(config.setAbsolutePaths(obj)).not.to.eq(obj)

    it "ignores non special *folder properties", ->
      obj = {
        projectRoot: "/_test-output/path/to/project"
        blehFolder: "some/rando/path"
        foo: "bar"
        baz: "quux"
      }

      expect(config.setAbsolutePaths(obj)).to.deep.eq(obj)

    ["fileServerFolder", "fixturesFolder", "integrationFolder", "unitFolder", "supportFile", "pluginsFile"].forEach (folder) ->

      it "converts relative #{folder} to absolute path", ->
        obj = {
          projectRoot: "/_test-output/path/to/project"
        }
        obj[folder] = "foo/bar"

        expected = {
          projectRoot: "/_test-output/path/to/project"
        }
        expected[folder] = "/_test-output/path/to/project/foo/bar"

        expect(config.setAbsolutePaths(obj)).to.deep.eq(expected)

  context ".setNodeBinary", ->
    beforeEach ->
      @findSystemNode = sinon.stub(findSystemNode, "findNodePathAndVersion")
      @nodeVersion = process.versions.node

    it "sets current Node ver if nodeVersion != system", ->
      config.setNodeBinary({
        nodeVersion: undefined
      })
      .then (obj) =>
        expect(@findSystemNode).to.not.be.called
        expect(obj).to.deep.eq({
          nodeVersion: undefined,
          resolvedNodeVersion: @nodeVersion
        })

    it "sets found Node ver if nodeVersion = system and findNodePathAndVersion resolves", ->
      @findSystemNode.resolves({
        path: '/foo/bar/node',
        version: '1.2.3'
      })

      config.setNodeBinary({
        nodeVersion: "system"
      })
      .then (obj) =>
        expect(@findSystemNode).to.be.calledOnce
        expect(obj).to.deep.eq({
          nodeVersion: "system",
          resolvedNodeVersion: "1.2.3",
          resolvedNodePath: "/foo/bar/node"
        })

    it "sets current Node ver and warns if nodeVersion = system and findNodePathAndVersion rejects", ->
      err = new Error()
      onWarning = sinon.stub()

      @findSystemNode.rejects(err)

      config.setNodeBinary({
        nodeVersion: "system"
      }, onWarning)
      .then (obj) =>
        expect(@findSystemNode).to.be.calledOnce
        expect(onWarning).to.be.calledOnce
        expect(obj).to.deep.eq({
          nodeVersion: "system",
          resolvedNodeVersion: @nodeVersion,
        })
        expect(obj.resolvedNodePath).to.be.undefined

describe "lib/util/config", ->

  context ".isDefault", ->
    it "returns true if value is default value", ->
      settings = {baseUrl: null}
      defaults = {baseUrl: null}
      resolved = {}
      merged = config.setResolvedConfigValues(settings, defaults, resolved)
      expect(configUtil.isDefault(merged, "baseUrl")).to.be.true

    it "returns false if value is not default value", ->
      settings = {baseUrl: null}
      defaults = {baseUrl: "http://localhost:8080"}
      resolved = {}
      merged = config.setResolvedConfigValues(settings, defaults, resolved)
      expect(configUtil.isDefault(merged, "baseUrl")).to.be.false<|MERGE_RESOLUTION|>--- conflicted
+++ resolved
@@ -819,14 +819,10 @@
             ignoreTestFiles:            { value: "*.hot-update.js", from: "default" },
             integrationFolder:          { value: "cypress/integration", from: "default" },
             screenshotsFolder:          { value: "cypress/screenshots", from: "default" },
-<<<<<<< HEAD
-            testFiles:                  { value: "**/*.*", from: "default" }
-            numTestRetries:             { value: 0, from: "default"}
-            enableTestRetriesInOpenMode:{ value: false, from: "default"}
-=======
             testFiles:                  { value: "**/*.*", from: "default" },
             nodeVersion:                { value: "default", from: "default" },
->>>>>>> 9caf21a6
+            numTestRetries:             { value: 0, from: "default"},
+            enableTestRetriesInOpenMode:{ value: false, from: "default"},
           })
 
       it "sets config, envFile and env", ->
@@ -894,14 +890,10 @@
             ignoreTestFiles:            { value: "*.hot-update.js", from: "default" },
             integrationFolder:          { value: "cypress/integration", from: "default" },
             screenshotsFolder:          { value: "cypress/screenshots", from: "default" },
-<<<<<<< HEAD
-            testFiles:                  { value: "**/*.*", from: "default" }
-            numTestRetries:             { value: 0, from: "default" }
-            enableTestRetriesInOpenMode:{ value: false, from: "default" }
-=======
             testFiles:                  { value: "**/*.*", from: "default" },
             nodeVersion:                { value: "default", from: "default" },
->>>>>>> 9caf21a6
+            numTestRetries:             { value: 0, from: "default" },
+            enableTestRetriesInOpenMode:{ value: false, from: "default" },
             env: {
               foo: {
                 value: "foo"
