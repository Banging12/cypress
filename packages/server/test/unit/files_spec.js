require('../spec_helper')

const files = require('../../lib/files')
<<<<<<< HEAD
const config = require('../../lib/config')
=======
>>>>>>> 404447e3
const FixturesHelper = require('@tooling/system-tests/lib/fixtures')
const { getCtx } = require('../../lib/makeDataContext')

let ctx

describe('lib/files', () => {
  beforeEach(function () {
    ctx = getCtx()
    FixturesHelper.scaffold()

    this.todosPath = FixturesHelper.projectPath('todos')

    ctx.actions.project.setCurrentProjectAndTestingTypeForTestSetup(this.todosPath)

<<<<<<< HEAD
    return config.get(this.todosPath).then((cfg) => {
=======
    return ctx.lifecycleManager.getFullInitialConfig().then((cfg) => {
>>>>>>> 404447e3
      this.config = cfg;
      ({ projectRoot: this.projectRoot } = cfg)
      ctx.actions.project.setCurrentProjectAndTestingTypeForTestSetup(this.projectRoot)
    })
  })

  afterEach(() => {
    return FixturesHelper.remove()
  })

  context('#readFile', () => {
    it('returns contents and full file path', function () {
      return files.readFile(this.projectRoot, 'tests/_fixtures/message.txt').then(({ contents, filePath }) => {
        expect(contents).to.eq('foobarbaz')

        expect(filePath).to.include('/cy-projects/todos/tests/_fixtures/message.txt')
      })
    })

    it('returns uses utf8 by default', function () {
      return files.readFile(this.projectRoot, 'tests/_fixtures/ascii.foo').then(({ contents }) => {
        expect(contents).to.eq('\n')
      })
    })

    it('uses encoding specified in options', function () {
      return files.readFile(this.projectRoot, 'tests/_fixtures/ascii.foo', { encoding: 'ascii' }).then(({ contents }) => {
        expect(contents).to.eq('o#?\n')
      })
    })

    // https://github.com/cypress-io/cypress/issues/1558
    it('explicit null encoding is sent to driver as a Buffer', function () {
      return files.readFile(this.projectRoot, 'tests/_fixtures/ascii.foo', { encoding: null }).then(({ contents }) => {
        expect(contents).to.eql(Buffer.from('\n'))
      })
    })

    it('parses json to valid JS object', function () {
      return files.readFile(this.projectRoot, 'tests/_fixtures/users.json').then(({ contents }) => {
        expect(contents).to.eql([
          {
            id: 1,
            name: 'brian',
          }, {
            id: 2,
            name: 'jennifer',
          },
        ])
      })
    })
  })

  context('#writeFile', () => {
    it('writes the file\'s contents and returns contents and full file path', function () {
      return files.writeFile(this.projectRoot, '.projects/write_file.txt', 'foo').then(() => {
        return files.readFile(this.projectRoot, '.projects/write_file.txt').then(({ contents, filePath }) => {
          expect(contents).to.equal('foo')

          expect(filePath).to.include('/cy-projects/todos/.projects/write_file.txt')
        })
      })
    })

    it('uses encoding specified in options', function () {
      return files.writeFile(this.projectRoot, '.projects/write_file.txt', '', { encoding: 'ascii' }).then(() => {
        return files.readFile(this.projectRoot, '.projects/write_file.txt').then(({ contents }) => {
          expect(contents).to.equal('�')
        })
      })
    })

    // https://github.com/cypress-io/cypress/issues/1558
    it('explicit null encoding is written exactly as received', function () {
      return files.writeFile(this.projectRoot, '.projects/write_file.txt', Buffer.from(''), { encoding: null }).then(() => {
        return files.readFile(this.projectRoot, '.projects/write_file.txt', { encoding: null }).then(({ contents }) => {
          expect(contents).to.eql(Buffer.from(''))
        })
      })
    })

    it('overwrites existing file by default', function () {
      return files.writeFile(this.projectRoot, '.projects/write_file.txt', 'foo').then(() => {
        return files.readFile(this.projectRoot, '.projects/write_file.txt').then(({ contents }) => {
          expect(contents).to.equal('foo')

          return files.writeFile(this.projectRoot, '.projects/write_file.txt', 'bar').then(() => {
            return files.readFile(this.projectRoot, '.projects/write_file.txt').then(({ contents }) => {
              expect(contents).to.equal('bar')
            })
          })
        })
      })
    })

    it('appends content to file when specified', function () {
      return files.writeFile(this.projectRoot, '.projects/write_file.txt', 'foo').then(() => {
        return files.readFile(this.projectRoot, '.projects/write_file.txt').then(({ contents }) => {
          expect(contents).to.equal('foo')

          return files.writeFile(this.projectRoot, '.projects/write_file.txt', 'bar', { flag: 'a+' }).then(() => {
            return files.readFile(this.projectRoot, '.projects/write_file.txt').then(({ contents }) => {
              expect(contents).to.equal('foobar')
            })
          })
        })
      })
    })
  })
})<|MERGE_RESOLUTION|>--- conflicted
+++ resolved
@@ -1,10 +1,6 @@
 require('../spec_helper')
 
 const files = require('../../lib/files')
-<<<<<<< HEAD
-const config = require('../../lib/config')
-=======
->>>>>>> 404447e3
 const FixturesHelper = require('@tooling/system-tests/lib/fixtures')
 const { getCtx } = require('../../lib/makeDataContext')
 
@@ -19,11 +15,7 @@
 
     ctx.actions.project.setCurrentProjectAndTestingTypeForTestSetup(this.todosPath)
 
-<<<<<<< HEAD
-    return config.get(this.todosPath).then((cfg) => {
-=======
     return ctx.lifecycleManager.getFullInitialConfig().then((cfg) => {
->>>>>>> 404447e3
       this.config = cfg;
       ({ projectRoot: this.projectRoot } = cfg)
       ctx.actions.project.setCurrentProjectAndTestingTypeForTestSetup(this.projectRoot)
