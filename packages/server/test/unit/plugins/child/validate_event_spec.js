require('../../../spec_helper')

const _ = require('lodash')
const validateEvent = require('../../../../lib/plugins/child/validate_event')

const events = [
  ['dev-server:start', 'a function', () => {}],
  ['file:preprocessor', 'a function', () => {}],
  ['before:browser:launch', 'a function', () => {}],
  ['after:screenshot', 'a function', () => {}],
  ['task', 'an object', {}],
]

describe('lib/plugins/child/validate_event', () => {
  it('returns error when called with no event name', () => {
    const { isValid, error } = validateEvent()

    expect(isValid).to.be.false
    expect(error.message).to.equal(`You must pass a valid event name when registering a plugin.

You passed: \`undefined\`

The following are valid events:
<<<<<<< HEAD
- dev-server:start
- file:preprocessor
=======
- after:screenshot
>>>>>>> 277a748b
- before:browser:launch
- file:preprocessor
- task
`)
  })

  it('returns error when called with no event handler', () => {
    const { isValid, error } = validateEvent('file:preprocessor')

    expect(isValid).to.be.false
    expect(error.message).to.equal('The handler for the event `file:preprocessor` must be a function')
  })

  it('returns error when called with unsupported event name', () => {
    const { isValid, error } = validateEvent('invalid:event:name', {})

    expect(isValid).to.be.false
    expect(error.message).to.equal(`You must pass a valid event name when registering a plugin.

You passed: \`invalid:event:name\`

The following are valid events:
<<<<<<< HEAD
- dev-server:start
- file:preprocessor
=======
- after:screenshot
>>>>>>> 277a748b
- before:browser:launch
- file:preprocessor
- task
`)
  })

  _.each(events, ([event, type]) => {
    it(`returns error when event handler of ${event} is not ${type}`, () => {
      const { isValid, error } = validateEvent(event, 'invalid type')

      expect(isValid).to.be.false
      expect(error.message).to.equal(`The handler for the event \`${event}\` must be ${type}`)
    })
  })

  _.each(events, ([event, type, validValue]) => {
    it(`returns success when event handler of ${event} is ${type}`, () => {
      const { isValid } = validateEvent(event, validValue)

      expect(isValid).to.be.true
    })
  })

  describe('run events', () => {
    const runEvents = [
      'after:run',
      'before:run',
      'before:spec',
      'after:spec',
    ]

    _.each(runEvents, (event) => {
      it(`returns error when ${event} event is registed without experimentalRunEvents flag enabled`, () => {
        const { isValid, error } = validateEvent(event, {}, { experimentalRunEvents: false })

        expect(isValid).to.be.false
        expect(error.message).to.equal(`The \`${event}\` event requires the experimentalRunEvents flag to be enabled.

To enable it, set \`"experimentalRunEvents": true\` in your cypress.json`)
      })

      it(`returns error when event handler of ${event} is not a function`, () => {
        const { isValid, error } = validateEvent(event, 'invalid type', { experimentalRunEvents: true })

        expect(isValid).to.be.false
        expect(error.message).to.equal(`The handler for the event \`${event}\` must be a function`)
      })

      it(`returns success when event handler of ${event} is a function`, () => {
        const { isValid } = validateEvent(event, () => {}, { experimentalRunEvents: true })

        expect(isValid).to.be.true
      })
    })
  })
})<|MERGE_RESOLUTION|>--- conflicted
+++ resolved
@@ -21,12 +21,8 @@
 You passed: \`undefined\`
 
 The following are valid events:
-<<<<<<< HEAD
 - dev-server:start
-- file:preprocessor
-=======
 - after:screenshot
->>>>>>> 277a748b
 - before:browser:launch
 - file:preprocessor
 - task
@@ -49,12 +45,8 @@
 You passed: \`invalid:event:name\`
 
 The following are valid events:
-<<<<<<< HEAD
 - dev-server:start
-- file:preprocessor
-=======
 - after:screenshot
->>>>>>> 277a748b
 - before:browser:launch
 - file:preprocessor
 - task
