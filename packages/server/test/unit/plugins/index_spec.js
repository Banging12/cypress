require('../../spec_helper')

const mockedEnv = require('mocked-env')
const { omit } = require('lodash')
const cp = require('child_process')
const { getCtx } = require('../../../lib/makeDataContext')
const FixturesHelper = require('@tooling/system-tests/lib/fixtures')

const plugins = require('../../../lib/plugins')
const util = require('../../../lib/plugins/util')

const PLUGIN_PID = 77777

let ctx

// TODO: (Alejandro) - checking tests on CI
describe.skip('lib/plugins/index', () => {
  let pluginsProcess
  let ipc
  let configExtras
  let getOptions

  beforeEach(() => {
    ctx = getCtx()
    plugins._reset()

    FixturesHelper.scaffold()

    const todosPath = FixturesHelper.projectPath('todos')

    configExtras = {
      projectRoot: todosPath,
      configFile: `${todosPath}/cypress.config.js`,
    }

    ctx.setCurrentProjectAndTestingTypeForTestSetup(todosPath)

    getOptions = (overrides = {}) => {
      return {
        ...configExtras,
        ...overrides,
      }
    }

    pluginsProcess = {
      send: sinon.spy(),
      on: sinon.stub(),
      kill: sinon.spy(),
      pid: PLUGIN_PID,
    }

    sinon.stub(cp, 'fork').returns(pluginsProcess)

    ipc = {
      send: sinon.spy(),
      on: sinon.stub(),
    }

    sinon.stub(util, 'wrapIpc').returns(ipc)
  })

<<<<<<< HEAD
  context('#getChildOptions', () => {
    it('uses system Node when available', () => {
      const config = {
        resolvedNodePath: '/my/path/to/system/node',
      }

      const childOptions = plugins.getChildOptions(config)

      expect(childOptions.execPath).to.eq(config.resolvedNodePath)
    })

    it('uses bundled Node when cannot find system Node', () => {
      const config = {}

      const childOptions = plugins.getChildOptions(config)

      expect(childOptions.execPath).to.eq(undefined)
    })
  })

=======
>>>>>>> 815fe3d9
  context('#init', () => {
    it('uses noop plugins file if no pluginsFile', () => {
      // have to fire "loaded" message, otherwise plugins.init promise never resolves
      ipc.on.withArgs('loaded').yields([])

      return plugins.init({}, getOptions()) // doesn't reject or time out
      .then(() => {
        expect(cp.fork).to.be.called
        expect(cp.fork.lastCall.args[0]).to.contain('plugins/child/index.js')

        const args = cp.fork.lastCall.args[1]

        expect(args[0]).to.equal('--file')
        expect(args[1]).to.include('plugins/child/default_plugins_file.js')
        expect(args[2]).to.equal('--projectRoot')
        expect(args[3]).to.equal('/path/to/project/root')
      })
    })

    it('forks child process', () => {
      // have to fire "loaded" message, otherwise plugins.init promise never resolves
      ipc.on.withArgs('loaded').yields([])

      return plugins.init({ pluginsFile: 'cypress-plugin' }, getOptions())
      .then(() => {
        expect(cp.fork).to.be.called
        expect(cp.fork.lastCall.args[0]).to.contain('plugins/child/index.js')

        expect(cp.fork.lastCall.args[1]).to.eql(['--file', 'cypress-plugin', '--projectRoot', '/path/to/project/root'])
      })
    })

    it('uses system Node when available', () => {
      ipc.on.withArgs('loaded').yields([])
      const systemNode = '/my/path/to/system/node'
      const config = {
        pluginsFile: 'cypress-plugin',
        nodeVersion: 'system',
        resolvedNodeVersion: 'v1.2.3',
        resolvedNodePath: systemNode,
      }

      return plugins.init(config, getOptions())
      .then(() => {
        const options = {
          stdio: 'pipe',
          execPath: systemNode,
        }

        expect(omit(cp.fork.lastCall.args[2], 'env')).to.eql(options)
      })
    })

    it('uses bundled Node when cannot find system Node', () => {
      ipc.on.withArgs('loaded').yields([])
      const config = {
        pluginsFile: 'cypress-plugin',
        nodeVersion: 'system',
        resolvedNodeVersion: 'v1.2.3',
      }

      return plugins.init(config, getOptions())
      .then(() => {
        const options = {
          stdio: 'pipe',
        }

        expect(omit(cp.fork.lastCall.args[2], 'env')).to.eql(options)
      })
    })

    it('calls any handlers registered with the wrapped ipc', () => {
      ipc.on.withArgs('loaded').yields([])
      const handler = sinon.spy()

      plugins.registerHandler(handler)

      return plugins.init({ pluginsFile: 'cypress-plugin' }, getOptions())
      .then(() => {
        expect(handler).to.be.called
        expect(handler.lastCall.args[0].send).to.be.a('function')

        expect(handler.lastCall.args[0].on).to.be.a('function')
      })
    })

    it('sends \'load\' event with config via ipc', () => {
      ipc.on.withArgs('loaded').yields([])
      const config = { pluginsFile: 'cypress-plugin', testingType: 'e2e' }

      return plugins.init(config, getOptions({ testingType: 'e2e' }), ctx).then(() => {
        expect(ipc.send).to.be.calledWith('load', {
          ...config,
          ...configExtras,
        })
      })
    })

    it('resolves once it receives \'loaded\' message', () => {
      ipc.on.withArgs('loaded').yields([])

      // should resolve and not time out
      return plugins.init({ pluginsFile: 'cypress-plugin' }, getOptions())
    })

    it('kills child process if it already exists', () => {
      ipc.on.withArgs('loaded').yields([])

      return plugins.init({ pluginsFile: 'cypress-plugin' }, getOptions())
      .then(() => {
        return plugins.init({ pluginsFile: 'cypress-plugin' }, getOptions())
      }).then(() => {
        expect(pluginsProcess.kill).to.be.calledOnce
      })
    })

    describe('loaded message', () => {
      let config

      beforeEach(() => {
        config = {}

        ipc.on.withArgs('loaded').yields(config, [{
          event: 'some:event',
          eventId: 0,
        }])

        return plugins.init({ pluginsFile: 'cypress-plugin' }, getOptions())
      })

      it('sends \'execute\' message when event is executed, wrapped in promise', () => {
        sinon.stub(util, 'wrapParentPromise').resolves('value').yields('00')

        return plugins.execute('some:event', 'foo', 'bar').then((value) => {
          expect(util.wrapParentPromise).to.be.called
          expect(ipc.send).to.be.calledWith(
            'execute',
            'some:event',
            { eventId: 0, invocationId: '00' },
            ['foo', 'bar'],
          )

          expect(value).to.equal('value')
        })
      })
    })

    //
    describe('load:error message', () => {
      context('PLUGINS_FILE_ERROR', () => {
        beforeEach(() => {
          ipc.on.withArgs('load:error').yields('PLUGINS_FILE_ERROR', 'path/to/pluginsFile.js', 'error message stack')
        })

        it('rejects plugins.init', () => {
          return plugins.init({ pluginsFile: 'cypress-plugin' }, getOptions())
          .catch((err) => {
            expect(err.message).to.contain('The plugins file is missing or invalid')
            expect(err.message).to.contain('path/to/pluginsFile.js')

            expect(err.details).to.contain('error message stack')
          })
        })
      })

      context('PLUGINS_FUNCTION_ERROR', () => {
        beforeEach(() => {
          ipc.on.withArgs('load:error').yields('PLUGINS_FUNCTION_ERROR', 'path/to/pluginsFile.js', 'error message stack')
        })

        it('rejects plugins.init', () => {
          return plugins.init({ pluginsFile: 'cypress-plugin' }, getOptions())
          .catch((err) => {
            expect(err.message).to.contain('The function exported by the plugins file threw an error.')
            expect(err.message).to.contain('path/to/pluginsFile.js')

            expect(err.details).to.contain('error message stack')
          })
        })
      })
    })

    describe('error after loaded', () => {
      let err
      let onError

      beforeEach(() => {
        err = {
          name: 'error name',
          message: 'error message',
        }

        onError = sinon.spy()
        ipc.on.withArgs('loaded').yields([])

        return plugins.init({ pluginsFile: 'cypress-plugin' }, getOptions({ onError }), ctx)
      })

      it('kills the plugins process when plugins process errors', () => {
        pluginsProcess.on.withArgs('error').yield(err)

        expect(pluginsProcess.kill).to.be.called
      })

      it('kills the plugins process when ipc sends error', () => {
        ipc.on.withArgs('error').yield(err)

        expect(pluginsProcess.kill).to.be.called
      })

      it('calls onError when plugins process errors', () => {
        pluginsProcess.on.withArgs('error').yield(err)
        expect(onError).to.be.called
        expect(onError.lastCall.args[0].title).to.equal('Error running plugin')
        expect(onError.lastCall.args[0].stack).to.include('The following error was thrown by a plugin')

        expect(onError.lastCall.args[0].details).to.include(err.message)
      })

      it('calls onError when ipc sends error', () => {
        ipc.on.withArgs('error').yield(err)
        expect(onError).to.be.called
        expect(onError.lastCall.args[0].title).to.equal('Error running plugin')
        expect(onError.lastCall.args[0].stack).to.include('The following error was thrown by a plugin')

        expect(onError.lastCall.args[0].details).to.include(err.message)
      })
    })

    describe('error before loaded', () => {
      let err

      beforeEach(() => {
        err = {
          name: 'error name',
          message: 'error message',
        }

        pluginsProcess.on.withArgs('error').yields(err)
      })

      it('rejects when plugins process errors', () => {
        return plugins.init({ pluginsFile: 'cypress-plugin' }, getOptions())
        .then(() => {
          throw new Error('Should not resolve')
        })
        .catch((_err) => {
          expect(_err.title).to.equal('Error running plugin')
          expect(_err.stack).to.include('The following error was thrown by a plugin')
          expect(_err.details).to.include(err.message)
        })
      })

      it('rejects when plugins ipc sends error', () => {
        return plugins.init({ pluginsFile: 'cypress-plugin' }, getOptions())
        .then(() => {
          throw new Error('Should not resolve')
        })
        .catch((_err) => {
          expect(_err.title).to.equal('Error running plugin')
          expect(_err.stack).to.include('The following error was thrown by a plugin')
          expect(_err.details).to.include(err.message)
        })
      })
    })

    describe('restore node options', () => {
      let restoreEnv

      afterEach(() => {
        if (restoreEnv) {
          restoreEnv()
          restoreEnv = null
        }
      })

      it('restore NODE_OPTIONS', () => {
        restoreEnv = mockedEnv({
          ORIGINAL_NODE_OPTIONS: '--require foo.js',
        })

        ipc.on.withArgs('loaded').yields([])

        return plugins.init({ pluginsFile: 'cypress-plugin' }, getOptions())
        .then(() => {
          expect(cp.fork.lastCall.args[2].env.NODE_OPTIONS).to.eql('--require foo.js')
        })
      })
    })
  })

  context('#register', () => {
    it('registers callback for event', () => {
      const foo = sinon.spy()

      plugins.registerEvent('foo', foo)
      plugins.execute('foo')

      expect(foo).to.be.called
    })

    it('throws if event is not a string', () => {
      expect(() => {
        plugins.registerEvent()
      }).to.throw('must be called with an event as its 1st argument')
    })

    it('throws if callback is not a function', () => {
      expect(() => {
        plugins.registerEvent('foo')
      }).to.throw('must be called with a callback function as its 2nd argument')
    })
  })

  context('#has', () => {
    it('returns true when event has been registered', () => {
      plugins.registerEvent('foo', () => {})

      expect(plugins.has('foo')).to.be.true
    })

    it('returns false when event has not been registered', () => {
      expect(plugins.has('foo')).to.be.false
    })
  })

  context('#execute', () => {
    it('calls the callback registered for the event', () => {
      const foo = sinon.spy()

      plugins.registerEvent('foo', foo)
      plugins.execute('foo', 'arg1', 'arg2')

      expect(foo).to.be.calledWith('arg1', 'arg2')
    })
  })

  context('#getPluginPid', () => {
    it('returns the pid if there is a plugins process', () => {
      ipc.on.withArgs('loaded').yields([])

      return plugins.init({ pluginsFile: 'cypress-plugin' }, getOptions())
      .then(() => {
        expect(plugins.getPluginPid()).to.eq(PLUGIN_PID)
      })
    })

    it('returns undefined if there is no plugins process', () => {
      expect(plugins.getPluginPid()).to.be.undefined
    })
  })
})<|MERGE_RESOLUTION|>--- conflicted
+++ resolved
@@ -59,29 +59,6 @@
     sinon.stub(util, 'wrapIpc').returns(ipc)
   })
 
-<<<<<<< HEAD
-  context('#getChildOptions', () => {
-    it('uses system Node when available', () => {
-      const config = {
-        resolvedNodePath: '/my/path/to/system/node',
-      }
-
-      const childOptions = plugins.getChildOptions(config)
-
-      expect(childOptions.execPath).to.eq(config.resolvedNodePath)
-    })
-
-    it('uses bundled Node when cannot find system Node', () => {
-      const config = {}
-
-      const childOptions = plugins.getChildOptions(config)
-
-      expect(childOptions.execPath).to.eq(undefined)
-    })
-  })
-
-=======
->>>>>>> 815fe3d9
   context('#init', () => {
     it('uses noop plugins file if no pluginsFile', () => {
       // have to fire "loaded" message, otherwise plugins.init promise never resolves
