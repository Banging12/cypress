import Chai from 'chai'
import path from 'path'
import { getSpecUrl, checkSupportFile } from '../../lib/project_utils'
import Fixtures from '@tooling/system-tests/lib/fixtures'
import stripAnsi from 'strip-ansi'

const todosPath = Fixtures.projectPath('todos')

const defaultProps: Parameters<typeof getSpecUrl>[0] = {
  browserUrl: 'http://localhost:8888/__/',
  projectRoot: todosPath,
  spec: {
    name: 'cypress/integration/foo/bar.js',
    relative: 'cypress/integration/foo/bar.js',
    absolute: '/bin/cypress/integration/foo/bar.js',
  },
}

const expect = Chai.expect

describe('lib/project_utils', () => {
  describe('getSpecUrl', () => {
    it('returns fully qualified url when spec exists', function () {
      const str = getSpecUrl({
        ...defaultProps,
        spec: {
          ...defaultProps.spec,
        },
      })

      expect(str).to.eq('http://localhost:8888/__/#/specs/runner?file=cypress/integration/foo/bar.js')
    })

    it('returns fully qualified url on absolute path to spec', function () {
      const todosSpec = path.join(todosPath, 'tests/sub/sub_test.coffee')
      const str = getSpecUrl({
        ...defaultProps,
        spec: {
          ...defaultProps.spec,
          relative: 'tests/sub/sub_test.coffee',
          name: 'tests/sub/sub_test.coffee',
          absolute: todosSpec,
        },
      })

      expect(str).to.eq('http://localhost:8888/__/#/specs/runner?file=tests/sub/sub_test.coffee')
    })

    it('escapses %, &', function () {
      const rel = 'tests/sub/a&b%c.js'
      const todosSpec = path.join(todosPath, rel)
      const str = getSpecUrl({
        ...defaultProps,
        spec: {
          name: rel,
          relative: rel,
          absolute: todosSpec,
        },
      })

      expect(str).to.eq('http://localhost:8888/__/#/specs/runner?file=tests/sub/a%26b%25c.js')
    })

    // ? is invalid in Windows, but it can be tested here
    // because it's a unit test and doesn't check the existence of files
    it('escapes ?', function () {
      const rel = 'tests/sub/a?.spec.js'
      const todosSpec = path.join(todosPath, rel)
      const str = getSpecUrl({
        ...defaultProps,
        spec: {
          name: rel,
          relative: rel,
          absolute: todosSpec,
        },
      })

      expect(str).to.eq('http://localhost:8888/__/#/specs/runner?file=tests/sub/a%3F.spec.js')
    })

    it('escapes %, &, ? in the url dir', function () {
      const rel = 'tests/s%&?ub/a.spec.js'
      const todosSpec = path.join(todosPath, rel)
      const str = getSpecUrl({
        ...defaultProps,
        spec: {
          absolute: todosSpec,
          relative: rel,
          name: rel,
        },
      })

      expect(str).to.eq('http://localhost:8888/__/#/specs/runner?file=tests/s%25%26%3Fub/a.spec.js')
    })
  })

  describe('checkSupportFile', () => {
    it('does nothing when {supportFile: false}', async () => {
      const ret = await checkSupportFile({
        configFile: 'cypress.config.ts',
        supportFile: false,
      })

      expect(ret).to.be.undefined
    })

    it('throws when support file does not exist', async () => {
      try {
        await checkSupportFile({
          configFile: 'cypress.config.ts',
          supportFile: '/this/file/does/not/exist/foo/bar/cypress/support/e2e.js',
        })
      } catch (e) {
<<<<<<< HEAD
        expect(e.message).to.include('The support file is missing or invalid.')
=======
        expect(stripAnsi(e.message)).to.include('Your supportFile is missing or invalid')
>>>>>>> bd1c7cd0
      }
    })
  })
})<|MERGE_RESOLUTION|>--- conflicted
+++ resolved
@@ -111,11 +111,7 @@
           supportFile: '/this/file/does/not/exist/foo/bar/cypress/support/e2e.js',
         })
       } catch (e) {
-<<<<<<< HEAD
-        expect(e.message).to.include('The support file is missing or invalid.')
-=======
         expect(stripAnsi(e.message)).to.include('Your supportFile is missing or invalid')
->>>>>>> bd1c7cd0
       }
     })
   })
