--- conflicted
+++ resolved
@@ -285,14 +285,9 @@
         expect(labels).to.eql([
           'Reload',
           'Toggle Developer Tools',
-<<<<<<< HEAD
-          'GraphiQL',
-          'View App Data',
-=======
           'View App Data',
           'GraphQL requests over Fetch (off)',
           'GraphiQL',
->>>>>>> e0941990
         ])
       })
 
