require('../../spec_helper')
require('mocha-banner').register()

const chalk = require('chalk').default
const _ = require('lodash')
let cp = require('child_process')
const path = require('path')
const http = require('http')
const human = require('human-interval')
const morgan = require('morgan')
const stream = require('stream')
const express = require('express')
const Promise = require('bluebird')
const snapshot = require('snap-shot-it')
const debug = require('debug')('cypress:support:e2e')
const httpsProxy = require('@packages/https-proxy')
const Fixtures = require('./fixtures')
const fs = require(`${root}../lib/util/fs`)
const allowDestroy = require(`${root}../lib/util/server_destroy`)
const cypress = require(`${root}../lib/cypress`)
const screenshots = require(`${root}../lib/screenshots`)
const videoCapture = require(`${root}../lib/video_capture`)
const settings = require(`${root}../lib/util/settings`)

// mutates mocha test runner - needed for `test.titlePath`
require(`${root}../lib/project`)

cp = Promise.promisifyAll(cp)

const env = _.clone(process.env)

Promise.config({
  longStackTraces: true,
})

const e2ePath = Fixtures.projectPath('e2e')
const pathUpToProjectName = Fixtures.projectPath('')

const DEFAULT_BROWSERS = ['electron', 'chrome', 'firefox']

const stackTraceLinesRe = /(\n?[^\S\n\r]*).*?(@|\bat\b).*\.(js|coffee|ts|html|jsx|tsx)(-\d+)?:\d+:\d+[\n\S\s]*?(\n\s*?\n|$)/g
const browserNameVersionRe = /(Browser\:\s+)(Custom |)(Electron|Chrome|Canary|Chromium|Firefox)(\s\d+)(\s\(\w+\))?(\s+)/
const availableBrowsersRe = /(Available browsers found are: )(.+)/g
const crossOriginErrorRe = /(Blocked a frame .* from accessing a cross-origin frame.*|Permission denied.*cross-origin object.*)/gm

// this captures an entire stack trace and replaces it with [stack trace lines]
// so that the stdout can contain stack traces of different lengths
// '@' will be present in firefox stack trace lines
// 'at' will be present in chrome stack trace lines
const replaceStackTraceLines = (str) => {
  return str.replace(stackTraceLinesRe, (match, ...parts) => {
    let pre = parts[0]
    const isFirefoxStack = parts[1] === '@'
    let post = parts[4]

    if (isFirefoxStack) {
      if (pre === '\n') {
        pre = '\n    '
      } else {
        pre += pre.slice(1).repeat(2)
      }

      post = post.slice(-1)
    }

    return `${pre}[stack trace lines]${post}`
  })
}

const replaceBrowserName = function (str, key, customBrowserPath, browserName, version, headless, whitespace) {
  // get the padding for the existing browser string
  const lengthOfExistingBrowserString = _.sum([browserName.length, version.length, _.get(headless, 'length', 0), whitespace.length])

  // this ensures we add whitespace so the border is not shifted
  return key + customBrowserPath + _.padEnd('FooBrowser 88', lengthOfExistingBrowserString)
}

const replaceDurationSeconds = function (str, p1, p2, p3, p4) {
  // get the padding for the existing duration
  const lengthOfExistingDuration = _.sum([(p2 != null ? p2.length : undefined) || 0, p3.length, p4.length])

  return p1 + _.padEnd('X seconds', lengthOfExistingDuration)
}

// duration='1589'
const replaceDurationFromReporter = (str, p1, p2, p3) => {
  return p1 + _.padEnd('X', p2.length, 'X') + p3
}

const replaceNodeVersion = (str, p1, p2, p3) => _.padEnd(`${p1}X (/foo/bar/node)`, (p1.length + p2.length + p3.length))

// when swapping out the duration, ensure we pad the
// full length of the duration so it doesn't shift content
const replaceDurationInTables = (str, p1, p2) => {
  return _.padStart('XX:XX', p1.length + p2.length)
}

// could be (1 second) or (10 seconds)
// need to account for shortest and longest
const replaceParenTime = (str, p1) => {
  return _.padStart('(X second)', p1.length)
}

const replaceScreenshotDims = (str, p1) => _.padStart('(YxX)', p1.length)

const replaceUploadingResults = function (orig, ...rest) {
  const adjustedLength = Math.max(rest.length, 2)
  const match = rest.slice(0, adjustedLength - 2)
  const results = match[1].split('\n').map((res) => res.replace(/\(\d+\/(\d+)\)/g, '(*/$1)'))
  .sort()
  .join('\n')
  const ret = match[0] + results + match[3]

  return ret
}

const normalizeStdout = function (str, options = {}) {
  const { normalizeStdoutAvailableBrowsers } = options

  // remove all of the dynamic parts of stdout
  // to normalize against what we expected
  str = str
  // /Users/jane/........../ -> //foo/bar/.projects/
  // (Required when paths are printed outside of our own formatting)
  .split(pathUpToProjectName).join('/foo/bar/.projects')

  // unless normalization is explicitly turned off then
  // always normalize the stdout replacing the browser text
  if (normalizeStdoutAvailableBrowsers !== false) {
    // usually we are not interested in the browsers detected on this particular system
    // but some tests might filter / change the list of browsers
    // in that case the test should pass "normalizeStdoutAvailableBrowsers: false" as options
    str = str.replace(availableBrowsersRe, '$1browser1, browser2, browser3')
  }

  str = str
  .replace(browserNameVersionRe, replaceBrowserName)
  // numbers in parenths
  .replace(/\s\(\d+([ms]|ms)\)/g, '')
  // 12:35 -> XX:XX
  .replace(/(\s+?)(\d+ms|\d+:\d+:?\d+)/g, replaceDurationInTables)
  .replace(/(coffee|js)-\d{3}/g, '$1-456')
  // Cypress: 2.1.0 -> Cypress: 1.2.3
  .replace(/(Cypress\:\s+)(\d\.\d\.\d)/g, '$11.2.3')
  // Node Version: 10.2.3 (Users/jane/node) -> Node Version: X (foo/bar/node)
  .replace(/(Node Version\:\s+v)(\d+\.\d+\.\d+)( \(.*\)\s+)/g, replaceNodeVersion)
  // 15 seconds -> X second
  .replace(/(Duration\:\s+)(\d+\sminutes?,\s+)?(\d+\sseconds?)(\s+)/g, replaceDurationSeconds)
  // duration='1589' -> duration='XXXX'
  .replace(/(duration\=\')(\d+)(\')/g, replaceDurationFromReporter)
  // (15 seconds) -> (XX seconds)
  .replace(/(\((\d+ minutes?,\s+)?\d+ seconds?\))/g, replaceParenTime)
  .replace(/\r/g, '')
  // replaces multiple lines of uploading results (since order not guaranteed)
  .replace(/(Uploading Results.*?\n\n)((.*-.*[\s\S\r]){2,}?)(\n\n)/g, replaceUploadingResults)
  // fix "Require stacks" for CI
  .replace(/^(\- )(\/.*\/packages\/server\/)(.*)$/gm, '$1$3')
  // Different browsers have different cross-origin error messages
  .replace(crossOriginErrorRe, '[Cross origin error message]')

  if (options.sanitizeScreenshotDimensions) {
    // screenshot dimensions
    str = str.replace(/(\(\d+x\d+\))/g, replaceScreenshotDims)
  }

  return replaceStackTraceLines(str)
}

const ensurePort = function (port) {
  if (port === 5566) {
    throw new Error('Specified port cannot be on 5566 because it conflicts with --inspect-brk=5566')
  }
}

const startServer = function (obj) {
  const { onServer, port, https } = obj

  ensurePort(port)

  const app = express()

  const srv = https ? httpsProxy.httpsServer(app) : new http.Server(app)

  allowDestroy(srv)

  app.use(morgan('dev'))

  const s = obj.static

  if (s) {
    const opts = _.isObject(s) ? s : {}

    app.use(express.static(e2ePath, opts))
  }

  return new Promise((resolve) => {
    return srv.listen(port, () => {
      // eslint-disable-next-line no-console
      console.log(`listening on port: ${port}`)
      if (typeof onServer === 'function') {
        onServer(app, srv)
      }

      return resolve(srv)
    })
  })
}

const stopServer = (srv) => srv.destroyAsync()

const copy = function () {
  const ca = process.env.CIRCLE_ARTIFACTS

  debug('Should copy Circle Artifacts?', Boolean(ca))

  if (ca) {
    const videosFolder = path.join(e2ePath, 'cypress/videos')
    const screenshotsFolder = path.join(e2ePath, 'cypress/screenshots')

    debug('Copying Circle Artifacts', ca, videosFolder, screenshotsFolder)

    // copy each of the screenshots and videos
    // to artifacts using each basename of the folders
    return Promise.join(
      screenshots.copy(
        screenshotsFolder,
        path.join(ca, path.basename(screenshotsFolder)),
      ),
      videoCapture.copy(
        videosFolder,
        path.join(ca, path.basename(videosFolder)),
      ),
    )
  }
}

const getMochaItFn = function (only, skip, browser, specifiedBrowser) {
  // if we've been told to skip this test
  // or if we specified a particular browser and this
  // doesn't match the one we're currently trying to run...
  if (skip || (specifiedBrowser && (specifiedBrowser !== browser))) {
    // then skip this test
    return it.skip
  }

  if (only) {
    return it.only
  }

  return it
}

function getBrowsers (browserPattern) {
  if (!browserPattern.length) {
    return DEFAULT_BROWSERS
  }

  let selected = []

  const addBrowsers = _.clone(browserPattern)
  const removeBrowsers = _.remove(addBrowsers, (b) => b.startsWith('!')).map((b) => b.slice(1))

  if (removeBrowsers.length) {
    selected = _.without(DEFAULT_BROWSERS, ...removeBrowsers)
  } else {
    selected = _.intersection(DEFAULT_BROWSERS, addBrowsers)
  }

  if (!selected.length) {
    throw new Error(`options.browser: "${browserPattern}" matched no browsers`)
  }

  return selected
}

const normalizeToArray = (value) => {
  if (value && !_.isArray(value)) {
    return [value]
  }

  return value
}

const localItFn = function (title, opts = {}) {
  opts.browser = normalizeToArray(opts.browser)

  const DEFAULT_OPTIONS = {
    only: false,
    skip: false,
    browser: [],
    snapshot: false,
    spec: 'no spec name supplied!',
    onStdout: _.noop,
    onRun (execFn, browser, ctx) {
      return execFn()
    },
  }

  const options = _.defaults({}, opts, DEFAULT_OPTIONS)

  if (!title) {
    throw new Error('e2e.it(...) must be passed a title as the first argument')
  }

  // LOGIC FOR AUTOGENERATING DYNAMIC TESTS
  // - create multiple tests for each default browser
  // - if browser is specified in options:
  //   ...skip the tests for each default browser if that browser
  //   ...does not match the specified one (used in CI)

  // run the tests for all the default browsers, or if a browser
  // has been specified, only run it for that
  const specifiedBrowser = process.env.BROWSER
  const browsersToTest = getBrowsers(options.browser)

  const browserToTest = function (browser) {
    const mochaItFn = getMochaItFn(options.only, options.skip, browser, specifiedBrowser)

    const testTitle = `${title} [${browser}]`

    return mochaItFn(testTitle, function () {
      if (options.useSeparateBrowserSnapshots) {
        title = testTitle
      }

      const originalTitle = this.test.parent.titlePath().concat(title).join(' / ')

      const ctx = this

      const execFn = (overrides = {}) => {
        return e2e.exec(ctx, _.extend({ originalTitle }, options, overrides, { browser }))
      }

      return options.onRun(execFn, browser, ctx)
    })
  }

  return _.each(browsersToTest, browserToTest)
}

localItFn.only = function (title, options) {
  options.only = true

  return localItFn(title, options)
}

localItFn.skip = function (title, options) {
  options.skip = true

  return localItFn(title, options)
}

const maybeVerifyExitCode = (expectedExitCode, fn) => {
  // bail if this is explicitly null so
  // devs can turn off checking the exit code
  if (expectedExitCode === null) {
    return
  }

  return fn()
}

const e2e = {

  replaceStackTraceLines,

  normalizeStdout,

  it: localItFn,

  snapshot (...args) {
    args = _.compact(args)

    return snapshot.apply(null, args)
  },

  setup (options = {}) {
    const npmI = options.npmInstall

    if (npmI) {
      before(async function () {
        // npm install needs extra time
        this.timeout(human('2 minutes'))

        await cp.execAsync('npm install', {
          cwd: Fixtures.path('projects/e2e'),
          maxBuffer: 1024 * 1000,
        })

        // symlinks mess up fs.copySync
        // and bin files aren't necessary for these tests
        await fs.removeAsync(Fixtures.path('projects/e2e/node_modules/.bin'))
      })

      // now cleanup the node modules after because these add a lot
      // of copy time for the Fixtures scaffolding
      after(() => {
        return fs.removeAsync(Fixtures.path('projects/e2e/node_modules'))
      })
    }

    beforeEach(async function () {
      // after installing node modules copying all of the fixtures
      // can take a long time (5-15 secs)
      this.timeout(human('2 minutes'))
      Fixtures.scaffold()

<<<<<<< HEAD
      if (process.env.EXIT === 'false') {
        Fixtures.scaffoldWatch()
        process.env.CYPRESS_INTERNAL_E2E_TESTS
      }

      sinon.stub(process, 'exit')
=======
      if (process.env.NO_EXIT) {
        Fixtures.scaffoldWatch()
        process.env.CYPRESS_INTERNAL_E2E_TESTS
      }
>>>>>>> 10984679

      sinon.stub(process, 'exit')

      if (options.servers) {
        const optsServers = [].concat(options.servers)

        const servers = await Promise.map(optsServers, startServer)

        this.servers = servers
      } else {
        this.servers = null
      }

      const s = options.settings

      if (s) {
        await settings.write(e2ePath, s)
      }
    })

    afterEach(async function () {
      process.env = _.clone(env)

      this.timeout(human('2 minutes'))

      Fixtures.remove()

      const s = this.servers

      if (s) {
        await Promise.map(s, stopServer)
      }
    })
  },

  options (ctx, options = {}) {
    _.defaults(options, {
      browser: 'electron',
      project: e2ePath,
<<<<<<< HEAD
      exit: process.env.EXIT === 'false' ? false : null,
=======
      noExit: process.env.NO_EXIT ? true : null,
>>>>>>> 10984679
      timeout: 120000,
      originalTitle: null,
      expectedExitCode: 0,
      sanitizeScreenshotDimensions: false,
      normalizeStdoutAvailableBrowsers: true,
    })

<<<<<<< HEAD
    if (options.exit === false) {
      options.timeout = 3000000
    }

=======
    if (options.noExit) {
      options.timeout = 3000000
    }

    if (options.exit != null) {
      throw new Error(`
      passing { exit: false } to e2e options is no longer supported
      Please pass the --no-exit flag to the test command instead
      e.g. "yarn test test/e2e/1_async_timeouts_spec.coffee --no-exit"
      `)
    }

>>>>>>> 10984679
    ctx.timeout(options.timeout)

    const { spec } = options

    if (spec) {
      // normalize into array and then prefix
      const specs = spec.split(',').map((spec) => {
        if (path.isAbsolute(spec)) {
          return spec
        }

        return path.join(options.project, 'cypress', 'integration', spec)
      })

      // normalize the path to the spec
      options.spec = specs.join(',')
    }

    return options
  },

  args (options = {}) {
    debug('converting options to args %o', { options })

    const args = [
      // hides a user warning to go through NPM module
      `--cwd=${process.cwd()}`,
      `--run-project=${options.project}`,
    ]

    if (options.spec) {
      args.push(`--spec=${options.spec}`)
    }

    if (options.port) {
      ensurePort(options.port)
      args.push(`--port=${options.port}`)
    }

    if (!_.isUndefined(options.headed)) {
      args.push('--headed', options.headed)
    }

    if (options.record) {
      args.push('--record')
    }

    if (options.parallel) {
      args.push('--parallel')
    }

    if (options.group) {
      args.push(`--group=${options.group}`)
    }

    if (options.ciBuildId) {
      args.push(`--ci-build-id=${options.ciBuildId}`)
    }

    if (options.key) {
      args.push(`--key=${options.key}`)
    }

    if (options.reporter) {
      args.push(`--reporter=${options.reporter}`)
    }

    if (options.reporterOptions) {
      args.push(`--reporter-options=${options.reporterOptions}`)
    }

    if (options.browser) {
      args.push(`--browser=${options.browser}`)
    }

    if (options.config) {
      args.push('--config', JSON.stringify(options.config))
    }

    if (options.env) {
      args.push('--env', options.env)
    }

    if (options.outputPath) {
      args.push('--output-path', options.outputPath)
    }

    if (options.noExit) {
      args.push('--no-exit')
    }

    if (options.inspectBrk) {
      args.push('--inspect-brk')
    }

    if (options.tag) {
      args.push(`--tag=${options.tag}`)
    }

    if (options.configFile) {
      args.push(`--config-file=${options.configFile}`)
    }

    return args
  },

  start (ctx, options = {}) {
    options = this.options(ctx, options)
    const args = this.args(options)

    return cypress.start(args)
    .then(() => {
      const { expectedExitCode } = options

      maybeVerifyExitCode(expectedExitCode, () => {
        expect(process.exit).to.be.calledWith(expectedExitCode)
      })
    })
  },

  exec (ctx, options = {}) {
    options = this.options(ctx, options)
    let args = this.args(options)

    args = ['index.js'].concat(args)

    let stdout = ''
    let stderr = ''

    const exit = function (code) {
      const { expectedExitCode } = options

      maybeVerifyExitCode(expectedExitCode, () => {
        expect(code).to.eq(expectedExitCode, 'expected exit code')
      })

      // snapshot the stdout!
      if (options.snapshot) {
        // enable callback to modify stdout
        const ostd = options.onStdout

        if (ostd) {
          const newStdout = ostd(stdout)

          if (_.isString(newStdout)) {
            stdout = newStdout
          }
        }

        // if we have browser in the stdout make
        // sure its legit
        const matches = browserNameVersionRe.exec(stdout)

        if (matches) {
          // eslint-disable-next-line no-unused-vars
          const [str, key, customBrowserPath, browserName, version, headless] = matches

          const { browser } = options

          if (browser && !customBrowserPath) {
            expect(_.capitalize(browser)).to.eq(browserName)
          }

          expect(parseFloat(version)).to.be.a.number

          // if we are in headed mode or headed is undefined in a browser other
          // than electron
          if (options.headed || (_.isUndefined(options.headed) && browser && browser !== 'electron')) {
            expect(headless).not.to.exist
          } else {
            expect(headless).to.include('(headless)')
          }
        }

        const str = normalizeStdout(stdout, options)

        if (options.originalTitle) {
          snapshot(options.originalTitle, str, { allowSharedSnapshot: true })
        } else {
          snapshot(str)
        }
      }

      return {
        code,
        stdout,
        stderr,
      }
    }

    return new Promise((resolve, reject) => {
      debug('spawning Cypress %o', { args })
      const sp = cp.spawn('node', args, {
        env: _.chain(process.env)
        .omit('CYPRESS_DEBUG')
        .extend({
          // FYI: color will be disabled
          // because we are piping the child process
          COLUMNS: 100,
          LINES: 24,
        })
        .defaults({
          FAKE_CWD_PATH: '/XXX/XXX/XXX',
          DEBUG_COLORS: '1',
          // prevent any Compression progress
          // messages from showing up
          VIDEO_COMPRESSION_THROTTLE: 120000,

          // don't fail our own tests running from forked PR's
          CYPRESS_INTERNAL_E2E_TESTS: '1',

<<<<<<< HEAD
          ...(process.env.EXIT === 'false' ? { CYPRESS_INTERNAL_FORCE_FILEWATCH: '1' } : {}),
=======
          ...(options.noExit ? { CYPRESS_INTERNAL_FORCE_FILEWATCH: '1' } : {}),
>>>>>>> 10984679
        })
        .extend(options.processEnv)
        .value(),
      })

      const ColorOutput = function () {
        const colorOutput = new stream.Transform()

        colorOutput._transform = (chunk, encoding, cb) => cb(null, chalk.magenta(chunk.toString()))

        return colorOutput
      }

      // pipe these to our current process
      // so we can see them in the terminal
      // color it so we can tell which is test output
      sp.stdout.pipe(ColorOutput()).pipe(process.stdout)
      sp.stderr.pipe(ColorOutput()).pipe(process.stderr)

      sp.stdout.on('data', (buf) => stdout += buf.toString())
      sp.stderr.on('data', (buf) => stderr += buf.toString())
      sp.on('error', reject)

      return sp.on('exit', resolve)
    }).tap(copy)
    .then(exit)
  },

  sendHtml (contents) {
    return function (req, res) {
      res.set('Content-Type', 'text/html')

      return res.send(`\
<!DOCTYPE html>
<html lang="en">
<body>
  ${contents}
</body>
</html>\
`)
    }
  },
}

module.exports = e2e<|MERGE_RESOLUTION|>--- conflicted
+++ resolved
@@ -405,19 +405,10 @@
       this.timeout(human('2 minutes'))
       Fixtures.scaffold()
 
-<<<<<<< HEAD
-      if (process.env.EXIT === 'false') {
-        Fixtures.scaffoldWatch()
-        process.env.CYPRESS_INTERNAL_E2E_TESTS
-      }
-
-      sinon.stub(process, 'exit')
-=======
       if (process.env.NO_EXIT) {
         Fixtures.scaffoldWatch()
         process.env.CYPRESS_INTERNAL_E2E_TESTS
       }
->>>>>>> 10984679
 
       sinon.stub(process, 'exit')
 
@@ -457,11 +448,7 @@
     _.defaults(options, {
       browser: 'electron',
       project: e2ePath,
-<<<<<<< HEAD
-      exit: process.env.EXIT === 'false' ? false : null,
-=======
       noExit: process.env.NO_EXIT ? true : null,
->>>>>>> 10984679
       timeout: 120000,
       originalTitle: null,
       expectedExitCode: 0,
@@ -469,12 +456,6 @@
       normalizeStdoutAvailableBrowsers: true,
     })
 
-<<<<<<< HEAD
-    if (options.exit === false) {
-      options.timeout = 3000000
-    }
-
-=======
     if (options.noExit) {
       options.timeout = 3000000
     }
@@ -487,7 +468,6 @@
       `)
     }
 
->>>>>>> 10984679
     ctx.timeout(options.timeout)
 
     const { spec } = options
@@ -699,11 +679,7 @@
           // don't fail our own tests running from forked PR's
           CYPRESS_INTERNAL_E2E_TESTS: '1',
 
-<<<<<<< HEAD
-          ...(process.env.EXIT === 'false' ? { CYPRESS_INTERNAL_FORCE_FILEWATCH: '1' } : {}),
-=======
           ...(options.noExit ? { CYPRESS_INTERNAL_FORCE_FILEWATCH: '1' } : {}),
->>>>>>> 10984679
         })
         .extend(options.processEnv)
         .value(),
