--- conflicted
+++ resolved
@@ -81,88 +81,6 @@
   }
 }
 
-<<<<<<< HEAD
-=======
-const isValidPathToBrowser = (str) => {
-  return path.basename(str) !== str
-}
-
-const parseBrowserOption = (opt) => {
-  // it's a name or a path
-  if (!_.isString(opt) || !opt.includes(':')) {
-    return {
-      name: opt,
-      channel: 'stable',
-    }
-  }
-
-  // it's in name:channel format
-  const split = opt.indexOf(':')
-
-  return {
-    name: opt.slice(0, split),
-    channel: opt.slice(split + 1),
-  }
-}
-
-const ensureAndGetByNameOrPath = function (nameOrPath, returnAll = false, browsers = null) {
-  const findBrowsers = Array.isArray(browsers) ? Promise.resolve(browsers) : utils.getBrowsers()
-
-  return findBrowsers
-  .then((browsers = []) => {
-    const filter = parseBrowserOption(nameOrPath)
-
-    debug('searching for browser %o', { nameOrPath, filter, knownBrowsers: browsers })
-
-    // try to find the browser by name with the highest version property
-    const sortedBrowsers = _.sortBy(browsers, ['version'])
-
-    const browser = _.findLast(sortedBrowsers, filter)
-
-    if (browser) {
-      // short circuit if found
-      if (returnAll) {
-        return browsers
-      }
-
-      return browser
-    }
-
-    // did the user give a bad name, or is this actually a path?
-    if (isValidPathToBrowser(nameOrPath)) {
-      // looks like a path - try to resolve it to a FoundBrowser
-      return utils.getBrowserByPath(nameOrPath)
-      .then((browser) => {
-        if (returnAll) {
-          return [browser].concat(browsers)
-        }
-
-        return browser
-      }).catch((err) => {
-        return errors.throw('BROWSER_NOT_FOUND_BY_PATH', nameOrPath, err.message)
-      })
-    }
-
-    // not a path, not found by name
-    return throwBrowserNotFound(nameOrPath, browsers)
-  })
-}
-
-const formatBrowsersToOptions = (browsers) => {
-  return browsers.map((browser) => {
-    if (browser.channel !== 'stable') {
-      return [browser.name, browser.channel].join(':')
-    }
-
-    return browser.name
-  })
-}
-
-const throwBrowserNotFound = function (browserName, browsers = []) {
-  return errors.throw('BROWSER_NOT_FOUND_BY_NAME', browserName, formatBrowsersToOptions(browsers))
-}
-
->>>>>>> 0d4f1ec4
 process.once('exit', () => kill(true, true))
 
 module.exports = {
@@ -176,7 +94,7 @@
 
   close: kill,
 
-  formatBrowsersToOptions,
+  formatBrowsersToOptions: utils.formatBrowsersToOptions,
 
   _setInstance (_instance) {
     // for testing
