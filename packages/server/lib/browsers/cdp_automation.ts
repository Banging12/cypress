--- conflicted
+++ resolved
@@ -330,8 +330,6 @@
         .then(({ data }) => {
           return `data:image/png;base64,${data}`
         })
-<<<<<<< HEAD
-=======
       case 'reset:browser:state':
         return Promise.all([
           this.sendDebuggerCommandFn('Storage.clearDataForOrigin', { origin: '*', storageTypes: 'all' }),
@@ -339,7 +337,6 @@
         ])
       case 'close:browser:tabs':
         return this.sendCloseCommandFn()
->>>>>>> bd1c7cd0
       case 'focus:browser:window':
         return this.sendDebuggerCommandFn('Page.bringToFront')
       default:
