import Promise from 'bluebird'
import Debug from 'debug'
import _ from 'lodash'
import path from 'path'
<<<<<<< HEAD
import Bluebird from 'bluebird'
=======
>>>>>>> 4b50f9ee
import deepDiff from 'return-deep-diff'
import type { ResolvedFromConfig, ResolvedConfigurationOptionSource, AllModeOptions, FullConfig } from '@packages/types'
import configUtils from '@packages/config'
import errors from './errors'
<<<<<<< HEAD
import { fs } from './util/fs'
import keys from './util/keys'
import origin from './util/origin'
import Debug from 'debug'
=======
import scaffold from './scaffold'
import { getProcessEnvVars, CYPRESS_SPECIAL_ENV_VARS } from './util/config'
import { fs } from './util/fs'
import keys from './util/keys'
import origin from './util/origin'
>>>>>>> 4b50f9ee
import pathHelpers from './util/path_helpers'
import * as settings from './util/settings'

import type { ConfigValidationError } from '@packages/errors'

<<<<<<< HEAD
import { getProcessEnvVars, CYPRESS_SPECIAL_ENV_VARS } from './util/config'
import { getCtx } from './makeDataContext'
=======
const debug = Debug('cypress:server:config')

export const RESOLVED_FROM = ['plugin', 'env', 'default', 'runtime', 'config'] as const

export type ResolvedConfigurationOptionSource = typeof RESOLVED_FROM[number]

export type ResolvedFromConfig = {
  from: ResolvedConfigurationOptionSource
  value: ResolvedConfigurationOptionSource
}

export type ResolvedConfigurationOptions = Partial<{
  [x in keyof Cypress.ResolvedConfigOptions]: ResolvedFromConfig
}>
>>>>>>> 4b50f9ee

const folders = _(configUtils.options).filter({ isFolder: true }).map('name').value()

const convertRelativeToAbsolutePaths = (projectRoot, obj) => {
  return _.reduce(folders, (memo, folder) => {
    const val = obj[folder]

    if ((val != null) && (val !== false)) {
      memo[folder] = path.resolve(projectRoot, val)
    }

    return memo
  }
  , {})
}

<<<<<<< HEAD
=======
const validateFile = (file) => {
  return (settings) => {
    return configUtils.validate(settings, (validationResult: ConfigValidationError | string) => {
      if (_.isString(validationResult)) {
        return errors.throw('CONFIG_VALIDATION_MSG_ERROR', 'configFile', file, validationResult)
      }

      return errors.throw('CONFIG_VALIDATION_ERROR', 'configFile', file, validationResult)
    })
  }
}

>>>>>>> 4b50f9ee
const hideSpecialVals = function (val, key) {
  if (_.includes(CYPRESS_SPECIAL_ENV_VARS, key)) {
    return keys.hide(val)
  }

  return val
}

// an object with a few utility methods for easy stubbing from unit tests
export const utils = {
  resolveModule (name) {
    return require.resolve(name)
  },

  // returns:
  //   false - if the file should not be set
  //   string - found filename
  //   null - if there is an error finding the file
  discoverModuleFile (options) {
    debug('discover module file %o', options)
    const { filename } = options

    // they have it explicitly set, so it should be there
    return fs.pathExists(filename)
    .then((found) => {
      if (found) {
<<<<<<< HEAD
        debug('file exists, assuming it will load')
=======
        debug('is there index.ts in the support or plugins folder %o?', { filename })
        const tsFilename = path.join(filename, 'index.ts')

        return fs.pathExists(tsFilename)
        .then((foundTsFile) => {
          if (foundTsFile) {
            debug('found index TS file %o', { tsFilename })
>>>>>>> 4b50f9ee

        return filename
      }

      debug('could not find %o', { filename })

      return null
    })
  },
}

export function isValidCypressInternalEnvValue (value) {
  // names of config environments, see "config/app.yml"
  const names = ['development', 'test', 'staging', 'production']

  return _.includes(names, value)
}

export async function get (
  projectRoot,
  // Options are only used in testing
  options?: Partial<AllModeOptions>,
): Promise<FullConfig> {
  const ctx = getCtx()

  options ??= ctx.modeOptions

  ctx.lifecycleManager.setCurrentProject(projectRoot)

  return ctx.lifecycleManager.getFullInitialConfig(options, false)
}

export function setupFullConfigWithDefaults (obj: Record<string, any> = {}) {
  debug('setting config object %o', obj)
  let { projectRoot, projectName, config, envFile, options, cliConfig } = obj

  // just force config to be an object so we dont have to do as much
  // work in our tests
  if (config == null) {
    config = {}
  }

  debug('config is %o', config)

  // flatten the object's properties into the master config object
  config.envFile = envFile
  config.projectRoot = projectRoot
  config.projectName = projectName

  return mergeDefaults(config, options, cliConfig)
}

export function mergeDefaults (
  config: Record<string, any> = {},
  options: Record<string, any> = {},
  cliConfig: Record<string, any> = {},
) {
  const resolved = {}

  config.rawJson = _.cloneDeep(config)

  _.extend(config, _.pick(options, 'configFile', 'morgan', 'isTextTerminal', 'socketId', 'report', 'browsers'))
  debug('merged config with options, got %o', config)

  _
  .chain(configUtils.allowed({ ...cliConfig, ...options }))
  .omit('env')
  .omit('browsers')
  .each((val, key) => {
    resolved[key] = 'cli'
    config[key] = val
  }).value()

  let url = config.baseUrl

  if (url) {
    // replace multiple slashes at the end of string to single slash
    // so http://localhost/// will be http://localhost/
    // https://regexr.com/48rvt
    config.baseUrl = url.replace(/\/\/+$/, '/')
  }

  const defaultsForRuntime = configUtils.getDefaultValues(options)

  _.defaultsDeep(config, defaultsForRuntime)

  // split out our own app wide env from user env variables
  // and delete envFile
  config.env = parseEnv(config, { ...cliConfig.env, ...options.env }, resolved)

  config.cypressEnv = process.env.CYPRESS_INTERNAL_ENV
  debug('using CYPRESS_INTERNAL_ENV %s', config.cypressEnv)
  if (!isValidCypressInternalEnvValue(config.cypressEnv)) {
    throw errors.throw('INVALID_CYPRESS_INTERNAL_ENV', config.cypressEnv)
  }

  delete config.envFile

  // when headless
  if (config.isTextTerminal && !process.env.CYPRESS_INTERNAL_FORCE_FILEWATCH) {
    // dont ever watch for file changes
    config.watchForFileChanges = false

    // and forcibly reset numTestsKeptInMemory
    // to zero
    config.numTestsKeptInMemory = 0
  }

  config = setResolvedConfigValues(config, defaultsForRuntime, resolved)

  if (config.port) {
    config = setUrls(config)
  }

  // validate config again here so that we catch configuration errors coming
  // from the CLI overrides or env var overrides
<<<<<<< HEAD
  configUtils.validate(_.omit(config, 'browsers'), (errMsg) => {
    throw errors.throw('CONFIG_VALIDATION_ERROR', errMsg)
=======
  configUtils.validate(_.omit(config, 'browsers'), (validationResult: ConfigValidationError | string) => {
    // return errors.throw('CONFIG_VALIDATION_ERROR', errMsg)
    if (_.isString(validationResult)) {
      return errors.throw('CONFIG_VALIDATION_MSG_ERROR', null, null, validationResult)
    }

    return errors.throw('CONFIG_VALIDATION_ERROR', null, null, validationResult)
>>>>>>> 4b50f9ee
  })

  config = setAbsolutePaths(config)

  config = setNodeBinary(config, options.userNodePath, options.userNodeVersion)

  configUtils.validateNoBreakingConfig(config, errors.warning, (err, ...args) => {
    throw errors.get(err, ...args)
  })

  return setSupportFileAndFolder(config, defaultsForRuntime)
}

export function setResolvedConfigValues (config, defaults, resolved) {
  const obj = _.clone(config)

  obj.resolved = resolveConfigValues(config, defaults, resolved)
  debug('resolved config is %o', obj.resolved.browsers)

  return obj
}

// Given an object "resolvedObj" and a list of overrides in "obj"
// marks all properties from "obj" inside "resolvedObj" using
// {value: obj.val, from: "plugin"}
export function setPluginResolvedOn (resolvedObj: Record<string, any>, obj: Record<string, any>) {
  return _.each(obj, (val, key) => {
    if (_.isObject(val) && !_.isArray(val) && resolvedObj[key]) {
      // recurse setting overrides
      // inside of objected
      return setPluginResolvedOn(resolvedObj[key], val)
    }

    const valueFrom: ResolvedFromConfig = {
      value: val,
      from: 'plugin',
    }

    resolvedObj[key] = valueFrom
  })
}

export function updateWithPluginValues (cfg, overrides) {
  if (!overrides) {
    overrides = {}
  }

  debug('updateWithPluginValues %o', { cfg, overrides })

  // make sure every option returned from the plugins file
  // passes our validation functions
<<<<<<< HEAD
  configUtils.validate(overrides, (errMsg) => {
    const configFile = getCtx().lifecycleManager.configFile

    if (configFile) {
      return errors.throw('PLUGINS_CONFIG_VALIDATION_ERROR', configFile, errMsg)
=======
  configUtils.validate(overrides, (validationResult: ConfigValidationError | string) => {
    const relativePluginsPath = path.relative(cfg.projectRoot, cfg.pluginsFile)

    if (_.isString(validationResult)) {
      return errors.throw('CONFIG_VALIDATION_MSG_ERROR', 'pluginsFile', relativePluginsPath, validationResult)
>>>>>>> 4b50f9ee
    }

    return errors.throw('CONFIG_VALIDATION_ERROR', 'pluginsFile', relativePluginsPath, validationResult)
    // return errors.throw('CONFIG_VALIDATION_ERROR', 'pluginsFile', relativePluginsPath, errMsg)
  })

  let originalResolvedBrowsers = cfg && cfg.resolved && cfg.resolved.browsers && _.cloneDeep(cfg.resolved.browsers)

  if (!originalResolvedBrowsers) {
    // have something to resolve with if plugins return nothing
    originalResolvedBrowsers = {
      value: cfg.browsers,
      from: 'default',
    } as ResolvedFromConfig
  }

  const diffs = deepDiff(cfg, overrides, true)

  debug('config diffs %o', diffs)

  const userBrowserList = diffs && diffs.browsers && _.cloneDeep(diffs.browsers)

  if (userBrowserList) {
    debug('user browser list %o', userBrowserList)
  }

  // for each override go through
  // and change the resolved values of cfg
  // to point to the plugin
  if (diffs) {
    debug('resolved config before diffs %o', cfg.resolved)
    setPluginResolvedOn(cfg.resolved, diffs)
    debug('resolved config object %o', cfg.resolved)
  }

  // merge cfg into overrides
  const merged = _.defaultsDeep(diffs, cfg)

  debug('merged config object %o', merged)

  // the above _.defaultsDeep combines arrays,
  // if diffs.browsers = [1] and cfg.browsers = [1, 2]
  // then the merged result merged.browsers = [1, 2]
  // which is NOT what we want
  if (Array.isArray(userBrowserList) && userBrowserList.length) {
    merged.browsers = userBrowserList
    merged.resolved.browsers.value = userBrowserList
  }

  if (overrides.browsers === null) {
    // null breaks everything when merging lists
    debug('replacing null browsers with original list %o', originalResolvedBrowsers)
    merged.browsers = cfg.browsers
    if (originalResolvedBrowsers) {
      merged.resolved.browsers = originalResolvedBrowsers
    }
  }

  debug('merged plugins config %o', merged)

  return merged
}

// combines the default configuration object with values specified in the
// configuration file like "cypress.{ts|js}". Values in configuration file
// overwrite the defaults.
export function resolveConfigValues (config, defaults, resolved = {}) {
  // pick out only known configuration keys
  return _
  .chain(config)
  .pick(configUtils.getPublicConfigKeys())
  .mapValues((val, key) => {
    let r
    const source = (s: ResolvedConfigurationOptionSource): ResolvedFromConfig => {
      return {
        value: val,
        from: s,
      }
    }

    r = resolved[key]

    if (r) {
      if (_.isObject(r)) {
        return r
      }

      return source(r)
    }

    if (!(!_.isEqual(config[key], defaults[key]) && key !== 'browsers')) {
      // "browsers" list is special, since it is dynamic by default
      // and can only be overwritten via plugins file
      return source('default')
    }

    return source('config')
  }).value()
}

// instead of the built-in Node process, specify a path to 3rd party Node
export const setNodeBinary = (obj, userNodePath, userNodeVersion) => {
  // if execPath isn't found we weren't executed from the CLI and should used the bundled node version.
  if (userNodePath && userNodeVersion && obj.nodeVersion !== 'bundled') {
    obj.resolvedNodePath = userNodePath
    obj.resolvedNodeVersion = userNodeVersion

    return obj
  }

  obj.resolvedNodeVersion = process.versions.node

  return obj
}

// async function
export async function setSupportFileAndFolder (obj, defaults) {
  if (!obj.supportFile) {
    return Bluebird.resolve(obj)
  }

  obj = _.clone(obj)

  const ctx = getCtx()

  const supportFilesByGlob = await ctx.file.getFilesByGlob(obj.projectRoot, obj.supportFile, { absolute: false })

  if (supportFilesByGlob.length > 1) {
    return errors.throw('MULTIPLE_SUPPORT_FILES_FOUND', obj.supportFile, supportFilesByGlob.join(', '))
  }

  if (supportFilesByGlob.length === 0) {
    const configFile = obj.configFile || defaults.configFile

    return errors.throw('SUPPORT_FILE_NOT_FOUND', path.resolve(obj.projectRoot, obj.supportFile), configFile)
  }

  // TODO move this logic to find support file into util/path_helpers
  const sf = supportFilesByGlob[0]

  debug(`setting support file ${sf}`)
  debug(`for project root ${obj.projectRoot}`)

  return Bluebird
  .try(() => {
    // resolve full path with extension
    obj.supportFile = utils.resolveModule(sf)

    return debug('resolved support file %s', obj.supportFile)
  }).then(() => {
    if (!pathHelpers.checkIfResolveChangedRootFolder(obj.supportFile, sf)) {
      return
    }

    debug('require.resolve switched support folder from %s to %s', sf, obj.supportFile)
    // this means the path was probably symlinked, like
    // /tmp/foo -> /private/tmp/foo
    // which can confuse the rest of the code
    // switch it back to "normal" file
    const supportFileName = path.basename(obj.supportFile)
    const base = sf.endsWith(supportFileName) ? path.dirname(sf) : sf

    obj.supportFile = path.join(base, supportFileName)

    return fs.pathExists(obj.supportFile)
    .then((found) => {
      if (!found) {
        errors.throw('SUPPORT_FILE_NOT_FOUND', obj.supportFile)
      }

      return debug('switching to found file %s', obj.supportFile)
    })
  }).catch({ code: 'MODULE_NOT_FOUND' }, () => {
    debug('support JS module %s does not load', sf)

    return utils.discoverModuleFile({
      filename: sf,
      projectRoot: obj.projectRoot,
    })
    .then((result) => {
      if (result === null) {
        return errors.throw('SUPPORT_FILE_NOT_FOUND', path.resolve(obj.projectRoot, sf))
      }

      debug('setting support file to %o', { result })
      obj.supportFile = result

      return obj
    })
  })
  .then(() => {
    if (obj.supportFile) {
      // set config.supportFolder to its directory
      obj.supportFolder = path.dirname(obj.supportFile)
      debug(`set support folder ${obj.supportFolder}`)
    }

    return obj
  })
}

<<<<<<< HEAD
=======
// set pluginsFile to an absolute path with the following rules:
// - do nothing if pluginsFile is falsey
// - look up the absolute path via node, so 'cypress/plugins' can resolve
//   to 'cypress/plugins/index.js' or 'cypress/plugins/index.coffee'
// - if not found
//   * and the pluginsFile is set to the default
//     - and the path to the pluginsFile directory exists
//       * assume the user doesn't need a pluginsFile, set it to false
//         so it's ignored down the pipeline
//     - and the path to the pluginsFile directory does not exist
//       * set it to cypress/plugins/index.js, it will get scaffolded
//   * and the pluginsFile is NOT set to the default
//     - throw an error, because it should be there if the user
//       explicitly set it
export const setPluginsFile = Promise.method((obj, defaults) => {
  if (!obj.pluginsFile) {
    return obj
  }

  obj = _.clone(obj)

  const {
    pluginsFile,
  } = obj

  debug(`setting plugins file ${pluginsFile}`)
  debug(`for project root ${obj.projectRoot}`)

  return Promise
  .try(() => {
    // resolve full path with extension
    obj.pluginsFile = utils.resolveModule(pluginsFile)

    debug(`set pluginsFile to ${obj.pluginsFile}`)
  })
  .catch({ code: 'MODULE_NOT_FOUND' }, (err) => {
    debug('plugins module does not exist %o', { pluginsFile })

    const isLoadingDefaultPluginsFile = pluginsFile === path.resolve(obj.projectRoot, defaults.pluginsFile)

    return utils.discoverModuleFile({
      filename: pluginsFile,
      isDefault: isLoadingDefaultPluginsFile,
      projectRoot: obj.projectRoot,
    })
    .then((result) => {
      if (result === null) {
        return errors.throw('PLUGINS_FILE_NOT_FOUND', pluginsFile)
      }

      debug('setting plugins file to %o', { result })
      obj.pluginsFile = result

      return obj
    })
  }).return(obj)
})

export function setParentTestsPaths (obj) {
  // projectRoot:              "/path/to/project"
  // integrationFolder:        "/path/to/project/cypress/integration"
  // componentFolder:          "/path/to/project/cypress/components"
  // parentTestsFolder:        "/path/to/project/cypress"
  // parentTestsFolderDisplay: "project/cypress"

  obj = _.clone(obj)

  const ptfd = (obj.parentTestsFolder = path.dirname(obj.integrationFolder))

  const prd = path.dirname(obj.projectRoot != null ? obj.projectRoot : '')

  obj.parentTestsFolderDisplay = path.relative(prd, ptfd)

  return obj
}

>>>>>>> 4b50f9ee
export function setAbsolutePaths (obj) {
  let pr

  obj = _.clone(obj)

  // if we have a projectRoot
  pr = obj.projectRoot

  if (pr) {
    // reset fileServerFolder to be absolute
    // obj.fileServerFolder = path.resolve(pr, obj.fileServerFolder)

    // and do the same for all the rest
    _.extend(obj, convertRelativeToAbsolutePaths(pr, obj))
  }

  return obj
}

export function setUrls (obj) {
  obj = _.clone(obj)

  // TODO: rename this to be proxyServer
  const proxyUrl = `http://localhost:${obj.port}`

  const rootUrl = obj.baseUrl ?
    origin(obj.baseUrl)
    :
    proxyUrl

  _.extend(obj, {
    proxyUrl,
    browserUrl: rootUrl + obj.clientRoute,
    reporterUrl: rootUrl + obj.reporterRoute,
    xhrUrl: obj.namespace + obj.xhrRoute,
  })

  return obj
}

export function parseEnv (cfg: Record<string, any>, envCLI: Record<string, any>, resolved: Record<string, any> = {}) {
  const envVars = (resolved.env = {})

  const resolveFrom = (from, obj = {}) => {
    return _.each(obj, (val, key) => {
      return envVars[key] = {
        value: val,
        from,
      }
    })
  }

  const envCfg = cfg.env != null ? cfg.env : {}
  const envFile = cfg.envFile != null ? cfg.envFile : {}
  let envProc = getProcessEnvVars(process.env) || {}

  envCLI = envCLI != null ? envCLI : {}

  const configFromEnv = _.reduce(envProc, (memo: string[], val, key) => {
    let cfgKey: string

    cfgKey = configUtils.matchesConfigKey(key)

    if (cfgKey) {
      // only change the value if it hasn't been
      // set by the CLI. override default + config
      if (resolved[cfgKey] !== 'cli') {
        cfg[cfgKey] = val
        resolved[cfgKey] = {
          value: val,
          from: 'env',
        } as ResolvedFromConfig
      }

      memo.push(key)
    }

    return memo
  }
  , [])

  envProc = _.chain(envProc)
  .omit(configFromEnv)
  .mapValues(hideSpecialVals)
  .value()

  resolveFrom('config', envCfg)
  resolveFrom('envFile', envFile)
  resolveFrom('env', envProc)
  resolveFrom('cli', envCLI)

  // envCfg is from cypress.config.{ts|js}
  // envFile is from cypress.env.json
  // envProc is from process env vars
  // envCLI is from CLI arguments
  return _.extend(envCfg, envFile, envProc, envCLI)
}

export function getResolvedRuntimeConfig (config, runtimeConfig) {
  const resolvedRuntimeFields = _.mapValues(runtimeConfig, (v): ResolvedFromConfig => ({ value: v, from: 'runtime' }))

  return {
    ...config,
    ...runtimeConfig,
    resolved: { ...config.resolved, ...resolvedRuntimeFields },
  }
}<|MERGE_RESOLUTION|>--- conflicted
+++ resolved
@@ -1,51 +1,22 @@
-import Promise from 'bluebird'
+import Bluebird from 'bluebird'
 import Debug from 'debug'
 import _ from 'lodash'
 import path from 'path'
-<<<<<<< HEAD
-import Bluebird from 'bluebird'
-=======
->>>>>>> 4b50f9ee
 import deepDiff from 'return-deep-diff'
+import errors from './errors'
 import type { ResolvedFromConfig, ResolvedConfigurationOptionSource, AllModeOptions, FullConfig } from '@packages/types'
 import configUtils from '@packages/config'
-import errors from './errors'
-<<<<<<< HEAD
-import { fs } from './util/fs'
-import keys from './util/keys'
-import origin from './util/origin'
-import Debug from 'debug'
-=======
-import scaffold from './scaffold'
 import { getProcessEnvVars, CYPRESS_SPECIAL_ENV_VARS } from './util/config'
 import { fs } from './util/fs'
 import keys from './util/keys'
 import origin from './util/origin'
->>>>>>> 4b50f9ee
 import pathHelpers from './util/path_helpers'
-import * as settings from './util/settings'
 
 import type { ConfigValidationError } from '@packages/errors'
 
-<<<<<<< HEAD
-import { getProcessEnvVars, CYPRESS_SPECIAL_ENV_VARS } from './util/config'
 import { getCtx } from './makeDataContext'
-=======
+
 const debug = Debug('cypress:server:config')
-
-export const RESOLVED_FROM = ['plugin', 'env', 'default', 'runtime', 'config'] as const
-
-export type ResolvedConfigurationOptionSource = typeof RESOLVED_FROM[number]
-
-export type ResolvedFromConfig = {
-  from: ResolvedConfigurationOptionSource
-  value: ResolvedConfigurationOptionSource
-}
-
-export type ResolvedConfigurationOptions = Partial<{
-  [x in keyof Cypress.ResolvedConfigOptions]: ResolvedFromConfig
-}>
->>>>>>> 4b50f9ee
 
 const folders = _(configUtils.options).filter({ isFolder: true }).map('name').value()
 
@@ -62,21 +33,6 @@
   , {})
 }
 
-<<<<<<< HEAD
-=======
-const validateFile = (file) => {
-  return (settings) => {
-    return configUtils.validate(settings, (validationResult: ConfigValidationError | string) => {
-      if (_.isString(validationResult)) {
-        return errors.throw('CONFIG_VALIDATION_MSG_ERROR', 'configFile', file, validationResult)
-      }
-
-      return errors.throw('CONFIG_VALIDATION_ERROR', 'configFile', file, validationResult)
-    })
-  }
-}
-
->>>>>>> 4b50f9ee
 const hideSpecialVals = function (val, key) {
   if (_.includes(CYPRESS_SPECIAL_ENV_VARS, key)) {
     return keys.hide(val)
@@ -103,17 +59,7 @@
     return fs.pathExists(filename)
     .then((found) => {
       if (found) {
-<<<<<<< HEAD
         debug('file exists, assuming it will load')
-=======
-        debug('is there index.ts in the support or plugins folder %o?', { filename })
-        const tsFilename = path.join(filename, 'index.ts')
-
-        return fs.pathExists(tsFilename)
-        .then((foundTsFile) => {
-          if (foundTsFile) {
-            debug('found index TS file %o', { tsFilename })
->>>>>>> 4b50f9ee
 
         return filename
       }
@@ -230,10 +176,6 @@
 
   // validate config again here so that we catch configuration errors coming
   // from the CLI overrides or env var overrides
-<<<<<<< HEAD
-  configUtils.validate(_.omit(config, 'browsers'), (errMsg) => {
-    throw errors.throw('CONFIG_VALIDATION_ERROR', errMsg)
-=======
   configUtils.validate(_.omit(config, 'browsers'), (validationResult: ConfigValidationError | string) => {
     // return errors.throw('CONFIG_VALIDATION_ERROR', errMsg)
     if (_.isString(validationResult)) {
@@ -241,7 +183,6 @@
     }
 
     return errors.throw('CONFIG_VALIDATION_ERROR', null, null, validationResult)
->>>>>>> 4b50f9ee
   })
 
   config = setAbsolutePaths(config)
@@ -293,22 +234,14 @@
 
   // make sure every option returned from the plugins file
   // passes our validation functions
-<<<<<<< HEAD
-  configUtils.validate(overrides, (errMsg) => {
+  configUtils.validate(overrides, (validationResult: ConfigValidationError | string) => {
     const configFile = getCtx().lifecycleManager.configFile
 
-    if (configFile) {
-      return errors.throw('PLUGINS_CONFIG_VALIDATION_ERROR', configFile, errMsg)
-=======
-  configUtils.validate(overrides, (validationResult: ConfigValidationError | string) => {
-    const relativePluginsPath = path.relative(cfg.projectRoot, cfg.pluginsFile)
-
     if (_.isString(validationResult)) {
-      return errors.throw('CONFIG_VALIDATION_MSG_ERROR', 'pluginsFile', relativePluginsPath, validationResult)
->>>>>>> 4b50f9ee
-    }
-
-    return errors.throw('CONFIG_VALIDATION_ERROR', 'pluginsFile', relativePluginsPath, validationResult)
+      return errors.throw('CONFIG_VALIDATION_MSG_ERROR', 'pluginsFile', configFile, validationResult)
+    }
+
+    return errors.throw('CONFIG_VALIDATION_ERROR', 'pluginsFile', configFile, validationResult)
     // return errors.throw('CONFIG_VALIDATION_ERROR', 'pluginsFile', relativePluginsPath, errMsg)
   })
 
@@ -438,9 +371,7 @@
   }
 
   if (supportFilesByGlob.length === 0) {
-    const configFile = obj.configFile || defaults.configFile
-
-    return errors.throw('SUPPORT_FILE_NOT_FOUND', path.resolve(obj.projectRoot, obj.supportFile), configFile)
+    return errors.throw('SUPPORT_FILE_NOT_FOUND', path.resolve(obj.projectRoot, obj.supportFile))
   }
 
   // TODO move this logic to find support file into util/path_helpers
@@ -507,85 +438,6 @@
   })
 }
 
-<<<<<<< HEAD
-=======
-// set pluginsFile to an absolute path with the following rules:
-// - do nothing if pluginsFile is falsey
-// - look up the absolute path via node, so 'cypress/plugins' can resolve
-//   to 'cypress/plugins/index.js' or 'cypress/plugins/index.coffee'
-// - if not found
-//   * and the pluginsFile is set to the default
-//     - and the path to the pluginsFile directory exists
-//       * assume the user doesn't need a pluginsFile, set it to false
-//         so it's ignored down the pipeline
-//     - and the path to the pluginsFile directory does not exist
-//       * set it to cypress/plugins/index.js, it will get scaffolded
-//   * and the pluginsFile is NOT set to the default
-//     - throw an error, because it should be there if the user
-//       explicitly set it
-export const setPluginsFile = Promise.method((obj, defaults) => {
-  if (!obj.pluginsFile) {
-    return obj
-  }
-
-  obj = _.clone(obj)
-
-  const {
-    pluginsFile,
-  } = obj
-
-  debug(`setting plugins file ${pluginsFile}`)
-  debug(`for project root ${obj.projectRoot}`)
-
-  return Promise
-  .try(() => {
-    // resolve full path with extension
-    obj.pluginsFile = utils.resolveModule(pluginsFile)
-
-    debug(`set pluginsFile to ${obj.pluginsFile}`)
-  })
-  .catch({ code: 'MODULE_NOT_FOUND' }, (err) => {
-    debug('plugins module does not exist %o', { pluginsFile })
-
-    const isLoadingDefaultPluginsFile = pluginsFile === path.resolve(obj.projectRoot, defaults.pluginsFile)
-
-    return utils.discoverModuleFile({
-      filename: pluginsFile,
-      isDefault: isLoadingDefaultPluginsFile,
-      projectRoot: obj.projectRoot,
-    })
-    .then((result) => {
-      if (result === null) {
-        return errors.throw('PLUGINS_FILE_NOT_FOUND', pluginsFile)
-      }
-
-      debug('setting plugins file to %o', { result })
-      obj.pluginsFile = result
-
-      return obj
-    })
-  }).return(obj)
-})
-
-export function setParentTestsPaths (obj) {
-  // projectRoot:              "/path/to/project"
-  // integrationFolder:        "/path/to/project/cypress/integration"
-  // componentFolder:          "/path/to/project/cypress/components"
-  // parentTestsFolder:        "/path/to/project/cypress"
-  // parentTestsFolderDisplay: "project/cypress"
-
-  obj = _.clone(obj)
-
-  const ptfd = (obj.parentTestsFolder = path.dirname(obj.integrationFolder))
-
-  const prd = path.dirname(obj.projectRoot != null ? obj.projectRoot : '')
-
-  obj.parentTestsFolderDisplay = path.relative(prd, ptfd)
-
-  return obj
-}
-
->>>>>>> 4b50f9ee
 export function setAbsolutePaths (obj) {
   let pr
 
