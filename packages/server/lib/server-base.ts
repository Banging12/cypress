import './cwd'
import Bluebird from 'bluebird'
import compression from 'compression'
import Debug from 'debug'
import evilDns from 'evil-dns'
import express, { Express } from 'express'
import http from 'http'
import httpProxy from 'http-proxy'
import _ from 'lodash'
import type { AddressInfo } from 'net'
import url from 'url'
import la from 'lazy-ass'
import type httpsProxy from '@packages/https-proxy'
import { netStubbingState, NetStubbingState } from '@packages/net-stubbing'
import { agent, clientCertificates, cors, httpUtils, uri } from '@packages/network'
import { NetworkProxy, BrowserPreRequest } from '@packages/proxy'
import type { SocketCt } from './socket-ct'
<<<<<<< HEAD
import errors from './errors'
=======
import * as errors from './errors'
>>>>>>> bd1c7cd0
import Request from './request'
import type { SocketE2E } from './socket-e2e'
import templateEngine from './template_engine'
import { ensureProp } from './util/class-helpers'
import origin from './util/origin'
import { allowDestroy, DestroyableHttpServer } from './util/server_destroy'
import { SocketAllowed } from './util/socket_allowed'
import { createInitialWorkers } from '@packages/rewriter'
import type { Cfg } from './project-base'
import type { Browser } from '@packages/server/lib/browsers/types'
import { InitializeRoutes, createCommonRoutes } from './routes'
import { createRoutesE2E } from './routes-e2e'
import { createRoutesCT } from './routes-ct'
import type { FoundSpec } from '@packages/types'

const DEFAULT_DOMAIN_NAME = 'localhost'
const fullyQualifiedRe = /^https?:\/\//

const debug = Debug('cypress:server:server-base')

const _isNonProxiedRequest = (req) => {
  // proxied HTTP requests have a URL like: "http://example.com/foo"
  // non-proxied HTTP requests have a URL like: "/foo"
  return req.proxiedUrl.startsWith('/')
}

const _forceProxyMiddleware = function (clientRoute, namespace = '__cypress') {
  const ALLOWED_PROXY_BYPASS_URLS = [
    '/',
    `/${namespace}/runner/cypress_runner.css`,
    `/${namespace}/runner/cypress_runner.js`, // TODO: fix this
    `/${namespace}/runner/favicon.ico`,
  ]

  // normalize clientRoute to help with comparison
  const trimmedClientRoute = _.trimEnd(clientRoute, '/')

  return function (req, res, next) {
    const trimmedUrl = _.trimEnd(req.proxiedUrl, '/')

    if (_isNonProxiedRequest(req) && !ALLOWED_PROXY_BYPASS_URLS.includes(trimmedUrl) && (trimmedUrl !== trimmedClientRoute)) {
      // this request is non-proxied and non-allowed, redirect to the runner error page
      return res.redirect(clientRoute)
    }

    return next()
  }
}

const setProxiedUrl = function (req) {
  // proxiedUrl is the full URL with scheme, host, and port
  // it will only be fully-qualified if the request was proxied.

  // this function will set the URL of the request to be the path
  // only, which can then be used to proxy the request.

  // bail if we've already proxied the url
  if (req.proxiedUrl) {
    return
  }

  // backup the original proxied url
  // and slice out the host/origin
  // and only leave the path which is
  // how browsers would normally send
  // use their url
  req.proxiedUrl = uri.removeDefaultPort(req.url).format()

  req.url = uri.getPath(req.url)
}

const notSSE = (req, res) => {
  return (req.headers.accept !== 'text/event-stream') && compression.filter(req, res)
}

export type WarningErr = Record<string, any>

export interface OpenServerOptions {
  SocketCtor: typeof SocketE2E | typeof SocketCt
  testingType: Cypress.TestingType
  onError: any
  onWarning: any
  exit?: boolean
  getCurrentBrowser: () => Browser
  getSpec: () => FoundSpec | null
  shouldCorrelatePreRequests: () => boolean
}

export abstract class ServerBase<TSocket extends SocketE2E | SocketCt> {
  private _middleware
  protected request: Request
  protected isListening: boolean
  protected socketAllowed: SocketAllowed
  protected _fileServer
  protected _baseUrl: string | null
  protected _server?: DestroyableHttpServer
  protected _socket?: TSocket
  protected _nodeProxy?: httpProxy
  protected _networkProxy?: NetworkProxy
  protected _netStubbingState?: NetStubbingState
  protected _httpsProxy?: httpsProxy

  protected _remoteAuth: unknown
  protected _remoteProps: unknown
  protected _remoteOrigin: unknown
  protected _remoteStrategy: unknown
  protected _remoteVisitingUrl: unknown
  protected _remoteDomainName: unknown
  protected _remoteFileServer: unknown

  constructor () {
    this.isListening = false
    // @ts-ignore
    this.request = Request()
    this.socketAllowed = new SocketAllowed()
    this._middleware = null
    this._baseUrl = null
    this._fileServer = null
  }

  ensureProp = ensureProp

  get server () {
    return this.ensureProp(this._server, 'open')
  }

  get socket () {
    return this.ensureProp(this._socket, 'open')
  }

  get nodeProxy () {
    return this.ensureProp(this._nodeProxy, 'open')
  }

  get networkProxy () {
    return this.ensureProp(this._networkProxy, 'open')
  }

  get netStubbingState () {
    return this.ensureProp(this._netStubbingState, 'open')
  }

  get httpsProxy () {
    return this.ensureProp(this._httpsProxy, 'open')
  }

  abstract createServer (
    app: Express,
    config: Cfg,
    onWarning: unknown,
  ): Bluebird<[number, WarningErr?]>

  open (config: Cfg, {
    getSpec,
    getCurrentBrowser,
    onError,
    onWarning,
    shouldCorrelatePreRequests,
    testingType,
    SocketCtor,
    exit,
  }: OpenServerOptions) {
    debug('server open')

    la(_.isPlainObject(config), 'expected plain config object', config)

    if (!config.baseUrl && testingType === 'component') {
      throw new Error('ServerCt#open called without config.baseUrl.')
    }

    const app = this.createExpressApp(config)

    this._nodeProxy = httpProxy.createProxyServer({
      target: config.baseUrl && testingType === 'component' ? config.baseUrl : undefined,
    })

    this._socket = new SocketCtor(config) as TSocket

    clientCertificates.loadClientCertificateConfig(config)

    const getRemoteState = () => {
      return this._getRemoteState()
    }

    this.createNetworkProxy(config, getRemoteState, shouldCorrelatePreRequests)

    if (config.experimentalSourceRewriting) {
      createInitialWorkers()
    }

    this.createHosts(config.hosts)

    const routeOptions: InitializeRoutes = {
      config,
      getRemoteState,
      nodeProxy: this.nodeProxy,
      networkProxy: this._networkProxy!,
      onError,
      getSpec,
      getCurrentBrowser,
      testingType,
      exit,
    }

    const runnerSpecificRouter = testingType === 'e2e'
      ? createRoutesE2E(routeOptions)
      : createRoutesCT(routeOptions)

    app.use(runnerSpecificRouter)
    app.use(createCommonRoutes(routeOptions))

    return this.createServer(app, config, onWarning)
  }

  createExpressApp (config) {
    const { morgan, clientRoute, namespace } = config
    const app = express()

    // set the cypress config from the cypress.config.{ts|js} file
    app.set('view engine', 'html')

    // since we use absolute paths, configure express-handlebars to not automatically find layouts
    // https://github.com/cypress-io/cypress/issues/2891
    app.engine('html', templateEngine.render)

    // handle the proxied url in case
    // we have not yet started our websocket server
    app.use((req, res, next) => {
      setProxiedUrl(req)

      // useful for tests
      if (this._middleware) {
        this._middleware(req, res)
      }

      // always continue on

      return next()
    })

    app.use(_forceProxyMiddleware(clientRoute, namespace))

    app.use(require('cookie-parser')())
    app.use(compression({ filter: notSSE }))
    if (morgan) {
      app.use(this.useMorgan())
    }

    // errorhandler
    app.use(require('errorhandler')())

    // remove the express powered-by header
    app.disable('x-powered-by')

    return app
  }

  useMorgan () {
    return require('morgan')('dev')
  }

  getHttpServer () {
    return this._server
  }

  portInUseErr (port: any) {
    const e = errors.get('PORT_IN_USE_SHORT', port) as any

    e.port = port
    e.portInUse = true

    return e
  }

  createNetworkProxy (config, getRemoteState, shouldCorrelatePreRequests) {
    const getFileServerToken = () => {
      return this._fileServer.token
    }

    this._netStubbingState = netStubbingState()
    // @ts-ignore
    this._networkProxy = new NetworkProxy({
      config,
      shouldCorrelatePreRequests,
      getRemoteState,
      getFileServerToken,
      socket: this.socket,
      netStubbingState: this.netStubbingState,
      request: this.request,
    })
  }

  startWebsockets (automation, config, options: Record<string, unknown> = {}) {
    options.onRequest = this._onRequest.bind(this)
    options.netStubbingState = this.netStubbingState
    options.getRenderedHTMLOrigins = this._networkProxy?.http.getRenderedHTMLOrigins

    options.onResetServerState = () => {
      this.networkProxy.reset()
      this.netStubbingState.reset()
    }

    const io = this.socket.startListening(this.server, automation, config, options)

    this._normalizeReqUrl(this.server)

    return io
  }

  createHosts (hosts: string[] | null = []) {
    return _.each(hosts, (ip, host) => {
      return evilDns.add(host, ip)
    })
  }

  addBrowserPreRequest (browserPreRequest: BrowserPreRequest) {
    this.networkProxy.addPendingBrowserPreRequest(browserPreRequest)
  }

  emitRequestEvent (eventName, data) {
    this.socket.toDriver('request:event', eventName, data)
  }

  _createHttpServer (app): DestroyableHttpServer {
    const svr = http.createServer(httpUtils.lenientOptions, app)

    allowDestroy(svr)

    // @ts-ignore
    return svr
  }

  _port () {
    return (this.server.address() as AddressInfo).port
  }

  _listen (port, onError) {
    return new Bluebird<number>((resolve) => {
      const listener = () => {
        const address = this.server.address() as AddressInfo

        this.isListening = true

        debug('Server listening on ', address)

        this.server.removeListener('error', onError)

        return resolve(address.port)
      }

      return this.server.listen(port || 0, '127.0.0.1', listener)
    })
  }

  _onRequest (headers, automationRequest, options) {
    // @ts-ignore
    return this.request.sendPromise(headers, automationRequest, options)
  }

  _callRequestListeners (server, listeners, req, res) {
    return listeners.map((listener) => {
      return listener.call(server, req, res)
    })
  }

  _normalizeReqUrl (server) {
    // because socket.io removes all of our request
    // events, it forces the socket.io traffic to be
    // handled first.
    // however we need to basically do the same thing
    // it does and after we call into socket.io go
    // through and remove all request listeners
    // and change the req.url by slicing out the host
    // because the browser is in proxy mode
    const listeners = server.listeners('request').slice(0)

    server.removeAllListeners('request')

    server.on('request', (req, res) => {
      setProxiedUrl(req)

      this._callRequestListeners(server, listeners, req, res)
    })
  }

  _getRemoteState (): Cypress.RemoteState {
    // {
    //   origin: "http://localhost:2020"
    //   fileServer:
    //   strategy: "file"
    //   domainName: "localhost"
    //   props: null
    // }

    // {
    //   origin: "https://foo.google.com"
    //   strategy: "http"
    //   domainName: "google.com"
    //   props: {
    //     port: 443
    //     tld: "com"
    //     domain: "google"
    //   }
    // }

    const props = _.extend({}, {
      auth: this._remoteAuth,
      props: this._remoteProps,
      origin: this._remoteOrigin,
      strategy: this._remoteStrategy,
      visiting: this._remoteVisitingUrl,
      domainName: this._remoteDomainName,
      fileServer: this._remoteFileServer,
    }) as Cypress.RemoteState

    debug('Getting remote state: %o', props)

    return props
  }

  _onDomainSet (fullyQualifiedUrl, options: Record<string, unknown> = {}) {
    const l = (type, val) => {
      return debug('Setting', type, val)
    }

    this._remoteAuth = options.auth

    l('remoteAuth', this._remoteAuth)

    // if this isn't a fully qualified url
    // or if this came to us as <root> in our tests
    // then we know to go back to our default domain
    // which is the localhost server
    if ((fullyQualifiedUrl === '<root>') || !fullyQualifiedRe.test(fullyQualifiedUrl)) {
      this._remoteOrigin = `http://${DEFAULT_DOMAIN_NAME}:${this._port()}`
      this._remoteStrategy = 'file'
      this._remoteFileServer = `http://${DEFAULT_DOMAIN_NAME}:${(this._fileServer != null ? this._fileServer.port() : undefined)}`
      this._remoteDomainName = DEFAULT_DOMAIN_NAME
      this._remoteProps = null

      l('remoteOrigin', this._remoteOrigin)
      l('remoteStrategy', this._remoteStrategy)
      l('remoteHostAndPort', this._remoteProps)
      l('remoteDocDomain', this._remoteDomainName)
      l('remoteFileServer', this._remoteFileServer)
    } else {
      this._remoteOrigin = origin(fullyQualifiedUrl)

      this._remoteStrategy = 'http'

      this._remoteFileServer = null

      // set an object with port, tld, and domain properties
      // as the remoteHostAndPort
      this._remoteProps = cors.parseUrlIntoDomainTldPort(this._remoteOrigin)

      // @ts-ignore
      this._remoteDomainName = _.compact([this._remoteProps.domain, this._remoteProps.tld]).join('.')

      l('remoteOrigin', this._remoteOrigin)
      l('remoteHostAndPort', this._remoteProps)
      l('remoteDocDomain', this._remoteDomainName)
    }

    return this._getRemoteState()
  }

  proxyWebsockets (proxy, socketIoRoute, req, socket, head) {
    // bail if this is our own namespaced socket.io request

    if (req.url.startsWith(socketIoRoute)) {
      if (!this.socketAllowed.isRequestAllowed(req)) {
        socket.write('HTTP/1.1 400 Bad Request\r\n\r\nRequest not made via a Cypress-launched browser.')
        socket.end()
      }

      // we can return here either way, if the socket is still valid socket.io will hook it up
      return
    }

    const host = req.headers.host

    if (host) {
      // get the protocol using req.connection.encrypted
      // get the port & hostname from host header
      const fullUrl = `${req.connection.encrypted ? 'https' : 'http'}://${host}`
      const { hostname, protocol } = url.parse(fullUrl)
      const { port } = cors.parseUrlIntoDomainTldPort(fullUrl)

      const onProxyErr = (err, req, res) => {
        return debug('Got ERROR proxying websocket connection', { err, port, protocol, hostname, req })
      }

      return proxy.ws(req, socket, head, {
        secure: false,
        target: {
          host: hostname,
          port,
          protocol,
        },
        headers: {
          'x-cypress-forwarded-from-cypress': true,
        },
        agent,
      }, onProxyErr)
    }

    // we can't do anything with this socket
    // since we don't know how to proxy it!
    if (socket.writable) {
      return socket.end()
    }
  }

  reset () {
    this._networkProxy?.reset()

    const baseUrl = this._baseUrl ?? '<root>'

    return this._onDomainSet(baseUrl)
  }

  _close () {
    // bail early we dont have a server or we're not
    // currently listening
    if (!this._server || !this.isListening) {
      return Bluebird.resolve(true)
    }

    this.reset()

    evilDns.clear()

    return this._server.destroyAsync()
    .then(() => {
      this.isListening = false
    })
  }

  close () {
    return Bluebird.all([
      this._close(),
      this._socket?.close(),
      this._fileServer?.close(),
      this._httpsProxy?.close(),
    ])
    .then((res) => {
      this._middleware = null

      return res
    })
  }

  end () {
    return this._socket && this._socket.end()
  }

  changeToUrl (url) {
    return this._socket && this._socket.changeToUrl(url)
  }

  async sendFocusBrowserMessage () {
    this._socket && await this._socket.sendFocusBrowserMessage()
  }

  onRequest (fn) {
    this._middleware = fn
  }

  onNextRequest (fn) {
    return this.onRequest((...args) => {
      fn.apply(this, args)

      this._middleware = null
    })
  }

  onUpgrade (req, socket, head, socketIoRoute) {
    debug('Got UPGRADE request from %s', req.url)

    return this.proxyWebsockets(this.nodeProxy, socketIoRoute, req, socket, head)
  }

  callListeners (req, res) {
    const listeners = this.server.listeners('request').slice(0)

    return this._callRequestListeners(this.server, listeners, req, res)
  }

  onSniUpgrade (req, socket, head) {
    const upgrades = this.server.listeners('upgrade').slice(0)

    return upgrades.map((upgrade) => {
      return upgrade.call(this.server, req, socket, head)
    })
  }

  onConnect (req, socket, head) {
    debug('Got CONNECT request from %s', req.url)

    socket.once('upstream-connected', this.socketAllowed.add)

    return this.httpsProxy.connect(req, socket, head)
  }

  sendSpecList (specs: Cypress.Cypress['spec'][], testingType: Cypress.TestingType) {
    return this.socket.sendSpecList(specs, testingType)
  }
}<|MERGE_RESOLUTION|>--- conflicted
+++ resolved
@@ -15,11 +15,7 @@
 import { agent, clientCertificates, cors, httpUtils, uri } from '@packages/network'
 import { NetworkProxy, BrowserPreRequest } from '@packages/proxy'
 import type { SocketCt } from './socket-ct'
-<<<<<<< HEAD
-import errors from './errors'
-=======
 import * as errors from './errors'
->>>>>>> bd1c7cd0
 import Request from './request'
 import type { SocketE2E } from './socket-e2e'
 import templateEngine from './template_engine'
