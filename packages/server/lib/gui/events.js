/* eslint-disable no-case-declarations */
const _ = require('lodash')
const ipc = require('electron').ipcMain
const { clipboard } = require('electron')
const { execute, parse } = require('graphql')
const debug = require('debug')('cypress:server:events')
const pluralize = require('pluralize')
const stripAnsi = require('strip-ansi')
const dialog = require('./dialog')
const pkg = require('./package')
const logs = require('./logs')
const auth = require('./auth')
const Windows = require('./windows')
const { openExternal } = require('./links')
const files = require('./files')
const open = require('../util/open')
const user = require('../user')
const errors = require('../errors')
const Updater = require('../updater')
const ProjectStatic = require('../project_static')

const openProject = require('../open_project')
const { projects } = require('../projects')
const ensureUrl = require('../util/ensure-url')
const chromePolicyCheck = require('../util/chrome_policy_check')
const browsers = require('../browsers')
const konfig = require('../konfig')
const editors = require('../util/editors')
const fileOpener = require('../util/file-opener')
const api = require('../api')
const savedState = require('../saved_state')
const { graphqlSchema } = require('../graphql/schema')
const { startGraphQLServer } = require('../graphql/server')
const { ExecContext } = require('../graphql/ExecContext')

const nullifyUnserializableValues = (obj) => {
  // nullify values that cannot be cloned
  // https://github.com/cypress-io/cypress/issues/6750
  return _.cloneDeepWith(obj, (val) => {
    if (_.isFunction(val)) {
      return null
    }
  })
}

const handleEvent = function (options, bus, event, id, type, arg) {
  debug('got request for event: %s, %o', type, arg)

  _.defaults(options, {
    windowOpenFn: Windows.open,
    getWindowByWebContentsFn: Windows.getByWebContents,
  })

  const sendResponse = function (originalData = {}) {
    try {
      const data = nullifyUnserializableValues(originalData)

      debug('sending ipc data %o', { type, data, originalData })

      return event.sender.send('response', data)
    } catch (error) {} // eslint-disable-line no-empty
  }

  const sendErr = function (err) {
    debug('send error: %o', err)

    return sendResponse({ id, __error: errors.clone(err, { html: true }) })
  }

  const send = (data) => {
    return sendResponse({ id, data })
  }

  const sendNull = () => {
    return send(null)
  }

  const onBus = function (event) {
    bus.removeAllListeners(event)

    return bus.on(event, send)
  }

  switch (type) {
    case 'on:menu:clicked':
      return onBus('menu:item:clicked')

    case 'on:app:event':
      return onBus('app:events')

    case 'on:focus:tests':
      return onBus('focus:tests')

    case 'on:spec:changed':
      return onBus('spec:changed')

    case 'on:config:changed':
      return onBus('config:changed')

    case 'on:project:error':
      return onBus('project:error')

    case 'on:auth:message':
      return onBus('auth:message')

    case 'on:project:warning':
      return onBus('project:warning')

    case 'gui:error':
      return logs.error(arg)
      .then(sendNull)
      .catch(sendErr)

    case 'show:directory:dialog':
      return dialog.show()
      .then(send)
      .catch(sendErr)

    case 'show:new:spec:dialog':
      return files.showDialogAndCreateSpec()
      .then(send)
      .catch(sendErr)

    case 'log:in':
      return user.logIn(arg)
      .then(send)
      .catch(sendErr)

    case 'log:out':
      return user.logOut()
      .then(send)
      .catch(sendErr)

    case 'get:current:user':
      return user.getSafely()
      .then(send)
      .catch(sendErr)

    case 'external:open':
      return openExternal(arg)

    case 'close:browser':
      return openProject.closeBrowser()
      .then(send)
      .catch(sendErr)

    case 'launch:browser':
      // is there a way to lint the arguments received?
      debug('launching browser for \'%s\' spec: %o', arg.specType, arg.spec)
      debug('full list of options %o', arg)

      // the "arg" should have objects for
      //   - browser
      //   - spec (with fields)
      //       name, absolute, relative
      //   - specType: "integration" | "component"
      //   - specFilter (optional): the string user searched for
      const fullSpec = _.merge({}, arg.spec, {
        specType: arg.specType,
        specFilter: arg.specFilter,
      })

      return openProject.launch(arg.browser, fullSpec, {
        projectRoot: options.projectRoot,
        onBrowserOpen () {
          return send({ browserOpened: true })
        },
        onBrowserClose () {
          return send({ browserClosed: true })
        },
      })
      .catch((err) => {
        if (err.title == null) {
          err.title = 'Error launching browser'
        }

        return sendErr(err)
      })

    case 'begin:auth':
      const onMessage = (msg) => {
        return bus.emit('auth:message', msg)
      }

      return auth.start(onMessage, arg)
      .then(send)
      .catch(sendErr)

    case 'window:open':
      return options.windowOpenFn(options.projectRoot, arg)
      .then(send)
      .catch(sendErr)

    case 'window:close':
      return options.getWindowByWebContentsFn(event.sender).destroy()

    case 'open:file':
      return fileOpener.openFile(arg)

    case 'open:finder':
      return open.opn(arg)
      .then(send)
      .catch(sendErr)

    case 'get:options':
      return pkg(options)
      .then(send)
      .catch(sendErr)

    case 'updater:check':
      return Updater.check({
        ...arg,
        onNewVersion ({ version }) {
          return send(version)
        },
        onNoNewVersion () {
          return send(false)
        },
      })

    case 'get:release:notes':
      return api.getReleaseNotes(arg)
      .then(send)
      .catch(sendNull)

    case 'get:logs':
      return logs.get()
      .then(send)
      .catch(sendErr)

    case 'clear:logs':
      return logs.clear()
      .then(sendNull)
      .catch(sendErr)

    case 'on:log':
      return logs.onLog(send)

    case 'off:log':
      logs.off()

      return send(null)

    case 'get:orgs':
      return ProjectStatic.getOrgs()
      .then(send)
      .catch(sendErr)

    case 'get:projects':
      return ProjectStatic.getPathsAndIds()
      .then(send)
      .catch(sendErr)

    case 'get:project:statuses':
      return ProjectStatic.getProjectStatuses(arg)
      .then(send)
      .catch(sendErr)

    case 'get:project:status':
      return ProjectStatic.getProjectStatus(arg)
      .then(send)
      .catch(sendErr)

    case 'get:dashboard:projects':
      return ProjectStatic.getDashboardProjects()
      .then(send)
      .catch(sendErr)

    case 'add:project':
      return ProjectStatic.add(arg, options)
      .then(send)
      .catch(sendErr)

    case 'remove:project':
      return ProjectStatic.remove(arg)
      .then(() => {
        return send(arg)
      })
      .catch(sendErr)

    case 'open:project':
      debug('open:project')

      const onSettingsChanged = () => {
        return bus.emit('config:changed')
      }

      const onSpecChanged = (spec) => {
        return bus.emit('spec:changed', spec)
      }

      const onFocusTests = function () {
        if (_.isFunction(options.onFocusTests)) {
          options.onFocusTests()
        }

        return bus.emit('focus:tests')
      }

      const onError = (err) => {
        return bus.emit('project:error', errors.clone(err, { html: true }))
      }

      const onWarning = function (warning) {
        warning.message = stripAnsi(warning.message)

        return bus.emit('project:warning', errors.clone(warning, { html: true }))
      }

      return browsers.getAllBrowsersWith(options.browser)
      .then((browsers = []) => {
        debug('setting found %s on the config', pluralize('browser', browsers.length, true))
        options.config = _.assign(options.config, { browsers })
      }).then(() => {
        chromePolicyCheck.run((err) => {
          return options.config.browsers.forEach((browser) => {
            if (browser.family === 'chromium') {
              browser.warning = errors.getMsgByType('BAD_POLICY_WARNING_TOOLTIP')
            }
          })
        })

        return openProject.create(arg, options, {
          onFocusTests,
          onSpecChanged,
          onSettingsChanged,
          onError,
          onWarning,
        })
      }).call('getConfig')
      .then(send)
      .catch(sendErr)

    case 'close:project':
      return openProject.close()
      .then(send)
      .catch(sendErr)

    case 'setup:dashboard:project':
      return ProjectStatic.createCiProject(arg, options.projectRoot)
      .then(send)
      .catch(sendErr)

    case 'set:project:id':
      return ProjectStatic.writeProjectId(arg, options.projectRoot)
      .then(send)
      .catch(sendErr)

    case 'get:record:keys':
      return openProject.getRecordKeys()
      .then(send)
      .catch(sendErr)

    case 'get:user:editor':
      return editors.getUserEditor(true)
      .then(send)
      .catch(sendErr)

    case 'set:user:editor':
      return editors.setUserEditor(arg)
      .then(send)
      .catch(sendErr)

    case 'get:specs':
      return openProject.getSpecChanges({
        onChange: send,
        onError: sendErr,
      })

    case 'get:runs':
      return openProject.getRuns()
      .then(send)
      .catch((err) => {
        err.type = _.get(err, 'statusCode') === 401 ?
          'UNAUTHENTICATED'
          : _.get(err, 'cause.code') === 'ESOCKETTIMEDOUT' ?
            'TIMED_OUT'
            : _.get(err, 'code') === 'ENOTFOUND' ?
              'NO_CONNECTION'
              :
              err.type || 'UNKNOWN'

        return sendErr(err)
      })

    case 'request:access':
      return openProject.requestAccess(arg)
      .then(send)
      .catch((err) => {
        err.type = _.get(err, 'statusCode') === 403 ?
          'ALREADY_MEMBER'
          : (_.get(err, 'statusCode') === 422) && /existing/.test(err.errors && err.errors.userId, (x) => {
            return x.join('')
          }) ?
            'ALREADY_REQUESTED'
            :
            err.type || 'UNKNOWN'

        return sendErr(err)
      })

    case 'new:project:banner:closed':
      return openProject.getProject()
      .saveState({ showedNewProjectBanner: true })
      .then(sendNull)

    case 'has:opened:cypress':
      return savedState.create()
      .then(async (state) => {
        const currentState = await state.get()

        // we check if there is any state at all so users existing before
        // we added firstOpenedCypress are not marked as new
        const hasOpenedCypress = !!Object.keys(currentState).length

        if (!currentState.firstOpenedCypress) {
          await state.set('firstOpenedCypress', Date.now())
        }

        return hasOpenedCypress
      })
      .then(send)

    case 'remove:scaffolded:files':
      return openProject.getProject()
      .removeScaffoldedFiles()
      .then(sendNull)

    case 'set:prompt:shown':
      return openProject.getProject()
      .saveState({
        promptsShown: {
          ...openProject.getProject().state.promptsShown,
          [arg]: Date.now(),
        },
      })
      .then(sendNull)

    case 'ping:api:server':
      const apiUrl = konfig('api_url')

      return ensureUrl.isListening(apiUrl)
      .then(send)
      .catch((err) => {
        // if it's an aggegrate error, just send the first one
        if (err.length) {
          const subErr = err[0]

          err.name = subErr.name || `${subErr.code} ${subErr.address}:${subErr.port}`
          err.message = subErr.message || `${subErr.code} ${subErr.address}:${subErr.port}`
        }

        err.apiUrl = apiUrl

        return sendErr(err)
      })

    case 'ping:baseUrl':
      const baseUrl = arg

      return ensureUrl.isListening(baseUrl)
      .then(send)
      .catch((err) => {
        const warning = errors.get('CANNOT_CONNECT_BASE_URL_WARNING', baseUrl)

        return sendErr(warning)
      })

    case 'set:clipboard:text':
      clipboard.writeText(arg)

      return sendNull()

    default:
      throw new Error(`No ipc event registered for: '${type}'`)
  }
}

module.exports = {
  nullifyUnserializableValues,

  handleEvent,

  stop () {
    return ipc.removeAllListeners()
  },

  start (options, bus, { startGraphQL } = { startGraphQL: true }) {
    // curry left options
    ipc.on('request', _.partial(this.handleEvent, options, bus))

<<<<<<< HEAD
    if (options.projectRoot) {
      projects.addProject({
        projectRoot: options.projectRoot,
        testingType: options.testingType,
        isCurrent: true,
      })
    }

=======
    // support not starting server for testing purposes.
    if (!startGraphQL) {
      return
    }

    startGraphQLServer()

>>>>>>> 598af74b
    ipc.on('graphql', async (evt, { id, params, variables }) => {
      try {
        const result = await execute({
          schema: graphqlSchema,
          document: parse(params.text),
          operationName: params.name,
          variableValues: variables,
          contextValue: new ExecContext(options),
        })

        evt.sender.send('graphql:response', {
          id,
          result,
        })
      } catch (e) {
        evt.sender.send('graphql:response', {
          id,
          result: {
            data: null,
            errors: [{
              name: e.name,
              message: e.message,
              stack: e.stack,
            }],
          },
        })
      }
    })
  },
}<|MERGE_RESOLUTION|>--- conflicted
+++ resolved
@@ -485,11 +485,17 @@
     return ipc.removeAllListeners()
   },
 
-  start (options, bus, { startGraphQL } = { startGraphQL: true }) {
+  async start (options, bus, { startGraphQL } = { startGraphQL: true }) {
     // curry left options
     ipc.on('request', _.partial(this.handleEvent, options, bus))
 
-<<<<<<< HEAD
+    // support not starting server for testing purposes.
+    if (!startGraphQL) {
+      return
+    }
+
+    startGraphQLServer()
+
     if (options.projectRoot) {
       projects.addProject({
         projectRoot: options.projectRoot,
@@ -498,15 +504,6 @@
       })
     }
 
-=======
-    // support not starting server for testing purposes.
-    if (!startGraphQL) {
-      return
-    }
-
-    startGraphQLServer()
-
->>>>>>> 598af74b
     ipc.on('graphql', async (evt, { id, params, variables }) => {
       try {
         const result = await execute({
