/* eslint-disable no-case-declarations */
const _ = require('lodash')
const ipc = require('electron').ipcMain
const { clipboard } = require('electron')
const debug = require('debug')('cypress:server:events')
const pluralize = require('pluralize')
const stripAnsi = require('strip-ansi')
const { execute, parse } = require('graphql')

const dialog = require('./dialog')
const pkg = require('./package')
const logs = require('./logs')
const auth = require('./auth')
const Windows = require('./windows')
const { openExternal } = require('./links')
const files = require('./files')
const open = require('../util/open')
const user = require('../user')
const errors = require('../errors')
const Updater = require('../updater')
const { ProjectBase } = require('../project-base')
const openProject = require('../open_project')
const ensureUrl = require('../util/ensure-url')
const chromePolicyCheck = require('../util/chrome_policy_check')
const browsers = require('../browsers')
const konfig = require('../konfig')
const editors = require('../util/editors')
const fileOpener = require('../util/file-opener')
const api = require('../api')
<<<<<<< HEAD
const { DataContext } = require('../graphql/util/DataContext')
const { graphqlSchema } = require('../graphql/server')
=======
const savedState = require('../saved_state')
>>>>>>> f35efca7

const nullifyUnserializableValues = (obj) => {
  // nullify values that cannot be cloned
  // https://github.com/cypress-io/cypress/issues/6750
  return _.cloneDeepWith(obj, (val) => {
    if (_.isFunction(val)) {
      return null
    }
  })
}

const handleEvent = function (options, bus, event, id, type, arg) {
  debug('got request for event: %s, %o', type, arg)

  _.defaults(options, {
    windowOpenFn: Windows.open,
    getWindowByWebContentsFn: Windows.getByWebContents,
  })

  const sendResponse = function (originalData = {}) {
    try {
      const data = nullifyUnserializableValues(originalData)

      debug('sending ipc data %o', { type, data, originalData })

      return event.sender.send('response', data)
    } catch (error) {} // eslint-disable-line no-empty
  }

  const sendErr = function (err) {
    debug('send error: %o', err)

    return sendResponse({ id, __error: errors.clone(err, { html: true }) })
  }

  const send = (data) => {
    return sendResponse({ id, data })
  }

  const sendNull = () => {
    return send(null)
  }

  const onBus = function (event) {
    bus.removeAllListeners(event)

    return bus.on(event, send)
  }

  switch (type) {
    case 'on:menu:clicked':
      return onBus('menu:item:clicked')

    case 'on:app:event':
      return onBus('app:events')

    case 'on:focus:tests':
      return onBus('focus:tests')

    case 'on:spec:changed':
      return onBus('spec:changed')

    case 'on:config:changed':
      return onBus('config:changed')

    case 'on:project:error':
      return onBus('project:error')

    case 'on:auth:message':
      return onBus('auth:message')

    case 'on:project:warning':
      return onBus('project:warning')

    case 'gui:error':
      return logs.error(arg)
      .then(sendNull)
      .catch(sendErr)

    case 'show:directory:dialog':
      return dialog.show()
      .then(send)
      .catch(sendErr)

    case 'show:new:spec:dialog':
      return files.showDialogAndCreateSpec()
      .then(send)
      .catch(sendErr)

    case 'log:in':
      return user.logIn(arg)
      .then(send)
      .catch(sendErr)

    case 'log:out':
      return user.logOut()
      .then(send)
      .catch(sendErr)

    case 'get:current:user':
      return user.getSafely()
      .then(send)
      .catch(sendErr)

    case 'external:open':
      return openExternal(arg)

    case 'close:browser':
      return openProject.closeBrowser()
      .then(send)
      .catch(sendErr)

    case 'launch:browser':
      // is there a way to lint the arguments received?
      debug('launching browser for \'%s\' spec: %o', arg.specType, arg.spec)
      debug('full list of options %o', arg)

      // the "arg" should have objects for
      //   - browser
      //   - spec (with fields)
      //       name, absolute, relative
      //   - specType: "integration" | "component"
      //   - specFilter (optional): the string user searched for
      const fullSpec = _.merge({}, arg.spec, {
        specType: arg.specType,
        specFilter: arg.specFilter,
      })

      return openProject.launch(arg.browser, fullSpec, {
        projectRoot: options.projectRoot,
        onBrowserOpen () {
          return send({ browserOpened: true })
        },
        onBrowserClose () {
          return send({ browserClosed: true })
        },
      })
      .catch((err) => {
        if (err.title == null) {
          err.title = 'Error launching browser'
        }

        return sendErr(err)
      })

    case 'begin:auth':
      const onMessage = (msg) => {
        return bus.emit('auth:message', msg)
      }

      return auth.start(onMessage, arg)
      .then(send)
      .catch(sendErr)

    case 'window:open':
      return options.windowOpenFn(options.projectRoot, arg)
      .then(send)
      .catch(sendErr)

    case 'window:close':
      return options.getWindowByWebContentsFn(event.sender).destroy()

    case 'open:file':
      return fileOpener.openFile(arg)

    case 'open:finder':
      return open.opn(arg)
      .then(send)
      .catch(sendErr)

    case 'get:options':
      return pkg(options)
      .then(send)
      .catch(sendErr)

    case 'updater:check':
      return Updater.check({
        ...arg,
        onNewVersion ({ version }) {
          return send(version)
        },
        onNoNewVersion () {
          return send(false)
        },
      })

    case 'get:release:notes':
      return api.getReleaseNotes(arg)
      .then(send)
      .catch(sendNull)

    case 'get:logs':
      return logs.get()
      .then(send)
      .catch(sendErr)

    case 'clear:logs':
      return logs.clear()
      .then(sendNull)
      .catch(sendErr)

    case 'on:log':
      return logs.onLog(send)

    case 'off:log':
      logs.off()

      return send(null)

    case 'get:orgs':
      return ProjectBase.getOrgs()
      .then(send)
      .catch(sendErr)

    case 'get:projects':
      return ProjectBase.getPathsAndIds()
      .then(send)
      .catch(sendErr)

    case 'get:project:statuses':
      return ProjectBase.getProjectStatuses(arg)
      .then(send)
      .catch(sendErr)

    case 'get:project:status':
      return ProjectBase.getProjectStatus(arg)
      .then(send)
      .catch(sendErr)

    case 'get:dashboard:projects':
      return ProjectBase.getDashboardProjects()
      .then(send)
      .catch(sendErr)

    case 'add:project':
      return ProjectBase.add(arg, options)
      .then(send)
      .catch(sendErr)

    case 'remove:project':
      return ProjectBase.remove(arg)
      .then(() => {
        return send(arg)
      })
      .catch(sendErr)

    case 'open:project':
      debug('open:project')

      const onSettingsChanged = () => {
        return bus.emit('config:changed')
      }

      const onSpecChanged = (spec) => {
        return bus.emit('spec:changed', spec)
      }

      const onFocusTests = function () {
        if (_.isFunction(options.onFocusTests)) {
          options.onFocusTests()
        }

        return bus.emit('focus:tests')
      }

      const onError = (err) => {
        return bus.emit('project:error', errors.clone(err, { html: true }))
      }

      const onWarning = function (warning) {
        warning.message = stripAnsi(warning.message)

        return bus.emit('project:warning', errors.clone(warning, { html: true }))
      }

      return browsers.getAllBrowsersWith(options.browser)
      .then((browsers = []) => {
        debug('setting found %s on the config', pluralize('browser', browsers.length, true))
        options.config = _.assign(options.config, { browsers })
      }).then(() => {
        chromePolicyCheck.run((err) => {
          return options.config.browsers.forEach((browser) => {
            if (browser.family === 'chromium') {
              browser.warning = errors.getMsgByType('BAD_POLICY_WARNING_TOOLTIP')
            }
          })
        })

        return openProject.create(arg, options, {
          onFocusTests,
          onSpecChanged,
          onSettingsChanged,
          onError,
          onWarning,
        })
      }).call('getConfig')
      .then(send)
      .catch(sendErr)

    case 'close:project':
      return openProject.close()
      .then(send)
      .catch(sendErr)

    case 'setup:dashboard:project':
      return openProject.createCiProject(arg)
      .then(send)
      .catch(sendErr)

    case 'set:project:id':
      return openProject.writeProjectId(arg)
      .then(send)
      .catch(sendErr)

    case 'get:record:keys':
      return openProject.getRecordKeys()
      .then(send)
      .catch(sendErr)

    case 'get:user:editor':
      return editors.getUserEditor(true)
      .then(send)
      .catch(sendErr)

    case 'set:user:editor':
      return editors.setUserEditor(arg)
      .then(send)
      .catch(sendErr)

    case 'get:specs':
      return openProject.getSpecChanges({
        onChange: send,
        onError: sendErr,
      })

    case 'get:runs':
      return openProject.getRuns()
      .then(send)
      .catch((err) => {
        err.type = _.get(err, 'statusCode') === 401 ?
          'UNAUTHENTICATED'
          : _.get(err, 'cause.code') === 'ESOCKETTIMEDOUT' ?
            'TIMED_OUT'
            : _.get(err, 'code') === 'ENOTFOUND' ?
              'NO_CONNECTION'
              :
              err.type || 'UNKNOWN'

        return sendErr(err)
      })

    case 'request:access':
      return openProject.requestAccess(arg)
      .then(send)
      .catch((err) => {
        err.type = _.get(err, 'statusCode') === 403 ?
          'ALREADY_MEMBER'
          : (_.get(err, 'statusCode') === 422) && /existing/.test(err.errors && err.errors.userId, (x) => {
            return x.join('')
          }) ?
            'ALREADY_REQUESTED'
            :
            err.type || 'UNKNOWN'

        return sendErr(err)
      })

    case 'new:project:banner:closed':
      return openProject.getProject()
      .saveState({ showedNewProjectBanner: true })
      .then(sendNull)

    case 'has:opened:cypress':
      return savedState.create()
      .then(async (state) => {
        const currentState = await state.get()

        // we check if there is any state at all so users existing before
        // we added firstOpenedCypress are not marked as new
        const hasOpenedCypress = !!Object.keys(currentState).length

        if (!currentState.firstOpenedCypress) {
          await state.set('firstOpenedCypress', Date.now())
        }

        return hasOpenedCypress
      })
      .then(send)

    case 'remove:scaffolded:files':
      return openProject.getProject()
      .removeScaffoldedFiles()
      .then(sendNull)

    case 'set:prompt:shown':
      return openProject.getProject()
      .saveState({
        promptsShown: {
          ...openProject.getProject().state.promptsShown,
          [arg]: Date.now(),
        },
      })
      .then(sendNull)

    case 'ping:api:server':
      const apiUrl = konfig('api_url')

      return ensureUrl.isListening(apiUrl)
      .then(send)
      .catch((err) => {
        // if it's an aggegrate error, just send the first one
        if (err.length) {
          const subErr = err[0]

          err.name = subErr.name || `${subErr.code} ${subErr.address}:${subErr.port}`
          err.message = subErr.message || `${subErr.code} ${subErr.address}:${subErr.port}`
        }

        err.apiUrl = apiUrl

        return sendErr(err)
      })

    case 'ping:baseUrl':
      const baseUrl = arg

      return ensureUrl.isListening(baseUrl)
      .then(send)
      .catch((err) => {
        const warning = errors.get('CANNOT_CONNECT_BASE_URL_WARNING', baseUrl)

        return sendErr(warning)
      })

    case 'set:clipboard:text':
      clipboard.writeText(arg)

      return sendNull()

    default:
      throw new Error(`No ipc event registered for: '${type}'`)
  }
}

module.exports = {
  nullifyUnserializableValues,

  handleEvent,

  stop () {
    return ipc.removeAllListeners()
  },

  start (options, bus) {
    // curry left options
    ipc.on('request', _.partial(this.handleEvent, options, bus))

    // Add a GraphQL handler
    ipc.on('graphql', async (evt, { id, params, variables }) => {
      try {
        const result = await execute({
          schema: graphqlSchema,
          document: parse(params.text),
          operationName: params.name,
          variableValues: variables,
          contextValue: new DataContext(options),
        })

        evt.sender.send('graphql:response', {
          id,
          result,
        })
      } catch (e) {
        evt.sender.send('graphql:response', {
          id,
          result: {
            data: null,
            errors: [{
              name: e.name,
              message: e.message,
              stack: e.stack,
            }],
          },
        })
      }
    })
  },

}<|MERGE_RESOLUTION|>--- conflicted
+++ resolved
@@ -27,12 +27,8 @@
 const editors = require('../util/editors')
 const fileOpener = require('../util/file-opener')
 const api = require('../api')
-<<<<<<< HEAD
-const { DataContext } = require('../graphql/util/DataContext')
 const { graphqlSchema } = require('../graphql/server')
-=======
 const savedState = require('../saved_state')
->>>>>>> f35efca7
 
 const nullifyUnserializableValues = (obj) => {
   // nullify values that cannot be cloned
