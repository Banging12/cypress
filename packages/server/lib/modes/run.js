/* eslint-disable no-console, @cypress/dev/arrow-body-multiline-braces  */
const _ = require('lodash')
const la = require('lazy-ass')
const pkg = require('@packages/root')
const path = require('path')
const chalk = require('chalk')
const human = require('human-interval')
const debug = require('debug')('cypress:server:run')
const Promise = require('bluebird')
const logSymbols = require('log-symbols')

const recordMode = require('./record')
const errors = require('../errors')
const { ProjectBase } = require('../project-base')
const Reporter = require('../reporter')
const browserUtils = require('../browsers')
const openProject = require('../open_project')
const videoCapture = require('../video_capture')
<<<<<<< HEAD
const { fs } = require('../util/fs')
=======
const runEvents = require('../plugins/run_events')
const fs = require('../util/fs')
>>>>>>> e6827d22
const env = require('../util/env')
const trash = require('../util/trash')
const random = require('../util/random')
const system = require('../util/system')
const duration = require('../util/duration')
const newlines = require('../util/newlines')
const terminal = require('../util/terminal')
const specsUtil = require('../util/specs')
const humanTime = require('../util/human_time')
const electronApp = require('../util/electron-app')
const settings = require('../util/settings')
const chromePolicyCheck = require('../util/chrome_policy_check')
const experiments = require('../experiments')
const objUtils = require('../util/obj_utils')

const DELAY_TO_LET_VIDEO_FINISH_MS = 1000

const color = (val, c) => {
  return chalk[c](val)
}

const gray = (val) => {
  return color(val, 'gray')
}

const colorIf = function (val, c) {
  if (val === 0) {
    val = '-'
    c = 'gray'
  }

  return color(val, c)
}

const getSymbol = function (num) {
  if (num) {
    return logSymbols.error
  }

  return logSymbols.success
}

const getWidth = (table, index) => {
  // get the true width of a table's column,
  // based off of calculated table options for that column
  const columnWidth = table.options.colWidths[index]

  if (columnWidth) {
    return columnWidth - (table.options.style['padding-left'] + table.options.style['padding-right'])
  }
}

const formatBrowser = (browser) => {
  // TODO: finish browser
  return _.compact([
    browser.displayName,
    browser.majorVersion,
    browser.isHeadless && gray('(headless)'),
  ]).join(' ')
}

const formatFooterSummary = (results) => {
  const { totalFailed, runs } = results

  // pass or fail color
  const c = totalFailed ? 'red' : 'green'

  const phrase = (() => {
    // if we have any specs failing...
    if (!totalFailed) {
      return 'All specs passed!'
    }

    // number of specs
    const total = runs.length
    const failingRuns = _.filter(runs, 'stats.failures').length
    const percent = Math.round((failingRuns / total) * 100)

    return `${failingRuns} of ${total} failed (${percent}%)`
  })()

  return [
    formatSymbolSummary(totalFailed),
    color(phrase, c),
    gray(duration.format(results.totalDuration)),
    colorIf(results.totalTests, 'reset'),
    colorIf(results.totalPassed, 'green'),
    colorIf(totalFailed, 'red'),
    colorIf(results.totalPending, 'cyan'),
    colorIf(results.totalSkipped, 'blue'),
  ]
}

const formatSymbolSummary = (failures) => {
  return getSymbol(failures)
}

const formatPath = (name, n, colour = 'reset') => {
  if (!name) return ''

  const fakeCwdPath = env.get('FAKE_CWD_PATH')

  if (fakeCwdPath && env.get('CYPRESS_INTERNAL_ENV') === 'test') {
    // if we're testing within Cypress, we want to strip out
    // the current working directory before calculating the stdout tables
    // this will keep our snapshots consistent everytime we run
    const cwdPath = process.cwd()

    name = name
    .split(cwdPath)
    .join(fakeCwdPath)
  }

  // add newLines at each n char and colorize the path
  if (n) {
    let nameWithNewLines = newlines.addNewlineAtEveryNChar(name, n)

    return `${color(nameWithNewLines, colour)}`
  }

  return `${color(name, colour)}`
}

const formatNodeVersion = ({ resolvedNodeVersion, resolvedNodePath }, width) => {
  debug('formatting Node version. %o', { version: resolvedNodeVersion, path: resolvedNodePath })

  if (resolvedNodePath) {
    return formatPath(`v${resolvedNodeVersion} (${resolvedNodePath})`, width)
  }
}

const formatRecordParams = function (runUrl, parallel, group, tag) {
  if (runUrl) {
    if (!group) {
      group = false
    }

    if (!tag) {
      tag = false
    }

    return `Tag: ${tag}, Group: ${group}, Parallel: ${Boolean(parallel)}`
  }
}

const displayRunStarting = function (options = {}) {
  const { browser, config, group, parallel, runUrl, specPattern, specs, tag } = options

  console.log('')

  terminal.divider('=')

  console.log('')

  terminal.header('Run Starting', {
    color: ['reset'],
  })

  console.log('')

  const experimental = experiments.getExperimentsFromResolved(config.resolved)
  const enabledExperiments = _.pickBy(experimental, _.property('enabled'))
  const hasExperiments = !_.isEmpty(enabledExperiments)

  // if we show Node Version, then increase 1st column width
  // to include wider 'Node Version:'.
  // Without Node version, need to account for possible "Experiments" label
  const colWidths = config.resolvedNodePath ? [16, 84] : (
    hasExperiments ? [14, 86] : [12, 88]
  )

  const table = terminal.table({
    colWidths,
    type: 'outsideBorder',
  })

  const formatSpecPattern = () => {
    // foo.spec.js, bar.spec.js, baz.spec.js
    // also inserts newlines at col width
    if (specPattern) {
      return formatPath(specPattern.join(', '), getWidth(table, 1))
    }
  }

  const formatSpecs = (specs) => {
    // 25 found: (foo.spec.js, bar.spec.js, baz.spec.js)
    const names = _.map(specs, 'name')
    const specsTruncated = _.truncate(names.join(', '), { length: 250 })

    const stringifiedSpecs = [
      `${names.length} found `,
      '(',
      specsTruncated,
      ')',
    ]
    .join('')

    return formatPath(stringifiedSpecs, getWidth(table, 1))
  }

  const data = _
  .chain([
    [gray('Cypress:'), pkg.version],
    [gray('Browser:'), formatBrowser(browser)],
    [gray('Node Version:'), formatNodeVersion(config, getWidth(table, 1))],
    [gray('Specs:'), formatSpecs(specs)],
    [gray('Searched:'), formatSpecPattern(specPattern)],
    [gray('Params:'), formatRecordParams(runUrl, parallel, group, tag)],
    [gray('Run URL:'), runUrl ? formatPath(runUrl, getWidth(table, 1)) : ''],
    [gray('Experiments:'), hasExperiments ? experiments.formatExperiments(enabledExperiments) : ''],
  ])
  .filter(_.property(1))
  .value()

  table.push(...data)

  const heading = table.toString()

  console.log(heading)

  console.log('')

  return heading
}

const displaySpecHeader = function (name, curr, total, estimated) {
  console.log('')

  const PADDING = 2

  const table = terminal.table({
    colWidths: [10, 70, 20],
    colAligns: ['left', 'left', 'right'],
    type: 'pageDivider',
    style: {
      'padding-left': PADDING,
      'padding-right': 0,
    },
  })

  table.push(['', ''])
  table.push([
    'Running:',
    `${formatPath(name, getWidth(table, 1), 'gray')}`,
    gray(`(${curr} of ${total})`),
  ])

  console.log(table.toString())

  if (estimated) {
    const estimatedLabel = `${' '.repeat(PADDING)}Estimated:`

    return console.log(estimatedLabel, gray(humanTime.long(estimated)))
  }
}

const collectTestResults = (obj = {}, estimated) => {
  return {
    name: _.get(obj, 'spec.name'),
    tests: _.get(obj, 'stats.tests'),
    passes: _.get(obj, 'stats.passes'),
    pending: _.get(obj, 'stats.pending'),
    failures: _.get(obj, 'stats.failures'),
    skipped: _.get(obj, 'stats.skipped'),
    duration: humanTime.long(_.get(obj, 'stats.wallClockDuration')),
    estimated: estimated && humanTime.long(estimated),
    screenshots: obj.screenshots && obj.screenshots.length,
    video: Boolean(obj.video),
  }
}

const renderSummaryTable = (runUrl) => {
  return function (results) {
    const { runs } = results

    console.log('')

    terminal.divider('=')

    console.log('')

    terminal.header('Run Finished', {
      color: ['reset'],
    })

    if (runs && runs.length) {
      const colAligns = ['left', 'left', 'right', 'right', 'right', 'right', 'right', 'right']
      const colWidths = [3, 41, 11, 9, 9, 9, 9, 9]

      const table1 = terminal.table({
        colAligns,
        colWidths,
        type: 'noBorder',
        head: [
          '',
          gray('Spec'),
          '',
          gray('Tests'),
          gray('Passing'),
          gray('Failing'),
          gray('Pending'),
          gray('Skipped'),
        ],
      })

      const table2 = terminal.table({
        colAligns,
        colWidths,
        type: 'border',
      })

      const table3 = terminal.table({
        colAligns,
        colWidths,
        type: 'noBorder',
        head: formatFooterSummary(results),
      })

      _.each(runs, (run) => {
        const { spec, stats } = run

        const ms = duration.format(stats.wallClockDuration)

        return table2.push([
          formatSymbolSummary(stats.failures),
          formatPath(spec.name, getWidth(table2, 1)),
          color(ms, 'gray'),
          colorIf(stats.tests, 'reset'),
          colorIf(stats.passes, 'green'),
          colorIf(stats.failures, 'red'),
          colorIf(stats.pending, 'cyan'),
          colorIf(stats.skipped, 'blue'),
        ])
      })

      console.log('')
      console.log('')
      console.log(terminal.renderTables(table1, table2, table3))
      console.log('')

      if (runUrl) {
        console.log('')

        const table4 = terminal.table({
          colWidths: [100],
          type: 'pageDivider',
          style: {
            'padding-left': 2,
          },
        })

        table4.push(['', ''])
        table4.push([`Recorded Run: ${formatPath(runUrl, getWidth(table4, 0), 'gray')}`])

        console.log(terminal.renderTables(table4))

        console.log('')
      }
    }
  }
}

const iterateThroughSpecs = function (options = {}) {
  const { specs, runEachSpec, parallel, beforeSpecRun, afterSpecRun, config } = options

  const serial = () => {
    return Promise.mapSeries(specs, runEachSpec)
  }

  const serialWithRecord = () => {
    return Promise
    .mapSeries(specs, (spec, index, length) => {
      return beforeSpecRun(spec)
      .then(({ estimated }) => {
        return runEachSpec(spec, index, length, estimated)
      })
      .tap((results) => {
        return afterSpecRun(spec, results, config)
      })
    })
  }

  const parallelWithRecord = (runs) => {
    return beforeSpecRun()
    .then(({ spec, claimedInstances, totalInstances, estimated }) => {
      // no more specs to run?
      if (!spec) {
        // then we're done!
        return runs
      }

      // find the actual spec object amongst
      // our specs array since the API sends us
      // the relative name
      spec = _.find(specs, { relative: spec })

      return runEachSpec(
        spec,
        claimedInstances - 1,
        totalInstances,
        estimated,
      )
      .tap((results) => {
        runs.push(results)

        return afterSpecRun(spec, results, config)
      })
      .then(() => {
        // recurse
        return parallelWithRecord(runs)
      })
    })
  }

  if (parallel) {
    // if we are running in parallel
    // then ask the server for the next spec
    return parallelWithRecord([])
  }

  if (beforeSpecRun) {
    // else iterate serialially and record
    // the results of each spec
    return serialWithRecord()
  }

  // else iterate in serial
  return serial()
}

const getProjectId = Promise.method((project, id) => {
  if (id == null) {
    id = env.get('CYPRESS_PROJECT_ID')
  }

  // if we have an ID just use it
  if (id) {
    return id
  }

  return project.getProjectId()
  .catch(() => {
    // no id no problem
    return null
  })
})

const getDefaultBrowserOptsByFamily = (browser, project, writeVideoFrame, onError) => {
  la(browserUtils.isBrowserFamily(browser.family), 'invalid browser family in', browser)

  if (browser.name === 'electron') {
    return getElectronProps(browser.isHeaded, writeVideoFrame, onError)
  }

  if (browser.family === 'chromium') {
    return getChromeProps(writeVideoFrame)
  }

  if (browser.family === 'firefox') {
    return getFirefoxProps(project, writeVideoFrame)
  }

  return {}
}

const getFirefoxProps = (project, writeVideoFrame) => {
  debug('setting Firefox properties')

  return _
  .chain({})
  .tap((props) => {
    if (writeVideoFrame) {
      const onScreencastFrame = (data) => {
        writeVideoFrame(data)
      }

      project.on('capture:video:frames', onScreencastFrame)

      props.onScreencastFrame = true
    }
  })
  .value()
}

const getCdpVideoPropSetter = (writeVideoFrame) => {
  if (!writeVideoFrame) {
    return _.noop
  }

  return (props) => {
    props.onScreencastFrame = (e) => {
      // https://chromedevtools.github.io/devtools-protocol/tot/Page#event-screencastFrame
      writeVideoFrame(Buffer.from(e.data, 'base64'))
    }
  }
}

const getChromeProps = (writeVideoFrame) => {
  const shouldWriteVideo = Boolean(writeVideoFrame)

  debug('setting Chrome properties %o', { shouldWriteVideo })

  return _
  .chain({})
  .tap(getCdpVideoPropSetter(writeVideoFrame))
  .value()
}

const getElectronProps = (isHeaded, writeVideoFrame, onError) => {
  return _
  .chain({
    width: 1280,
    height: 720,
    show: isHeaded,
    onCrashed () {
      const err = errors.get('RENDERER_CRASHED')

      errors.log(err)

      onError(err)
    },
    onNewWindow (e, url, frameName, disposition, options) {
      // force new windows to automatically open with show: false
      // this prevents window.open inside of javascript client code
      // to cause a new BrowserWindow instance to open
      // https://github.com/cypress-io/cypress/issues/123
      options.show = false
    },
  })
  .tap(getCdpVideoPropSetter(writeVideoFrame))
  .value()
}

const sumByProp = (runs, prop) => {
  return _.sumBy(runs, prop) || 0
}

const getRun = (run, prop) => {
  return _.get(run, prop)
}

const writeOutput = (outputPath, results) => {
  return Promise.try(() => {
    if (!outputPath) {
      return
    }

    debug('saving output results %o', { outputPath })

    return fs.outputJsonAsync(outputPath, results)
  })
}

const onWarning = (err) => {
  console.log(chalk.yellow(err.message))
}

const openProjectCreate = (projectRoot, socketId, args) => {
  // now open the project to boot the server
  // putting our web client app in headless mode
  // - NO  display server logs (via morgan)
  // - YES display reporter results (via mocha reporter)
  const options = {
    socketId,
    morgan: false,
    report: true,
    isTextTerminal: args.isTextTerminal,
    // pass the list of browsers we have detected when opening a project
    // to give user's plugins file a chance to change it
    browsers: args.browsers,
    onWarning,
    onError: args.onError,
  }

  return openProject
  .create(projectRoot, args, options)
  .catch({ portInUse: true }, (err) => {
    // TODO: this needs to move to call exitEarly
    // so we record the failure in CI
    return errors.throw('PORT_IN_USE_LONG', err.port)
  })
}

const createAndOpenProject = function (socketId, options) {
  const { projectRoot, projectId } = options

  return ProjectBase
  .ensureExists(projectRoot, options)
  .then(() => {
    // open this project without
    // adding it to the global cache
    return openProjectCreate(projectRoot, socketId, options)
  })
  .call('getProject')
  .then((project) => {
    return Promise.props({
      project,
      config: project.getConfig(),
      projectId: getProjectId(project, projectId),
    })
  })
}

const removeOldProfiles = (browser) => {
  return browserUtils.removeOldProfiles(browser)
  .catch((err) => {
    // dont make removing old browsers profiles break the build
    return errors.warning('CANNOT_REMOVE_OLD_BROWSER_PROFILES', err.stack)
  })
}

const trashAssets = Promise.method((config = {}) => {
  if (config.trashAssetsBeforeRuns !== true) {
    return
  }

  return Promise.join(
    trash.folder(config.videosFolder),
    trash.folder(config.screenshotsFolder),
  )
  .catch((err) => {
    // dont make trashing assets fail the build
    return errors.warning('CANNOT_TRASH_ASSETS', err.stack)
  })
})

const createVideoRecording = function (videoName, options = {}) {
  const outputDir = path.dirname(videoName)

  const onError = _.once((err) => {
    // catch video recording failures and log them out
    // but don't let this affect the run at all
    return errors.warning('VIDEO_RECORDING_FAILED', err.stack)
  })

  return fs
  .ensureDirAsync(outputDir)
  .catch(onError)
  .then(() => {
    return videoCapture
    .start(videoName, _.extend({}, options, { onError }))
  })
}

const getVideoRecordingDelay = function (startedVideoCapture) {
  if (startedVideoCapture) {
    return DELAY_TO_LET_VIDEO_FINISH_MS
  }

  return 0
}

const maybeStartVideoRecording = Promise.method(function (options = {}) {
  const { spec, browser, video, videosFolder } = options

  debug(`video recording has been ${video ? 'enabled' : 'disabled'}. video: %s`, video)
  // bail if we've been told not to capture
  // a video recording
  if (!video) {
    return
  }

  // make sure we have a videosFolder
  if (!videosFolder) {
    throw new Error('Missing videoFolder for recording')
  }

  const videoPath = (suffix) => {
    return path.join(videosFolder, spec.name + suffix)
  }

  const videoName = videoPath('.mp4')
  const compressedVideoName = videoPath('-compressed.mp4')

  return this.createVideoRecording(videoName, { webmInput: browser.family === 'firefox' })
  .then((props = {}) => {
    return {
      videoName,
      compressedVideoName,
      endVideoCapture: props.endVideoCapture,
      writeVideoFrame: props.writeVideoFrame,
      startedVideoCapture: props.startedVideoCapture,
    }
  })
})

const warnVideoRecordingFailed = (err) => {
  // log that post processing was attempted
  // but failed and dont let this change the run exit code
  errors.warning('VIDEO_POST_PROCESSING_FAILED', err.stack)
}

module.exports = {
  collectTestResults,

  getProjectId,

  writeOutput,

  openProjectCreate,

  createVideoRecording,

  getVideoRecordingDelay,

  maybeStartVideoRecording,

  getChromeProps,

  getElectronProps,

  displayRunStarting,

  exitEarly (err) {
    debug('set early exit error: %s', err.stack)

    this.earlyExitErr = err
  },

  displayResults (obj = {}, estimated) {
    const results = collectTestResults(obj, estimated)

    const c = results.failures ? 'red' : 'green'

    console.log('')

    terminal.header('Results', {
      color: [c],
    })

    const table = terminal.table({
      colWidths: [14, 86],
      type: 'outsideBorder',
    })

    const data = _.chain([
      ['Tests:', results.tests],
      ['Passing:', results.passes],
      ['Failing:', results.failures],
      ['Pending:', results.pending],
      ['Skipped:', results.skipped],
      ['Screenshots:', results.screenshots],
      ['Video:', results.video],
      ['Duration:', results.duration],
      estimated ? ['Estimated:', results.estimated] : undefined,
      ['Spec Ran:', formatPath(results.name, getWidth(table, 1), c)],
    ])
    .compact()
    .map((arr) => {
      const [key, val] = arr

      return [color(key, 'gray'), color(val, c)]
    })
    .value()

    table.push(...data)

    console.log('')
    console.log(table.toString())
    console.log('')
  },

  displayScreenshots (screenshots = []) {
    console.log('')

    terminal.header('Screenshots', { color: ['yellow'] })

    console.log('')

    const table = terminal.table({
      colWidths: [3, 82, 15],
      colAligns: ['left', 'left', 'right'],
      type: 'noBorder',
      style: {
        'padding-right': 0,
      },
      chars: {
        'left': ' ',
        'right': '',
      },
    })

    screenshots.forEach((screenshot) => {
      const dimensions = gray(`(${screenshot.width}x${screenshot.height})`)

      table.push([
        '-',
        formatPath(`${screenshot.path}`, getWidth(table, 1)),
        gray(dimensions),
      ])
    })

    console.log(table.toString())

    console.log('')
  },

  async postProcessRecording (name, cname, videoCompression, shouldUploadVideo, quiet, ffmpegChaptersConfig) {
    debug('ending the video recording %o', { name, videoCompression, shouldUploadVideo })

    // once this ended promises resolves
    // then begin processing the file
    // dont process anything if videoCompress is off
    // or we've been told not to upload the video
    if (videoCompression === false || shouldUploadVideo === false) {
      return
    }

    function continueProcessing (onProgress = undefined) {
      return videoCapture.process(name, cname, videoCompression, ffmpegChaptersConfig, onProgress)
    }

    if (quiet) {
      return continueProcessing()
    }

    console.log('')

    terminal.header('Video', {
      color: ['cyan'],
    })

    console.log('')

    const table = terminal.table({
      colWidths: [3, 21, 76],
      colAligns: ['left', 'left', 'left'],
      type: 'noBorder',
      style: {
        'padding-right': 0,
      },
      chars: {
        'left': ' ',
        'right': '',
      },
    })

    table.push([
      gray('-'),
      gray('Started processing:'),
      chalk.cyan(`Compressing to ${videoCompression} CRF`),
    ])

    console.log(table.toString())

    const started = Date.now()
    let progress = Date.now()
    const throttle = env.get('VIDEO_COMPRESSION_THROTTLE') || human('10 seconds')

    const onProgress = function (float) {
      if (float === 1) {
        const finished = Date.now() - started
        const dur = `(${humanTime.long(finished)})`

        const table = terminal.table({
          colWidths: [3, 21, 61, 15],
          colAligns: ['left', 'left', 'left', 'right'],
          type: 'noBorder',
          style: {
            'padding-right': 0,
          },
          chars: {
            'left': ' ',
            'right': '',
          },
        })

        table.push([
          gray('-'),
          gray('Finished processing:'),
          `${formatPath(name, getWidth(table, 2), 'cyan')}`,
          gray(dur),
        ])

        console.log(table.toString())

        console.log('')
      }

      if (Date.now() - progress > throttle) {
        // bump up the progress so we dont
        // continuously get notifications
        progress += throttle
        const percentage = `${Math.ceil(float * 100)}%`

        console.log('    Compression progress: ', chalk.cyan(percentage))
      }
    }

    return continueProcessing(onProgress)
  },

  launchBrowser (options = {}) {
    const { browser, spec, writeVideoFrame, project, screenshots, projectRoot, onError } = options

    const browserOpts = getDefaultBrowserOptsByFamily(browser, project, writeVideoFrame, onError)

    browserOpts.automationMiddleware = {
      onAfterResponse: (message, data, resp) => {
        if (message === 'take:screenshot' && resp) {
          const existingScreenshot = _.findIndex(screenshots, { path: resp.path })

          if (existingScreenshot !== -1) {
            // NOTE: saving screenshots to the same path will overwrite the previous one
            // so we shouldn't report more screenshots than exist on disk.
            // this happens when cy.screenshot is used in a retried test
            screenshots.splice(existingScreenshot, 1, this.screenshotMetadata(data, resp))
          } else {
            screenshots.push(this.screenshotMetadata(data, resp))
          }
        }

        return resp
      },
    }

    const warnings = {}

    browserOpts.projectRoot = projectRoot

    browserOpts.onWarning = (err) => {
      const { message } = err

      // if this warning has already been
      // seen for this browser launch then
      // suppress it
      if (warnings[message]) {
        return
      }

      warnings[message] = err

      return project.onWarning
    }

    return openProject.launch(browser, spec, browserOpts)
  },

  listenForProjectEnd (project, exit) {
    return new Promise((resolve) => {
      if (exit === false) {
        resolve = () => {
          console.log('not exiting due to options.exit being false')
        }
      }

      const onEarlyExit = function (err) {
        console.log('')
        errors.log(err)

        // probably should say we ended
        // early too: (Ended Early: true)
        // in the stats
        const obj = {
          error: errors.stripAnsi(err.message),
          stats: {
            failures: 1,
            tests: 0,
            passes: 0,
            pending: 0,
            suites: 0,
            skipped: 0,
            wallClockDuration: 0,
            wallClockStartedAt: new Date().toJSON(),
            wallClockEndedAt: new Date().toJSON(),
          },
        }

        return resolve(obj)
      }

      const onEnd = (obj) => {
        return resolve(obj)
      }

      // when our project fires its end event
      // resolve the promise
      project.once('end', onEnd)

      // if we already received a reason to exit early, go ahead and do it
      if (this.earlyExitErr) {
        return onEarlyExit(this.earlyExitErr)
      }

      // otherwise override exitEarly so we exit as soon as there is a reason
      this.exitEarly = (err) => {
        onEarlyExit(err)
      }
    })
  },

  waitForBrowserToConnect (options = {}) {
    const { project, socketId, timeout, onError } = options
    const browserTimeout = process.env.CYPRESS_INTERNAL_BROWSER_CONNECT_TIMEOUT || timeout || 60000
    let attempts = 0

    const wait = () => {
      debug('waiting for socket to connect and browser to launch...')

      return Promise.join(
        this.waitForSocketConnection(project, socketId)
        .tap(() => {
          debug('socket connected', { socketId })
        }),
        this.launchBrowser(options)
        .tap(() => {
          debug('browser launched')
        }),
      )
      .timeout(browserTimeout)
      .catch(Promise.TimeoutError, (err) => {
        attempts += 1

        console.log('')

        // always first close the open browsers
        // before retrying or dieing
        return openProject.closeBrowser()
        .then(() => {
          if (attempts === 1 || attempts === 2) {
            // try again up to 3 attempts
            const word = attempts === 1 ? 'Retrying...' : 'Retrying again...'

            errors.warning('TESTS_DID_NOT_START_RETRYING', word)

            return wait()
          }

          err = errors.get('TESTS_DID_NOT_START_FAILED')
          errors.log(err)

          onError(err)
        })
      })
    }

    return wait()
  },

  waitForSocketConnection (project, id) {
    debug('waiting for socket connection... %o', { id })

    return new Promise((resolve, reject) => {
      const fn = function (socketId) {
        debug('got socket connection %o', { id: socketId })

        if (socketId === id) {
          // remove the event listener if we've connected
          project.removeListener('socket:connected', fn)

          // resolve the promise
          return resolve()
        }
      }

      // when a socket connects verify this
      // is the one that matches our id!
      return project.on('socket:connected', fn)
    })
  },

  waitForTestsToFinishRunning (options = {}) {
    const { project, screenshots, startedVideoCapture, endVideoCapture, videoName, compressedVideoName, videoCompression, videoUploadOnPasses, exit, spec, estimated, quiet, config } = options

    // https://github.com/cypress-io/cypress/issues/2370
    // delay 1 second if we're recording a video to give
    // the browser padding to render the final frames
    // to avoid chopping off the end of the video
    const delay = this.getVideoRecordingDelay(startedVideoCapture)

    return this.listenForProjectEnd(project, exit)
    .delay(delay)
    .then(async (results) => {
      _.defaults(results, {
        error: null,
        hooks: null,
        tests: null,
        video: null,
        screenshots: null,
        reporterStats: null,
      })

      if (startedVideoCapture) {
        results.video = videoName
      }

      if (screenshots) {
        results.screenshots = screenshots
      }

      results.spec = spec

      const { tests, stats } = results
      const attempts = _.flatMap(tests, (test) => test.attempts)

      // if we have a video recording
      if (startedVideoCapture && tests && tests.length) {
        // always set the video timestamp on tests
        Reporter.setVideoTimestamp(startedVideoCapture, attempts)
      }

      let videoCaptureFailed = false

      if (endVideoCapture) {
        await endVideoCapture()
        .tapCatch(() => videoCaptureFailed = true)
        .catch(warnVideoRecordingFailed)
      }

      await runEvents.execute('after:spec', config, spec, results)

      const videoExists = videoName ? await fs.pathExists(videoName) : false

      if (startedVideoCapture && !videoExists) {
        // the video file no longer exists at the path where we expect it,
        // likely because the user deleted it in the after:spec event
        errors.warning('VIDEO_DOESNT_EXIST', videoName)

        results.video = null
      }

      const hasFailingTests = _.get(stats, 'failures') > 0
      // we should upload the video if we upload on passes (by default)
      // or if we have any failures and have started the video
      const shouldUploadVideo = videoUploadOnPasses === true || Boolean((startedVideoCapture && hasFailingTests))

      results.shouldUploadVideo = shouldUploadVideo

      if (!quiet) {
        this.displayResults(results, estimated)
        if (screenshots && screenshots.length) {
          this.displayScreenshots(screenshots)
        }
      }

      // always close the browser now as opposed to letting
      // it exit naturally with the parent process due to
      // electron bug in windows
      debug('attempting to close the browser')
      await openProject.closeBrowser()

      if (videoExists && endVideoCapture && !videoCaptureFailed) {
        const ffmpegChaptersConfig = videoCapture.generateFfmpegChaptersConfig(results.tests)

        await this.postProcessRecording(
          videoName,
          compressedVideoName,
          videoCompression,
          shouldUploadVideo,
          quiet,
          ffmpegChaptersConfig,
        )
        .catch(warnVideoRecordingFailed)
      }

      return results
    })
  },

  screenshotMetadata (data, resp) {
    return {
      screenshotId: random.id(),
      name: data.name || null,
      testId: data.testId,
      testAttemptIndex: data.testAttemptIndex,
      takenAt: resp.takenAt,
      path: resp.path,
      height: resp.dimensions.height,
      width: resp.dimensions.width,
    }
  },

  runSpecs (options = {}) {
    _.defaults(options, {
      // only non-Electron browsers run headed by default
      headed: options.browser.name !== 'electron',
    })

    const { config, browser, sys, headed, outputPath, specs, specPattern, beforeSpecRun, afterSpecRun, runUrl, parallel, group, tag } = options

    const isHeadless = !headed

    browser.isHeadless = isHeadless
    browser.isHeaded = !isHeadless

    const results = {
      startedTestsAt: null,
      endedTestsAt: null,
      totalDuration: null,
      totalSuites: null,
      totalTests: null,
      totalFailed: null,
      totalPassed: null,
      totalPending: null,
      totalSkipped: null,
      runs: null,
      browserPath: browser.path,
      browserName: browser.name,
      browserVersion: browser.version,
      osName: sys.osName,
      osVersion: sys.osVersion,
      cypressVersion: pkg.version,
      runUrl,
      config,
    }

    if (!options.quiet) {
      displayRunStarting({
        config,
        specs,
        group,
        tag,
        runUrl,
        browser,
        parallel,
        specPattern,
      })
    }

    const runEachSpec = (spec, index, length, estimated) => {
      if (!options.quiet) {
        displaySpecHeader(spec.name, index + 1, length, estimated)
      }

      return this.runSpec(config, spec, options, estimated)
      .get('results')
      .tap((results) => {
        return debug('spec results %o', results)
      })
    }

    const beforeRunDetails = {
      browser,
      config,
      cypressVersion: pkg.version,
      group,
      parallel,
      runUrl,
      specs,
      specPattern,
      system: _.pick(sys, 'osName', 'osVersion'),
      tag,
    }

    return runEvents.execute('before:run', config, beforeRunDetails)
    .then(() => {
      return iterateThroughSpecs({
        specs,
        config,
        parallel,
        runEachSpec,
        afterSpecRun,
        beforeSpecRun,
      })
    })
    .then((runs = []) => {
      results.status = 'finished'
      results.startedTestsAt = getRun(_.first(runs), 'stats.wallClockStartedAt')
      results.endedTestsAt = getRun(_.last(runs), 'stats.wallClockEndedAt')
      results.totalDuration = sumByProp(runs, 'stats.wallClockDuration')
      results.totalSuites = sumByProp(runs, 'stats.suites')
      results.totalTests = sumByProp(runs, 'stats.tests')
      results.totalPassed = sumByProp(runs, 'stats.passes')
      results.totalPending = sumByProp(runs, 'stats.pending')
      results.totalFailed = sumByProp(runs, 'stats.failures')
      results.totalSkipped = sumByProp(runs, 'stats.skipped')
      results.runs = runs

      debug('final results of all runs: %o', results)

      const { each, remapKeys, remove, renameKey, setValue } = objUtils

      // Remap results for module API/after:run to remove private props and
      // rename props to make more user-friendly
      const moduleAPIResults = remapKeys(results, {
        runs: each((run) => ({
          tests: each((test) => ({
            attempts: each((attempt, i) => ({
              timings: remove,
              failedFromHookId: remove,
              wallClockDuration: renameKey('duration'),
              wallClockStartedAt: renameKey('startedAt'),
              wallClockEndedAt: renameKey('endedAt'),
              screenshots: setValue(
                _(run.screenshots)
                .filter({ testId: test.testId, testAttemptIndex: i })
                .map((screenshot) => _.omit(screenshot,
                  ['screenshotId', 'testId', 'testAttemptIndex']))
                .value(),
              ),
            })),
            testId: remove,
          })),
          hooks: each({
            hookId: remove,
          }),
          stats: {
            wallClockDuration: renameKey('duration'),
            wallClockStartedAt: renameKey('startedAt'),
            wallClockEndedAt: renameKey('endedAt'),
          },
          screenshots: remove,
        })),
      })

      return runEvents.execute('after:run', config, moduleAPIResults)
      .then(() => {
        return writeOutput(outputPath, moduleAPIResults)
      })
      .return(results)
    })
  },

  runSpec (config, spec = {}, options = {}, estimated) {
    const { project, browser, onError } = options

    const { isHeadless } = browser

    debug('about to run spec %o', {
      spec,
      isHeadless,
      browser,
    })

    if (browser.family !== 'chromium' && !options.config.chromeWebSecurity) {
      console.log()
      errors.warning('CHROME_WEB_SECURITY_NOT_SUPPORTED', browser.family)
    }

    const screenshots = []

    return runEvents.execute('before:spec', config, spec)
    .then(() => {
    // we know we're done running headlessly
    // when the renderer has connected and
    // finishes running all of the tests.
    // we're using an event emitter interface
    // to gracefully handle this in promise land
      return this.maybeStartVideoRecording({
        spec,
        browser,
        video: options.video,
        videosFolder: options.videosFolder,
      })
    })
    .then((videoRecordProps = {}) => {
      return Promise.props({
        results: this.waitForTestsToFinishRunning({
          spec,
          config,
          project,
          estimated,
          screenshots,
          videoName: videoRecordProps.videoName,
          compressedVideoName: videoRecordProps.compressedVideoName,
          endVideoCapture: videoRecordProps.endVideoCapture,
          startedVideoCapture: videoRecordProps.startedVideoCapture,
          exit: options.exit,
          videoCompression: options.videoCompression,
          videoUploadOnPasses: options.videoUploadOnPasses,
          quiet: options.quiet,
        }),

        connection: this.waitForBrowserToConnect({
          spec,
          project,
          browser,
          screenshots,
          onError,
          writeVideoFrame: videoRecordProps.writeVideoFrame,
          socketId: options.socketId,
          webSecurity: options.webSecurity,
          projectRoot: options.projectRoot,
        }),
      })
    })
  },

  findSpecs (config, specPattern) {
    return specsUtil
    .find(config, specPattern)
    .tap((specs = []) => {
      if (debug.enabled) {
        const names = _.map(specs, 'name')

        return debug(
          'found \'%d\' specs using spec pattern \'%s\': %o',
          names.length,
          specPattern,
          names,
        )
      }
    })
  },

  ready (options = {}) {
    debug('run mode ready with options %o', options)

    _.defaults(options, {
      isTextTerminal: true,
      browser: 'electron',
      quiet: false,
    })

    const socketId = random.id()

    const { projectRoot, record, key, ciBuildId, parallel, group, browser: browserName, tag } = options

    // this needs to be a closure over `this.exitEarly` and not a reference
    // because `this.exitEarly` gets overwritten in `this.listenForProjectEnd`
    const onError = options.onError = (err) => {
      this.exitEarly(err)
    }

    // alias and coerce to null
    let specPattern = options.spec || null

    // ensure the project exists
    // and open up the project
    return browserUtils.getAllBrowsersWith()
    .then((browsers) => {
      debug('found all system browsers %o', browsers)
      options.browsers = browsers

      return createAndOpenProject(socketId, options)
      .then(({ project, projectId, config }) => {
        debug('project created and opened with config %o', config)

        // if we have a project id and a key but record hasnt been given
        recordMode.warnIfProjectIdButNoRecordOption(projectId, options)
        recordMode.throwIfRecordParamsWithoutRecording(record, ciBuildId, parallel, group, tag)

        if (record) {
          recordMode.throwIfNoProjectId(projectId, settings.configFile(options))
          recordMode.throwIfIncorrectCiBuildIdUsage(ciBuildId, parallel, group)
          recordMode.throwIfIndeterminateCiBuildId(ciBuildId, parallel, group)
        }

        // user code might have modified list of allowed browsers
        // but be defensive about it
        const userBrowsers = _.get(config, 'resolved.browsers.value', browsers)

        // all these operations are independent and should be run in parallel to
        // speed the initial booting time
        return Promise.all([
          system.info(),
          browserUtils.ensureAndGetByNameOrPath(browserName, false, userBrowsers).tap(removeOldProfiles),
          this.findSpecs(config, specPattern),
          trashAssets(config),
        ])
        .spread((sys = {}, browser = {}, specs = []) => {
        // return only what is return to the specPattern
          if (specPattern) {
            specPattern = specsUtil.getPatternRelativeToProjectRoot(specPattern, projectRoot)
          }

          if (!specs.length) {
            errors.throw('NO_SPECS_FOUND', config.integrationFolder, specPattern)
          }

          if (browser.family === 'chromium') {
            chromePolicyCheck.run(onWarning)
          }

          if (options.componentTesting) {
            specs = specs.filter((spec) => {
              return spec.specType === 'component'
            })
          }

          const runAllSpecs = ({ beforeSpecRun, afterSpecRun, runUrl, parallel }) => {
            return this.runSpecs({
              beforeSpecRun,
              afterSpecRun,
              projectRoot,
              specPattern,
              socketId,
              parallel,
              onError,
              browser,
              project,
              runUrl,
              group,
              config,
              specs,
              sys,
              tag,
              videosFolder: config.videosFolder,
              video: config.video,
              videoCompression: config.videoCompression,
              videoUploadOnPasses: config.videoUploadOnPasses,
              exit: options.exit,
              headed: options.headed,
              quiet: options.quiet,
              outputPath: options.outputPath,
            })
            .tap((runSpecs) => {
              if (!options.quiet) {
                renderSummaryTable(runUrl)(runSpecs)
              }
            })
          }

          if (record) {
            const { projectName } = config

            return recordMode.createRunAndRecordSpecs({
              key,
              sys,
              specs,
              group,
              tag,
              browser,
              parallel,
              ciBuildId,
              projectId,
              projectRoot,
              projectName,
              specPattern,
              runAllSpecs,
            })
          }

          // not recording, can't be parallel
          return runAllSpecs({
            parallel: false,
          })
        })
      })
    })
  },

  run (options) {
    return electronApp
    .waitForReady()
    .then(() => {
      return this.ready(options)
    })
  },
}<|MERGE_RESOLUTION|>--- conflicted
+++ resolved
@@ -16,12 +16,8 @@
 const browserUtils = require('../browsers')
 const openProject = require('../open_project')
 const videoCapture = require('../video_capture')
-<<<<<<< HEAD
 const { fs } = require('../util/fs')
-=======
 const runEvents = require('../plugins/run_events')
-const fs = require('../util/fs')
->>>>>>> e6827d22
 const env = require('../util/env')
 const trash = require('../util/trash')
 const random = require('../util/random')
