--- conflicted
+++ resolved
@@ -107,7 +107,6 @@
             logException(err)
             .return(null)
 
-<<<<<<< HEAD
   # hmm, is this a good name for a function that locks next spec to run
   grabNextSpec: (buildId, parallelId) ->
     debug("asking to lock next spec for build %s", buildId)
@@ -122,7 +121,7 @@
       else
         null
 
-  createInstance: (buildId, spec, machineId) ->
+  createInstance: (buildId, spec, machineId, browser) ->
     debug("creating instance for build %s", buildId)
     if spec
       debug("for specific spec", spec)
@@ -133,16 +132,9 @@
       buildId
       spec
       machineId
+      browser
     }
     api.createInstance(options)
-=======
-  createInstance: (buildId, spec, browser) ->
-    api.createInstance({
-      buildId
-      spec
-      browser
-    })
->>>>>>> 4d41d3d6
     .catch (err) ->
       errors.warning("DASHBOARD_CANNOT_CREATE_RUN_OR_INSTANCE", err)
 
@@ -297,7 +289,6 @@
       options.projectId = projectId
 
       Project.config(projectPath)
-<<<<<<< HEAD
       .then (cfg = {}) =>
         { projectName, integrationFolder } = cfg
         la(check.unemptyString(projectName),
@@ -339,45 +330,6 @@
               getNextSpec = () =>
                 debug("asking API for next spec for build %s", buildId)
                 @grabNextSpec(buildId, options.parallelId)
-=======
-      .then (cfg) =>
-        { projectName } = cfg
-
-        key = options.key ? process.env.CYPRESS_RECORD_KEY or process.env.CYPRESS_CI_KEY
-
-        @generateProjectBuildId(projectId, projectPath, projectName, key,
-          options.group, options.groupId, options.spec)
-        .then (buildId) =>
-          ## bail if we dont have a buildId
-          return if not buildId
-
-          @createInstance(buildId, options.spec, browser)
-        .then (instanceId) =>
-          ## dont check that the user is logged in
-          options.ensureAuthToken = false
-
-          ## dont let headless say its all done
-          options.allDone       = false
-
-          didUploadAssets       = false
-
-          headless.run(options)
-          .then (stats = {}) =>
-            ## if we got a instanceId then attempt to
-            ## upload these assets
-            if instanceId
-              @uploadAssets(instanceId, stats, captured.toString())
-              .then (ret) ->
-                didUploadAssets = ret isnt null
-              .return(stats)
-              .finally =>
-                headless.allDone()
-
-                if didUploadAssets
-                  stdout.restore()
-                  @uploadStdout(instanceId, captured.toString())
-
->>>>>>> 4d41d3d6
             else
               # iterate over specs ourselves using async function
               getNextItem = listToFunction(specs)
