--- conflicted
+++ resolved
@@ -79,13 +79,8 @@
         // component.specPattern: src/components/**/*.cy.ts
         // in this case, we want to remove anything that matches
         // - the component.specPattern
-<<<<<<< HEAD
-        // - the e2e.ignoreSpecPattern
-        return ctx.project.findSpecs(config.projectRoot, 'e2e', e2ePatterns.specPattern, e2ePatterns.ignoreSpecPattern, componentPatterns.specPattern)
-=======
         // - the e2e.excludeSpecPattern
         return ctx.project.findSpecs(config.projectRoot, 'e2e', e2ePatterns.specPattern, e2ePatterns.excludeSpecPattern, componentPatterns.specPattern)
->>>>>>> e0941990
         .then((specs) => {
           debug('found __all specs %o', specs)
 
