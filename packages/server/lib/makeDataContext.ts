--- conflicted
+++ resolved
@@ -1,9 +1,7 @@
 import { DataContext } from '@packages/data-context'
 import os from 'os'
 import specsUtil from './util/specs'
-<<<<<<< HEAD
 import type {
-  Editor,
   FindSpecs,
   FoundBrowser,
   LaunchArgs,
@@ -12,13 +10,8 @@
   PlatformName,
   Preferences,
   SettingsOptions,
-  CypressError,
-  CypressErrorLike,
-  CypressErrorIdentifier,
+  AllowedState,
 } from '@packages/types'
-=======
-import type { AllowedState, FindSpecs, FoundBrowser, LaunchArgs, LaunchOpts, OpenProjectLaunchOptions, PlatformName, Preferences, SettingsOptions } from '@packages/types'
->>>>>>> cc3be10f
 import browserUtils from './browsers/utils'
 import auth from './gui/auth'
 import user from './user'
@@ -29,14 +22,8 @@
 import findSystemNode from './util/find_system_node'
 import { graphqlSchema } from '@packages/graphql/src/schema'
 import { openExternal } from '@packages/server/lib/gui/links'
-<<<<<<< HEAD
-import app_data from './util/app_data'
-import { getDevicePreferences, setDevicePreference } from './util/device_preferences'
-import { getUserEditor, setUserEditor } from './util/editors'
-=======
 import { getUserEditor } from './util/editors'
 import * as savedState from './saved_state'
->>>>>>> cc3be10f
 
 const { getBrowsers, ensureAndGetByNameOrPath } = browserUtils
 
@@ -72,24 +59,24 @@
 }
 
 export function makeDataContext (options: MakeDataContextOptions): DataContext {
-  const ctx = new DataContext({
+  let ctx: DataContext
+
+  ctx = new DataContext({
     os: os.platform() as PlatformName,
     schema: graphqlSchema,
     ...options,
     launchArgs: options.launchArgs ?? {},
     launchOptions: {},
-<<<<<<< HEAD
     apis: {
       appApi: {
         getBrowsers,
-        ensureAndGetByNameOrPath (nameOrPath: string, browsers: ReadonlyArray<FoundBrowser>) {
+        ensureAndGetByNameOrPath (nameOrPath, browsers) {
           return ensureAndGetByNameOrPath(nameOrPath, false, browsers as FoundBrowser[]) as Promise<FoundBrowser>
         },
         findNodePath () {
           return findSystemNode.findNodeInFullPath()
         },
       },
-      appDataApi: app_data,
       authApi: {
         getUser () {
           return user.get()
@@ -108,10 +95,8 @@
         launchProject (browser: FoundBrowser, spec: Cypress.Spec, options?: LaunchOpts) {
           return openProject.launch({ ...browser }, spec, options)
         },
-        initializeProject (args: LaunchArgs, options: OpenProjectLaunchOptions<DataContext>, browsers: FoundBrowser[]) {
-          return openProject.create(args.projectRoot, args, options, browsers).then((p) => {
-            return (p.getConfig()?.browsers ?? []) as FoundBrowser[]
-          })
+        initializeProject (args: LaunchArgs, options: OpenProjectLaunchOptions, browsers: FoundBrowser[]) {
+          return openProject.create(args.projectRoot, args, options, browsers)
         },
         insertProjectToCache (projectRoot: string) {
           cache.insertProject(projectRoot)
@@ -143,114 +128,29 @@
         closeActiveProject () {
           return openProject.closeActiveProject()
         },
-        error (type: CypressErrorIdentifier, ...args: any[]) {
-          return errors.get(type, ...args) as CypressError | CypressErrorLike
+        get error () {
+          return errors
         },
       },
       electronApi: {
         openExternal (url: string) {
-          return openExternal(url)
+          openExternal(url)
         },
         showItemInFolder (folder: string) {
           require('electron').shell.showItemInFolder(folder)
         },
       },
       localSettingsApi: {
-        setDevicePreference (key, value) {
-          return setDevicePreference(key, value)
+        async setPreferences (object: AllowedState) {
+          const state = await savedState.create()
+
+          return state.set(object)
         },
-
         async getPreferences () {
-          return getDevicePreferences()
-        },
-        async setPreferredOpener (editor: Editor) {
-          await setUserEditor(editor)
+          return (await savedState.create()).get()
         },
         async getAvailableEditors () {
           const { availableEditors } = await getUserEditor(true)
-=======
-    appApi: {
-      getBrowsers,
-      ensureAndGetByNameOrPath,
-      findNodePath () {
-        return findSystemNode.findNodeInFullPath()
-      },
-    },
-    authApi: {
-      getUser () {
-        return user.get()
-      },
-      logIn (onMessage) {
-        return auth.start(onMessage, 'launchpad')
-      },
-      logOut () {
-        return user.logOut()
-      },
-    },
-    projectApi: {
-      getConfig (projectRoot: string, options?: SettingsOptions) {
-        return config.get(projectRoot, options, ctx)
-      },
-      launchProject (browser: FoundBrowser, spec: Cypress.Spec, options?: LaunchOpts) {
-        return openProject.launch({ ...browser }, spec, options)
-      },
-      initializeProject (args: LaunchArgs, options: OpenProjectLaunchOptions, browsers: FoundBrowser[]) {
-        return openProject.create(args.projectRoot, args, options, browsers)
-      },
-      insertProjectToCache (projectRoot: string) {
-        cache.insertProject(projectRoot)
-      },
-      getProjectRootsFromCache () {
-        return cache.getProjectRoots()
-      },
-      findSpecs (payload: FindSpecs) {
-        return specsUtil.findSpecs(payload)
-      },
-      clearLatestProjectsCache () {
-        return cache.removeLatestProjects()
-      },
-      getProjectPreferencesFromCache () {
-        return cache.getProjectPreferences()
-      },
-      clearProjectPreferences (projectTitle: string) {
-        return cache.removeProjectPreferences(projectTitle)
-      },
-      clearAllProjectPreferences () {
-        return cache.removeAllProjectPreferences()
-      },
-      insertProjectPreferencesToCache (projectTitle: string, preferences: Preferences) {
-        cache.insertProjectPreferences(projectTitle, preferences)
-      },
-      removeProjectFromCache (path: string) {
-        return cache.removeProject(path)
-      },
-      closeActiveProject () {
-        return openProject.closeActiveProject()
-      },
-      get error () {
-        return errors
-      },
-    },
-    electronApi: {
-      openExternal (url: string) {
-        openExternal(url)
-      },
-      showItemInFolder (folder: string) {
-        electron.shell.showItemInFolder(folder)
-      },
-    },
-    localSettingsApi: {
-      async setPreferences (object: AllowedState) {
-        const state = await savedState.create()
-
-        return state.set(object)
-      },
-      async getPreferences () {
-        return (await savedState.create()).get()
-      },
-      async getAvailableEditors () {
-        const { availableEditors } = await getUserEditor(true)
->>>>>>> cc3be10f
 
           return availableEditors
         },
