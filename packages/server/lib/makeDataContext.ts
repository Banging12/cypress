--- conflicted
+++ resolved
@@ -59,7 +59,6 @@
       launchProject (browser: FoundBrowser, spec: Cypress.Spec, options?: LaunchOpts) {
         return openProject.launch({ ...browser }, spec, options)
       },
-<<<<<<< HEAD
       setPromptShown (slug) {
         return openProject.getProject()
         ?.saveState({
@@ -69,10 +68,7 @@
           },
         })
       },
-      initializeProject (args: LaunchArgs, options: OpenProjectLaunchOptions, browsers: FoundBrowser[]) {
-=======
       initializeProject (args: InitializeProjectOptions, options: OpenProjectLaunchOptions, browsers: FoundBrowser[]) {
->>>>>>> b302739d
         return openProject.create(args.projectRoot, args, options, browsers)
       },
       insertProjectToCache (projectRoot: string) {
