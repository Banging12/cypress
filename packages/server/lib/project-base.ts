import check from 'check-more-types'
import Debug from 'debug'
import EE from 'events'
import _ from 'lodash'
import path from 'path'
import { createHmac } from 'crypto'

import browsers from './browsers'
import pkg from '@packages/root'
// import { allowed } from '@packages/config'
import { ServerCt } from './server-ct'
import { SocketCt } from './socket-ct'
import { SocketE2E } from './socket-e2e'
import { Automation } from './automation'
import * as config from './config'
import cwd from './cwd'
import errors from './errors'
import Reporter from './reporter'
import runEvents from './plugins/run_events'
import * as savedState from './saved_state'
import scaffold from './scaffold'
import { ServerE2E } from './server-e2e'
import system from './util/system'
import { ensureProp } from './util/class-helpers'
<<<<<<< HEAD
import { fs } from './util/fs'
import * as settings from './util/settings'
import plugins from './plugins'
import Watchers from './watchers'
import devServer from './plugins/dev-server'
import preprocessor from './plugins/preprocessor'
import { SpecsStore } from './specs-store'
import { checkSupportFile, getDefaultConfigFilePath } from './project_utils'
import type { FoundBrowser, OpenProjectLaunchOptions, FoundSpec } from '@packages/types'
=======
// import * as settings from './util/settings'
// import plugins from './plugins'
import specsUtil from './util/specs'
import devServer from './plugins/dev-server'
import preprocessor from './plugins/preprocessor'
import { SpecsStore } from './specs-store'
import { checkSupportFile } from './project_utils'
import type { FoundBrowser, OpenProjectLaunchOptions } from '@packages/types'
>>>>>>> 6d10a7fa
import { DataContext, getCtx } from '@packages/data-context'

// Cannot just use RuntimeConfigOptions as is because some types are not complete.
// Instead, this is an interface of values that have been manually validated to exist
// and are required when creating a project.
type ReceivedCypressOptions =
  Pick<Cypress.RuntimeConfigOptions, 'hosts' | 'projectName' | 'clientRoute' | 'devServerPublicPathRoute' | 'namespace' | 'report' | 'socketIoCookie' | 'configFile' | 'isTextTerminal' | 'isNewProject' | 'proxyUrl' | 'browsers' | 'browserUrl' | 'socketIoRoute' | 'arch' | 'platform' | 'spec' | 'specs' | 'browser' | 'version' | 'remote'>
  & Pick<Cypress.ResolvedConfigOptions, 'chromeWebSecurity' | 'supportFolder' | 'experimentalSourceRewriting' | 'fixturesFolder' | 'reporter' | 'reporterOptions' | 'screenshotsFolder' | 'pluginsFile' | 'supportFile' | 'baseUrl' | 'viewportHeight' | 'viewportWidth' | 'port' | 'experimentalInteractiveRunEvents' | 'userAgent' | 'downloadsFolder' | 'env' | 'testFiles' | 'ignoreSpecPattern'> // TODO: Figure out how to type this better.

export interface Cfg extends ReceivedCypressOptions {
  projectRoot: string
  proxyServer?: Cypress.RuntimeConfigOptions['proxyUrl']
  exit?: boolean
  state?: {
    firstOpened?: number | null
    lastOpened?: number | null
    promptsShown?: object | null
  }
}

const localCwd = cwd()

const debug = Debug('cypress:server:project')

type StartWebsocketOptions = Pick<Cfg, 'socketIoCookie' | 'namespace' | 'screenshotsFolder' | 'report' | 'reporter' | 'reporterOptions' | 'projectRoot'>

export type Server = ServerE2E | ServerCt

export class ProjectBase<TServer extends Server> extends EE {
  // id is sha256 of projectRoot
  public id: string

  protected ctx: DataContext
  protected _cfg?: Cfg
  protected _server?: TServer
  protected _automation?: Automation
  private _recordTests?: any = null
  private _isServerOpen: boolean = false

  public browser: any
  public options: OpenProjectLaunchOptions
  public testingType: Cypress.TestingType
  public spec: FoundSpec | null
  public isOpen: boolean = false
  projectRoot: string

  constructor ({
    projectRoot,
    testingType,
    options = {},
  }: {
    projectRoot: string
    testingType: Cypress.TestingType
    options: OpenProjectLaunchOptions
  }) {
    super()

    if (!projectRoot) {
      throw new Error('Instantiating lib/project requires a projectRoot!')
    }

    if (!check.unemptyString(projectRoot)) {
      throw new Error(`Expected project root path, not ${projectRoot}`)
    }

    this.testingType = testingType
    this.projectRoot = path.resolve(projectRoot)
    this.spec = null
    this.browser = null
    this.id = createHmac('sha256', 'secret-key').update(projectRoot).digest('hex')
    this.ctx = getCtx()

    debug('Project created %o', {
      testingType: this.testingType,
      projectRoot: this.projectRoot,
    })

    this.options = {
      report: false,
      onFocusTests () {},
      onError () {},
      onWarning () {},
      ...options,
    }

    this.ctx.lifecycleManager.setCurrentProject(this.projectRoot)
  }

  protected ensureProp = ensureProp

  setOnTestsReceived (fn) {
    this._recordTests = fn
  }

  get server () {
    return this.ensureProp(this._server, 'open')
  }

  get automation () {
    return this.ensureProp(this._automation, 'open')
  }

  get cfg () {
    return this._cfg!
  }

  get state () {
    return this.cfg.state
  }

  injectCtSpecificConfig (cfg) {
    cfg.resolved.testingType = { value: 'component' }

    // This value is normally set up in the `packages/server/lib/plugins/index.js#110`
    // But if we don't return it in the plugins function, it never gets set
    // Since there is no chance that it will have any other value here, we set it to "component"
    // This allows users to not return config in the `cypress/plugins/index.js` file
    // https://github.com/cypress-io/cypress/issues/16860
    const rawJson = cfg.rawJson as Cfg

    return {
      ...cfg,
      componentTesting: true,
      viewportHeight: rawJson.viewportHeight ?? 500,
      viewportWidth: rawJson.viewportWidth ?? 500,
    }
  }

  createServer (testingType: Cypress.TestingType) {
    return testingType === 'e2e'
      ? new ServerE2E(this.ctx) as TServer
      : new ServerCt(this.ctx) as TServer
  }

  async open () {
    debug('opening project instance %s', this.projectRoot)
    debug('project open options %o', this.options)

    let cfg = this.getConfig()

    process.chdir(this.projectRoot)

    this._server = this.createServer(this.testingType)

    const {
      specsStore,
      startSpecWatcher,
      ctDevServerPort,
    } = await this.initializeSpecStore(cfg)

    if (this.testingType === 'component') {
      cfg.baseUrl = `http://localhost:${ctDevServerPort}`
    }

    const [port, warning] = await this._server.open(cfg, {
      getCurrentBrowser: () => this.browser,
      getSpec: () => this.spec,
      exit: this.options.args?.exit,
      onError: this.options.onError,
      onWarning: this.options.onWarning,
      shouldCorrelatePreRequests: this.shouldCorrelatePreRequests,
      testingType: this.testingType,
      SocketCtor: this.testingType === 'e2e' ? SocketE2E : SocketCt,
      specsStore,
    })

    this.ctx.setAppServerPort(port)
    this._isServerOpen = true

    // if we didnt have a cfg.port
    // then get the port once we
    // open the server
    if (!cfg.port) {
      cfg.port = port

      // and set all the urls again
      _.extend(cfg, config.setUrls(cfg))
    }

    cfg.proxyServer = cfg.proxyUrl

    // store the cfg from
    // opening the server
    this._cfg = cfg

    debug('project config: %o', _.omit(cfg, 'resolved'))

    if (warning) {
      this.options.onWarning(warning)
    }

    // save the last time they opened the project
    // along with the first time they opened it
    const now = Date.now()
    const stateToSave = {
      lastOpened: now,
    } as any

    if (!cfg.state || !cfg.state.firstOpened) {
      stateToSave.firstOpened = now
    }

    this.startWebsockets({
      onReloadBrowser: this.options.onReloadBrowser,
      onFocusTests: this.options.onFocusTests,
      onSpecChanged: this.options.onSpecChanged,
    }, {
      socketIoCookie: cfg.socketIoCookie,
      namespace: cfg.namespace,
      screenshotsFolder: cfg.screenshotsFolder,
      report: cfg.report,
      reporter: cfg.reporter,
      reporterOptions: cfg.reporterOptions,
      projectRoot: this.projectRoot,
    })

    await Promise.all([
      this.scaffold(cfg),
      this.saveState(stateToSave),
    ])

    await Promise.all([
      checkSupportFile({ configFile: cfg.configFile, supportFile: cfg.supportFile }),
    ])

    if (cfg.isTextTerminal) {
      return
    }

    // start watching specs
    // whenever a spec file is added or removed, we notify the
    // <SpecList>
    // This is only used for CT right now by general users.
    // It is is used with E2E if the CypressInternal_UseInlineSpecList flag is true.
    startSpecWatcher()

    if (!cfg.experimentalInteractiveRunEvents) {
      return
    }

    const sys = await system.info()
    const beforeRunDetails = {
      config: cfg,
      cypressVersion: pkg.version,
      system: _.pick(sys, 'osName', 'osVersion'),
    }

    this.isOpen = true

    return runEvents.execute('before:run', cfg, beforeRunDetails)
  }

  reset () {
    debug('resetting project instance %s', this.projectRoot)

    this.spec = null
    this.browser = null

    if (this._automation) {
      this._automation.reset()
    }

    if (this._server) {
      return this._server.reset()
    }

    return
  }

  async close () {
    debug('closing project instance %s', this.projectRoot)

    this.spec = null
    this.browser = null

    if (!this._isServerOpen) {
      return
    }

    const closePreprocessor = this.testingType === 'e2e' ? preprocessor.close : undefined

    this.ctx.setAppServerPort(undefined)
    this.ctx.setAppSocketServer(undefined)

    await Promise.all([
      this.server?.close(),
      closePreprocessor?.(),
    ])

    this._isServerOpen = false

    process.chdir(localCwd)
    this.isOpen = false

    const config = this.getConfig()

    if (config.isTextTerminal || !config.experimentalInteractiveRunEvents) return

    return runEvents.execute('after:run', config)
  }

  _onError<Options extends Record<string, any>> (err: Error, options: Options) {
    debug('got plugins error', err.stack)

    browsers.close()

    options.onError(err)
  }

  async initializeSpecStore (updatedConfig: Cfg): Promise<{
    specsStore: SpecsStore
    ctDevServerPort: number | undefined
    startSpecWatcher: () => void
  }> {
    const specs = this.ctx.currentProject?.specs || []

    return this.initSpecStore({ specs, config: updatedConfig })
  }

  async startCtDevServer (specs: Cypress.Cypress['spec'][], config: any) {
    // CT uses a dev-server to build the bundle.
    // We start the dev server here.
    const devServerOptions = await devServer.start({ specs, config })

    if (!devServerOptions) {
      throw new Error([
        'It looks like nothing was returned from on(\'dev-server:start\', {here}).',
        'Make sure that the dev-server:start function returns an object.',
        'For example: on("dev-server:start", () => startWebpackDevServer({ webpackConfig }))',
      ].join('\n'))
    }

    return { port: devServerOptions.port }
  }

  async initSpecStore ({
    specs,
    config,
  }: {
    specs: FoundSpec[]
    config: Cfg
  }) {
    const specsStore = new SpecsStore()

    const startSpecWatcher = () => {
      if (this.testingType === 'component') {
      // ct uses the dev-server to build and bundle the speces.
      // send new files to dev server
        devServer.updateSpecs(specs)
      }
    }

    let ctDevServerPort: number | undefined

    if (this.testingType === 'component' && !this.options.skipPluginInitializeForTesting) {
      const { port } = await this.startCtDevServer(specs, config)

      ctDevServerPort = port
    }

    specsStore.storeSpecFiles(specs)

    return {
      specsStore,
      ctDevServerPort,
      startSpecWatcher,
    }
  }

  initializeReporter ({
    report,
    reporter,
    projectRoot,
    reporterOptions,
  }: Pick<Cfg, 'report' | 'reporter' | 'projectRoot' | 'reporterOptions'>) {
    if (!report) {
      return
    }

    try {
      Reporter.loadReporter(reporter, projectRoot)
    } catch (err: any) {
      const paths = Reporter.getSearchPathsForReporter(reporter, projectRoot)

      // only include the message if this is the standard MODULE_NOT_FOUND
      // else include the whole stack
      const errorMsg = err.code === 'MODULE_NOT_FOUND' ? err.message : err.stack

      errors.throw('INVALID_REPORTER_NAME', {
        paths,
        error: errorMsg,
        name: reporter,
      })
    }

    return Reporter.create(reporter, reporterOptions, projectRoot)
  }

  startWebsockets (options: Omit<OpenProjectLaunchOptions, 'args'>, { socketIoCookie, namespace, screenshotsFolder, report, reporter, reporterOptions, projectRoot }: StartWebsocketOptions) {
  // if we've passed down reporter
  // then record these via mocha reporter
    const reporterInstance = this.initializeReporter({
      report,
      reporter,
      reporterOptions,
      projectRoot,
    })

    const onBrowserPreRequest = (browserPreRequest) => {
      this.server.addBrowserPreRequest(browserPreRequest)
    }

    const onRequestEvent = (eventName, data) => {
      this.server.emitRequestEvent(eventName, data)
    }

    this._automation = new Automation(namespace, socketIoCookie, screenshotsFolder, onBrowserPreRequest, onRequestEvent)

    const io = this.server.startWebsockets(this.automation, this.cfg, {
      onReloadBrowser: options.onReloadBrowser,
      onFocusTests: options.onFocusTests,
      onSpecChanged: options.onSpecChanged,
      onSavedStateChanged: (state: any) => this.saveState(state),

      onCaptureVideoFrames: (data: any) => {
        // TODO: move this to browser automation middleware
        this.emit('capture:video:frames', data)
      },

      onConnect: (id: string) => {
        debug('socket:connected')
        this.emit('socket:connected', id)
      },

      onTestsReceivedAndMaybeRecord: async (runnables: unknown[], cb: () => void) => {
        debug('received runnables %o', runnables)

        if (reporterInstance) {
          reporterInstance.setRunnables(runnables)
        }

        if (this._recordTests) {
          await this._recordTests?.(runnables, cb)

          this._recordTests = null

          return
        }

        cb()
      },

      onMocha: async (event, runnable) => {
        debug('onMocha', event)
        // bail if we dont have a
        // reporter instance
        if (!reporterInstance) {
          return
        }

        reporterInstance.emit(event, runnable)

        if (event === 'end') {
          const [stats = {}] = await Promise.all([
            (reporterInstance != null ? reporterInstance.end() : undefined),
            this.server.end(),
          ])

          this.emit('end', stats)
        }

        return
      },
    })

    this.ctx.setAppSocketServer(io)
  }

  changeToUrl (url) {
    this.server.changeToUrl(url)
  }

  shouldCorrelatePreRequests = () => {
    if (!this.browser) {
      return false
    }

    const { family, majorVersion } = this.browser

    return family === 'chromium' || (family === 'firefox' && majorVersion >= 86)
  }

  setCurrentSpecAndBrowser (spec, browser: FoundBrowser) {
    this.spec = spec
    this.browser = browser
  }

  getAutomation () {
    return this.automation
  }

  async initializeConfig (): Promise<Cfg> {
    let theCfg: Cfg = await this.ctx.lifecycleManager.getFullInitialConfig() as Cfg // ?? types are definitely wrong here I think

    theCfg = this.testingType === 'e2e'
      ? theCfg
      : this.injectCtSpecificConfig(theCfg)

    if (theCfg.isTextTerminal) {
      this._cfg = theCfg

      return this._cfg
    }

<<<<<<< HEAD
=======
    // decide if new project by asking scaffold
    // and looking at previously saved user state
    if (!theCfg.integrationFolder) {
      throw new Error('Missing integration folder')
    }

    const untouchedScaffold = await this.determineIsNewProject(theCfg)

    debugScaffold(`untouched scaffold ${untouchedScaffold} banner closed`)

    theCfg.isNewProject = untouchedScaffold

>>>>>>> 6d10a7fa
    const cfgWithSaved = await this._setSavedState(theCfg)

    this._cfg = cfgWithSaved

    return this._cfg
  }

  // returns project config (user settings + defaults + cypress.config.{ts|js})
  // with additional object "state" which are transient things like
  // window width and height, DevTools open or not, etc.
  getConfig (): Cfg {
    if (!this._cfg) {
      throw Error('Must call #initializeConfig before accessing config.')
    }

    debug('project has config %o', this._cfg)

    return this._cfg
  }

  // Saved state

  // forces saving of project's state by first merging with argument
  async saveState (stateChanges = {}) {
    if (!this.cfg) {
      throw new Error('Missing project config')
    }

    if (!this.projectRoot) {
      throw new Error('Missing project root')
    }

    let state = await savedState.create(this.projectRoot, this.cfg.isTextTerminal)

    state.set(stateChanges)
    this.cfg.state = await state.get()

    return this.cfg.state
  }

  async _setSavedState (cfg: Cfg) {
    debug('get saved state')

    const state = await savedState.create(this.projectRoot, cfg.isTextTerminal)

    cfg.state = await state.get()

    return cfg
  }

<<<<<<< HEAD
  writeConfigFile ({ code, configFilename }: { code: string, configFilename: string }) {
    fs.writeFileSync(path.resolve(this.projectRoot, configFilename), code)
=======
  // do not check files again and again - keep previous promise
  // to refresh it - just close and open the project again.
  determineIsNewProject (folder) {
    return scaffold.isNewProject(folder)
>>>>>>> 6d10a7fa
  }

  scaffold (cfg: Cfg) {
    debug('scaffolding project %s', this.projectRoot)

    const scaffolds = []

    const push = scaffolds.push.bind(scaffolds) as any

    // TODO: we are currently always scaffolding support
    // even when headlessly - this is due to a major breaking
    // change of 0.18.0
    // we can later force this not to always happen when most
    // of our users go beyond 0.18.0
    //
    // ensure support dir is created
    // and example support file if dir doesnt exist
    push(scaffold.support(cfg.supportFolder, cfg))

    return Promise.all(scaffolds)
  }

  // These methods are not related to start server/sockets/runners

  async getProjectId () {
    return getCtx().lifecycleManager.getProjectId()
  }

  // For testing
  // Do not use this method outside of testing
  // pass all your options when you create a new instance!
  __setOptions (options: OpenProjectLaunchOptions) {
    this.options = options
  }

  __setConfig (cfg: Cfg) {
    this._cfg = cfg
  }
}<|MERGE_RESOLUTION|>--- conflicted
+++ resolved
@@ -22,26 +22,14 @@
 import { ServerE2E } from './server-e2e'
 import system from './util/system'
 import { ensureProp } from './util/class-helpers'
-<<<<<<< HEAD
+
 import { fs } from './util/fs'
-import * as settings from './util/settings'
-import plugins from './plugins'
-import Watchers from './watchers'
-import devServer from './plugins/dev-server'
-import preprocessor from './plugins/preprocessor'
-import { SpecsStore } from './specs-store'
-import { checkSupportFile, getDefaultConfigFilePath } from './project_utils'
-import type { FoundBrowser, OpenProjectLaunchOptions, FoundSpec } from '@packages/types'
-=======
-// import * as settings from './util/settings'
-// import plugins from './plugins'
-import specsUtil from './util/specs'
+
 import devServer from './plugins/dev-server'
 import preprocessor from './plugins/preprocessor'
 import { SpecsStore } from './specs-store'
 import { checkSupportFile } from './project_utils'
-import type { FoundBrowser, OpenProjectLaunchOptions } from '@packages/types'
->>>>>>> 6d10a7fa
+import type { FoundBrowser, OpenProjectLaunchOptions, FoundSpec } from '@packages/types'
 import { DataContext, getCtx } from '@packages/data-context'
 
 // Cannot just use RuntimeConfigOptions as is because some types are not complete.
@@ -356,7 +344,9 @@
     ctDevServerPort: number | undefined
     startSpecWatcher: () => void
   }> {
-    const specs = this.ctx.currentProject?.specs || []
+    // const specs = this.ctx.project?.specs || []
+    // TODO
+    const specs = []
 
     return this.initSpecStore({ specs, config: updatedConfig })
   }
@@ -556,21 +546,6 @@
       return this._cfg
     }
 
-<<<<<<< HEAD
-=======
-    // decide if new project by asking scaffold
-    // and looking at previously saved user state
-    if (!theCfg.integrationFolder) {
-      throw new Error('Missing integration folder')
-    }
-
-    const untouchedScaffold = await this.determineIsNewProject(theCfg)
-
-    debugScaffold(`untouched scaffold ${untouchedScaffold} banner closed`)
-
-    theCfg.isNewProject = untouchedScaffold
-
->>>>>>> 6d10a7fa
     const cfgWithSaved = await this._setSavedState(theCfg)
 
     this._cfg = cfgWithSaved
@@ -621,15 +596,8 @@
     return cfg
   }
 
-<<<<<<< HEAD
   writeConfigFile ({ code, configFilename }: { code: string, configFilename: string }) {
     fs.writeFileSync(path.resolve(this.projectRoot, configFilename), code)
-=======
-  // do not check files again and again - keep previous promise
-  // to refresh it - just close and open the project again.
-  determineIsNewProject (folder) {
-    return scaffold.isNewProject(folder)
->>>>>>> 6d10a7fa
   }
 
   scaffold (cfg: Cfg) {
