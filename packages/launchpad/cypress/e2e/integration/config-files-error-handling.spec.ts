// TODO: add when we land the lifecycle management
describe('Config files error handling', () => {
  beforeEach(() => {
    cy.scaffoldProject('pristine')
    cy.scaffoldProject('pristine-with-config-file')
  })

  it('shows an error when there are multiple config files', () => {
    cy.openProject('pristine-with-config-file')

    cy.withCtx(async (ctx) => {
      await ctx.actions.file.writeFileInProject('cypress.config.ts', 'module.exports = {}')
    })

<<<<<<< HEAD
    cy.get('body').should('contain.text', 'Initializing Config...')

    cy.get('body')
    .should('contain.text', 'Cypress Configuration Error')
    .and('contain.text', 'There is both a `cypress.config.js` and a `cypress.config.ts` at the location below')
=======
    // Reopen the project, now that we have 2 config files
    cy.openProject('pristine-with-config-file')
    cy.visitLaunchpad()
>>>>>>> 6d10a7fa

    cy.get('body').should('contain.text', 'Something went wrong')
    cy.withCtx(async (ctx) => {
      await ctx.actions.file.removeFileInProject('cypress.config.js')
    })

    cy.get('body')
    .should('not.contain.text', 'Something went wrong')
  })

  it('it shows the upgrade screen if there is a legacy config file', () => {
    cy.openProject('pristine-with-config-file')
    cy.withCtx(async (ctx) => {
      await ctx.actions.file.writeFileInProject('cypress.json', '{}')
      await ctx.actions.file.removeFileInProject('cypress.config.js')
    })

    cy.openProject('pristine-with-config-file')

    cy.visitLaunchpad()

    cy.get('body').should('contain.text', 'Add a cypress.config.js to remove')
  })

  it('it handles config files with legacy config file in same project', () => {
    cy.openProject('pristine-with-config-file')
    cy.withCtx(async (ctx) => {
      await ctx.actions.file.writeFileInProject('cypress.json', '{}')
    })

<<<<<<< HEAD
    cy.get('body').should('contain.text', 'Initializing Config...')
=======
    cy.openProject('pristine-with-config-file')
    cy.visitLaunchpad()
>>>>>>> 6d10a7fa

    cy.get('body').should('contain.text', 'Cypress no longer supports')

    cy.withCtx(async (ctx) => {
      await ctx.actions.file.removeFileInProject('cypress.json')
    })

    cy.get('body').should('not.contain.text', 'Cypress no longer supports')
  })
})<|MERGE_RESOLUTION|>--- conflicted
+++ resolved
@@ -12,17 +12,9 @@
       await ctx.actions.file.writeFileInProject('cypress.config.ts', 'module.exports = {}')
     })
 
-<<<<<<< HEAD
-    cy.get('body').should('contain.text', 'Initializing Config...')
-
-    cy.get('body')
-    .should('contain.text', 'Cypress Configuration Error')
-    .and('contain.text', 'There is both a `cypress.config.js` and a `cypress.config.ts` at the location below')
-=======
     // Reopen the project, now that we have 2 config files
     cy.openProject('pristine-with-config-file')
     cy.visitLaunchpad()
->>>>>>> 6d10a7fa
 
     cy.get('body').should('contain.text', 'Something went wrong')
     cy.withCtx(async (ctx) => {
@@ -53,12 +45,8 @@
       await ctx.actions.file.writeFileInProject('cypress.json', '{}')
     })
 
-<<<<<<< HEAD
-    cy.get('body').should('contain.text', 'Initializing Config...')
-=======
     cy.openProject('pristine-with-config-file')
     cy.visitLaunchpad()
->>>>>>> 6d10a7fa
 
     cy.get('body').should('contain.text', 'Cypress no longer supports')
 
