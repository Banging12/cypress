--- conflicted
+++ resolved
@@ -149,13 +149,7 @@
 
     cy.get('[data-testid="error-code-frame"]').should('contain', 'cypress.config.js:4:23')
   })
-<<<<<<< HEAD
-
-=======
-})
-
-describe('setupNodeEvents', () => {
->>>>>>> 1de1aa5c
+
   it('throws an error when in setupNodeEvents updating a config value that was removed in 10.X', () => {
     cy.scaffoldProject('config-update-non-migrated-value')
     cy.openProject('config-update-non-migrated-value')
@@ -163,11 +157,8 @@
     cy.findByText('E2E Testing').click()
     cy.get('h1').should('contain', 'Error Loading Config')
     cy.percySnapshot()
-<<<<<<< HEAD
 
     cy.get('[data-testid="error-code-frame"]').should('contain', 'cypress.config.js:5:32')
-=======
->>>>>>> 1de1aa5c
   })
 
   it('throws an error when in setupNodeEvents updating a config value on a clone of config that was removed in 10.X', () => {
@@ -188,10 +179,38 @@
     cy.findByText('E2E Testing').click()
     cy.get('h1').should('contain', 'Error Loading Config')
     cy.percySnapshot()
-<<<<<<< HEAD
 
     cy.get('[data-testid="error-code-frame"]').should('contain', 'cypress.config.js:5:36')
-=======
->>>>>>> 1de1aa5c
+  })
+})
+
+describe('setupNodeEvents', () => {
+  it('throws an error when in setupNodeEvents updating a config value that was removed in 10.X', () => {
+    cy.scaffoldProject('config-update-non-migrated-value')
+    cy.openProject('config-update-non-migrated-value')
+    cy.visitLaunchpad()
+    cy.findByText('E2E Testing').click()
+    cy.get('h1').should('contain', 'Error Loading Config')
+    cy.percySnapshot()
+  })
+
+  it('throws an error when in setupNodeEvents updating a config value on a clone of config that was removed in 10.X', () => {
+    cy.scaffoldProject('config-update-non-migrated-value-clone')
+    cy.openProject('config-update-non-migrated-value-clone')
+    cy.visitLaunchpad()
+    cy.findByText('E2E Testing').click()
+    cy.get('h1').should('contain', 'Error Loading Config')
+    cy.percySnapshot()
+
+    cy.get('[data-cy="alert-body"]').should('contain', 'integrationFolder')
+  })
+
+  it('throws an error when in setupNodeEvents updating an e2e config value that was removed in 10.X', () => {
+    cy.scaffoldProject('config-update-non-migrated-value-e2e')
+    cy.openProject('config-update-non-migrated-value-e2e')
+    cy.visitLaunchpad()
+    cy.findByText('E2E Testing').click()
+    cy.get('h1').should('contain', 'Error Loading Config')
+    cy.percySnapshot()
   })
 })