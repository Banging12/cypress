<template>
  <div
    class="
      bg-gray-50
      h-9
      flex
      items-center
      px-5
      gap-2
      border-b border-gray-200
      rounded-t-md
    "
  >
    <div
      v-for="i in [0, 1, 2]"
      :key="i"
      class="rounded-md h-3 w-3 border border-1-gray-600"
    />
  </div>
  <div class="relative">
    <pre class="text-left text-gray-500 p-5"><span
    class="text-purple-500"
    >{{ projectTitle }}:~$</span> {{ dependenciesCode }}</pre>
    <CopyButton :text="dependenciesCode" />
  </div>
</template>

<script lang="ts" setup>
<<<<<<< HEAD
import { computed } from "vue";
import CopyButton from "@cy/components/CopyButton.vue";
=======
import { computed } from 'vue'
import CopyButton from '../components/button/CopyButton.vue'
>>>>>>> 377ef0aa
import { gql } from '@urql/core'
import type { ManualInstallFragment } from '../generated/graphql'

gql`
fragment ManualInstall on Wizard {
  packagesToInstall {
    id
    name
    description
    package
  }
}
`

const props = defineProps<{
  gql: ManualInstallFragment
}>()

defineEmits<{(event: 'back'): void
}>()

const dependenciesCode = computed(
  () => {
    return `yarn add -D \\\n${
    (props.gql.packagesToInstall ?? [])
    .map((pack) => `                    ${pack.package} \\`)
    .join('\n')}`
  },
)
const projectTitle = 'TODO: project title in gql'
</script><|MERGE_RESOLUTION|>--- conflicted
+++ resolved
@@ -26,13 +26,8 @@
 </template>
 
 <script lang="ts" setup>
-<<<<<<< HEAD
-import { computed } from "vue";
-import CopyButton from "@cy/components/CopyButton.vue";
-=======
 import { computed } from 'vue'
-import CopyButton from '../components/button/CopyButton.vue'
->>>>>>> 377ef0aa
+import CopyButton from '@cy/components/CopyButton.vue'
 import { gql } from '@urql/core'
 import type { ManualInstallFragment } from '../generated/graphql'
 
