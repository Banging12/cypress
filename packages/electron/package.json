{
  "name": "@packages/electron",
  "version": "0.0.0-development",
  "private": true,
  "main": "index.js",
  "scripts": {
    "build": "node ./bin/cypress-electron --install",
    "build-prod": "yarn build",
    "clean-deps": "rimraf node_modules",
    "postinstall": "echo '@packages/electron needs: yarn build'",
    "start": "./bin/cypress-electron",
    "test": "yarn test-unit",
    "test-debug": "yarn test-unit --inspect-brk=5566",
    "test-unit": "mocha",
    "test-watch": "yarn test-unit --watch"
  },
  "dependencies": {
    "@cypress/icons": "0.7.0",
    "bluebird": "3.5.3",
    "debug": "^4.3.2",
    "fs-extra": "8.1.0",
    "lodash": "^4.17.21",
    "minimist": "1.2.5"
  },
  "devDependencies": {
<<<<<<< HEAD
    "electron": "15.3.4",
    "electron-packager": "15.1.0",
=======
    "electron": "15.2.0",
    "electron-packager": "15.4.0",
>>>>>>> d8232d56
    "execa": "4.1.0",
    "mocha": "3.5.3",
    "rimraf": "3.0.2"
  },
  "files": [
    "dist",
    "lib"
  ],
  "bin": {
    "cypress-electron": "./bin/cypress-electron"
  }
}<|MERGE_RESOLUTION|>--- conflicted
+++ resolved
@@ -23,13 +23,8 @@
     "minimist": "1.2.5"
   },
   "devDependencies": {
-<<<<<<< HEAD
     "electron": "15.3.4",
-    "electron-packager": "15.1.0",
-=======
-    "electron": "15.2.0",
     "electron-packager": "15.4.0",
->>>>>>> d8232d56
     "execa": "4.1.0",
     "mocha": "3.5.3",
     "rimraf": "3.0.2"
