import { validate, validateNoReadOnlyConfig } from '@packages/config'
import _ from 'lodash'
import $ from 'jquery'
import * as blobUtil from 'blob-util'
import minimatch from 'minimatch'
import Promise from 'bluebird'
import sinon from 'sinon'
import fakeTimers from '@sinonjs/fake-timers'
import debugFn from 'debug'

import browserInfo from './cypress/browser'
import $scriptUtils from './cypress/script_utils'

import $Commands from './cypress/commands'
import { $Cy } from './cypress/cy'
import $dom from './dom'
import $Downloads from './cypress/downloads'
import $errorMessages from './cypress/error_messages'
import $errUtils from './cypress/error_utils'
import { create as createLogFn, LogUtils } from './cypress/log'
import $LocalStorage from './cypress/local_storage'
import $Mocha from './cypress/mocha'
import { create as createMouse } from './cy/mouse'
import $Runner from './cypress/runner'
import $Screenshot from './cypress/screenshot'
import $SelectorPlayground from './cypress/selector_playground'
import $Server from './cypress/server'
import $SetterGetter from './cypress/setter_getter'
import $utils from './cypress/utils'

import { $Chainer } from './cypress/chainer'
import { $Cookies } from './cypress/cookies'
import { $Command } from './cypress/command'
import { $Location } from './cypress/location'
import ProxyLogging from './cypress/proxy-logging'

import * as $Events from './cypress/events'
import $Keyboard from './cy/keyboard'
import * as resolvers from './cypress/resolvers'
import { PrimaryOriginCommunicator, SpecBridgeCommunicator } from './multi-domain/communicator'

const debug = debugFn('cypress:driver:cypress')

declare global {
  interface Window {
    __cySkipValidateConfig: boolean
    Cypress: Cypress.Cypress
    Runner: any
    cy: Cypress.cy
  }
}

const jqueryProxyFn = function (...args) {
  if (!this.cy) {
    $errUtils.throwErrByPath('miscellaneous.no_cy')
  }

  return this.cy.$$.apply(this.cy, args)
}

const throwPrivateCommandInterface = (method) => {
  $errUtils.throwErrByPath('miscellaneous.private_custom_command_interface', {
    args: { method },
  })
}

interface BackendError extends Error {
  __stackCleaned__: boolean
  backend: boolean
}

interface AutomationError extends Error {
  automation: boolean
}

// Are we running Cypress in Cypress? (Used for E2E Testing for Cypress in Cypress only)
const isCypressInCypress = document.defaultView !== top

class $Cypress {
  cy: any
  chai: any
  mocha: any
  runner: any
  downloads: any
  Commands: any
  $autIframe: any
  onSpecReady: any
  events: any
  $: any
  arch: any
  spec: any
  version: any
  browser: any
  platform: any
  testingType: any
  state: any
  originalConfig: any
  config: any
  env: any
  getTestRetries: any
  Cookies: any
  ProxyLogging: any
  _onInitialize: any
  isCy: any
  log: any
  isBrowser: any
  browserMajorVersion: any
  emit: any
  emitThen: any
  emitMap: any
  primaryOriginCommunicator: PrimaryOriginCommunicator
  specBridgeCommunicator: SpecBridgeCommunicator
  isCrossOriginSpecBridge: boolean

  // attach to $Cypress to access
  // all of the constructors
  // to enable users to monkeypatch
  $Cypress = $Cypress
  Cy = $Cy
  Chainer = $Chainer
  Command = $Command
  dom = $dom
  errorMessages = $errorMessages
  Keyboard = $Keyboard
  Location = $Location
  Log = LogUtils
  LocalStorage = $LocalStorage
  Mocha = $Mocha
  resolveWindowReference = resolvers.resolveWindowReference
  resolveLocationReference = resolvers.resolveLocationReference
  Mouse = {
    create: createMouse,
  }

  Runner = $Runner
  Server = $Server
  Screenshot = $Screenshot
  SelectorPlayground = $SelectorPlayground
  utils = $utils
  _ = _
  Blob = blobUtil
  Buffer = Buffer
  Promise = Promise
  minimatch = minimatch
  sinon = sinon
  lolex = fakeTimers

  static $: any
  static utils: any

  constructor () {
    this.cy = null
    this.chai = null
    this.mocha = null
    this.runner = null
    this.downloads = null
    this.Commands = null
    this.$autIframe = null
    this.onSpecReady = null
    this.primaryOriginCommunicator = new PrimaryOriginCommunicator()
    this.specBridgeCommunicator = new SpecBridgeCommunicator()
    this.isCrossOriginSpecBridge = false

    this.events = $Events.extend(this)
    this.$ = jqueryProxyFn.bind(this)

    _.extend(this.$, $)
  }

<<<<<<< HEAD
  setConfig (config: Record<string, any> = {}) {
    // config.remote
    // {
    //   origin: "http://localhost:2020"
    //   domainName: "localhost"
    //   props: null
    //   strategy: "file"
    // }

    // -- or --

    // {
    //   origin: "https://foo.google.com"
    //   domainName: "google.com"
    //   strategy: "http"
    //   props: {
    //     port: 443
    //     tld: "com"
    //     domain: "google"
    //   }
    // }

    let d = config.remote ? config.remote.domainName : undefined

    // set domainName but allow us to turn
    // off this feature in testing
    if (d && config.testingType === 'e2e') {
      document.domain = d
=======
  configure (config: Cypress.ObjectLike = {}) {
    const domainName = config.remote ? config.remote.domainName : undefined

    if (domainName) {
      document.domain = domainName
>>>>>>> 2d866f38
    }

    // a few static props for the host OS, browser
    // and the current version of Cypress
    this.arch = config.arch
    this.spec = config.spec
    this.version = config.version
    this.browser = config.browser
    this.platform = config.platform
    this.testingType = config.testingType

    // normalize this into boolean
    config.isTextTerminal = !!config.isTextTerminal

    // we assume we're interactive based on whether or
    // not we're in a text terminal, but we keep this
    // as a separate property so we can potentially
    // slice up the behavior
    config.isInteractive = !config.isTextTerminal

    // true if this Cypress belongs to a cross origin spec bridge
    this.isCrossOriginSpecBridge = config.isCrossOriginSpecBridge || false

    // enable long stack traces when
    // we not are running headlessly
    // for debuggability but disable
    // them when running headlessly for
    // performance since users cannot
    // interact with the stack traces
    Promise.config({
      longStackTraces: config.isInteractive,
    })

    // TODO: env is unintentionally preserved between soft reruns unlike config.
    // change this in the NEXT_BREAKING
    const { env } = config

    config = _.omit(config, 'env', 'remote', 'resolved', 'scaffoldedFiles', 'state', 'testingType', 'isCrossOriginSpecBridge')

    _.extend(this, browserInfo(config))

    this.state = $SetterGetter.create({})
    this.originalConfig = _.cloneDeep(config)
    this.config = $SetterGetter.create(config, (config) => {
      if (this.isCrossOriginSpecBridge ? !window.__cySkipValidateConfig : !window.top!.__cySkipValidateConfig) {
        validateNoReadOnlyConfig(config, (errProperty) => {
          const errPath = this.state('runnable')
            ? 'config.invalid_cypress_config_override'
            : 'config.invalid_test_config_override'

          const errMsg = $errUtils.errByPath(errPath, {
            errProperty,
          })

          throw new this.state('specWindow').Error(errMsg)
        })
      }

      validate(config, (errResult) => {
        const stringify = (str) => format(JSON.stringify(str))

        const format = (str) => `\`${str}\``

        // TODO: this does not use the @packages/error rewriting rules
        // for stdout vs markdown - it always inserts backticks for markdown
        // and those leak out into the stdout formatting.
        const errMsg = _.isString(errResult)
          ? errResult
          : `Expected ${format(errResult.key)} to be ${errResult.type}.\n\nInstead the value was: ${stringify(errResult.value)}`

        throw new this.state('specWindow').Error(errMsg)
      })
    })

    this.env = $SetterGetter.create(env)
    this.getTestRetries = function () {
      const testRetries = this.config('retries')

      if (_.isNumber(testRetries)) {
        return testRetries
      }

      if (_.isObject(testRetries)) {
        return testRetries[this.config('isInteractive') ? 'openMode' : 'runMode']
      }

      return null
    }

    this.Cookies = $Cookies.create(config.namespace, domainName)

    // TODO: Remove this after $Events functions are added to $Cypress.
    // @ts-ignore
    this.ProxyLogging = new ProxyLogging(this)

    return this.action('cypress:config', config)
  }

  initialize ({ $autIframe, onSpecReady }) {
    this.$autIframe = $autIframe
    this.onSpecReady = onSpecReady
    if (this._onInitialize) {
      this._onInitialize()
      this._onInitialize = undefined
    }
  }

  run (fn) {
    if (!this.runner) {
      $errUtils.throwErrByPath('miscellaneous.no_runner')
    }

    return this.runner.run(fn)
  }

  // Method to manually re-execute Runner (usually within $autIframe)
  // used mainly by Component Testing
  restartRunner () {
    if (!window.top!.Cypress) {
      throw Error('Cannot re-run spec without Cypress')
    }

    // MobX state is only available on the Runner instance
    // which is attached to the top level `window`
    // We avoid infinite restart loop by checking if not in a loading state.
    if (!window.top!.Runner.state.isLoading) {
      window.top!.Runner.emit('restart')
    }
  }

  // onSpecWindow is called as the spec window
  // is being served but BEFORE any of the actual
  // specs or support files have been downloaded
  // or parsed. we have not received any custom commands
  // at this point
  onSpecWindow (specWindow, scripts) {
    // create cy and expose globally
    this.cy = new $Cy(specWindow, this, this.Cookies, this.state, this.config)
    window.cy = this.cy
    this.isCy = this.cy.isCy
    this.log = createLogFn(this, this.cy, this.state, this.config)
    this.mocha = $Mocha.create(specWindow, this, this.config)
    this.runner = $Runner.create(specWindow, this.mocha, this, this.cy, this.state)
    this.downloads = $Downloads.create(this)

    // wire up command create to cy
    this.Commands = $Commands.create(this, this.cy, this.state, this.config)

    this.events.proxyTo(this.cy)

    $scriptUtils.runScripts(specWindow, scripts)
    // TODO: remove this after making the type of `runScripts` more specific.
    // @ts-ignore
    .catch((error) => {
      this.runner.onSpecError('error')({ error })
    })
    .then(() => {
      return (new Promise((resolve) => {
        if (this.$autIframe) {
          resolve()
        } else {
          // block initialization if the iframe has not been created yet
          // Used in CT when async chunks for plugins take their time to download/parse
          this._onInitialize = resolve
        }
      }))
    })
    .then(() => {
      // in order to utilize focusmanager.testingmode and trick browser into being in focus even when not focused
      // this is critical for headless mode since otherwise the browser never gains focus
      if (this.browser.isHeadless && this.isBrowser({ family: 'firefox' })) {
        window.addEventListener('blur', () => {
          this.backend('firefox:window:focus')
        })

        if (!document.hasFocus()) {
          return this.backend('firefox:window:focus')
        }
      }

      return
    })
    .then(() => {
      this.cy.initialize(this.$autIframe)

      this.onSpecReady()
    })
  }

  maybeEmitCypressInCypress (...args: unknown[]) {
    // emit an event if we are running a Cypress in Cypress E2E Test.
    // used to assert the runner (mocha) is emitting the expected
    // events/payload.
    if (!isCypressInCypress) {
      return
    }

    this.emit('cypress:in:cypress:runner:event', ...args)
  }

  action (eventName, ...args) {
    // normalizes all the various ways
    // other objects communicate intent
    // and 'action' to Cypress
    debug(eventName)
    switch (eventName) {
      case 'recorder:frame':
        return this.emit('recorder:frame', args[0])

      case 'cypress:stop':
        return this.emit('stop')

      case 'cypress:config':
        // emit config event used to:
        //   - trigger iframe viewport update
        return this.emit('config', args[0])

      case 'runner:start':
        // mocha runner has begun running the tests
        this.emit('run:start')

        if (this.runner.getResumedAtTestIndex() !== null) {
          return
        }

        this.maybeEmitCypressInCypress('mocha', 'start', args[0])

        if (this.config('isTextTerminal')) {
          return this.emit('mocha', 'start', args[0])
        }

        break

      case 'runner:end':
        // mocha runner has finished running the tests

        // end may have been caused by an uncaught error
        // that happened inside of a hook.
        //
        // when this happens mocha aborts the entire run
        // and does not do the usual cleanup so that means
        // we have to fire the test:after:hooks and
        // test:after:run events ourselves
        this.emit('run:end')

        this.maybeEmitCypressInCypress('mocha', 'end', args[0])

        if (this.config('isTextTerminal')) {
          return this.emit('mocha', 'end', args[0])
        }

        break

      case 'runner:suite:start':
        // mocha runner started processing a suite
        this.maybeEmitCypressInCypress('mocha', 'suite', ...args)

        if (this.config('isTextTerminal')) {
          return this.emit('mocha', 'suite', ...args)
        }

        break

      case 'runner:suite:end':
        // mocha runner finished processing a suite
        this.maybeEmitCypressInCypress('mocha', 'suite end', ...args)

        if (this.config('isTextTerminal')) {
          return this.emit('mocha', 'suite end', ...args)
        }

        break

      case 'runner:hook:start':
        // mocha runner started processing a hook

        this.maybeEmitCypressInCypress('mocha', 'hook', ...args)

        if (this.config('isTextTerminal')) {
          return this.emit('mocha', 'hook', ...args)
        }

        break

      case 'runner:hook:end':
        // mocha runner finished processing a hook
        this.maybeEmitCypressInCypress('mocha', 'hook end', ...args)

        if (this.config('isTextTerminal')) {
          return this.emit('mocha', 'hook end', ...args)
        }

        break

      case 'runner:test:start':
        // mocha runner started processing a hook
        this.maybeEmitCypressInCypress('mocha', 'test', ...args)

        if (this.config('isTextTerminal')) {
          return this.emit('mocha', 'test', ...args)
        }

        break

      case 'runner:test:end':
        this.maybeEmitCypressInCypress('mocha', 'test end', ...args)

        if (this.config('isTextTerminal')) {
          return this.emit('mocha', 'test end', ...args)
        }

        break

      case 'runner:pass':
        // mocha runner calculated a pass
        // this is delayed from when mocha would normally fire it
        // since we fire it after all afterEach hooks have ran
        this.maybeEmitCypressInCypress('mocha', 'pass', ...args)

        if (this.config('isTextTerminal')) {
          return this.emit('mocha', 'pass', ...args)
        }

        break

      case 'runner:pending':
        // mocha runner calculated a pending test
        this.maybeEmitCypressInCypress('mocha', 'pending', ...args)

        if (this.config('isTextTerminal')) {
          return this.emit('mocha', 'pending', ...args)
        }

        break

      case 'runner:fail': {
        this.maybeEmitCypressInCypress('mocha', 'fail', ...args)

        if (this.config('isTextTerminal')) {
          return this.emit('mocha', 'fail', ...args)
        }

        break
      }
      // retry event only fired in mocha version 6+
      // https://github.com/mochajs/mocha/commit/2a76dd7589e4a1ed14dd2a33ab89f182e4c4a050
      case 'runner:retry': {
        // mocha runner calculated a pass
        this.maybeEmitCypressInCypress('mocha', 'retry', ...args)

        if (this.config('isTextTerminal')) {
          this.emit('mocha', 'retry', ...args)
        }

        break
      }

      case 'mocha:runnable:run':
        return this.runner.onRunnableRun(...args)

      case 'runner:test:before:run':
        this.maybeEmitCypressInCypress('mocha', 'test:before:run', args[0])

        if (this.config('isTextTerminal')) {
          // needed for handling test retries
          this.emit('mocha', 'test:before:run', args[0])
        }

        this.emit('test:before:run', ...args)
        break

      case 'runner:test:before:run:async':
        // TODO: handle timeouts here? or in the runner?
        return this.emitThen('test:before:run:async', ...args)

      case 'runner:runnable:after:run:async':
        return this.emitThen('runnable:after:run:async', ...args)

      case 'runner:test:after:run':
        this.runner.cleanupQueue(this.config('numTestsKeptInMemory'))

        // this event is how the reporter knows how to display
        // stats and runnable properties such as errors
        this.emit('test:after:run', ...args)
        this.maybeEmitCypressInCypress('mocha', 'test:after:run', args[0])

        if (this.config('isTextTerminal')) {
          // needed for calculating wallClockDuration
          // and the timings of after + afterEach hooks
          return this.emit('mocha', 'test:after:run', args[0])
        }

        break
      case 'cy:before:all:screenshots':
        return this.emit('before:all:screenshots', ...args)

      case 'cy:before:screenshot':
        return this.emit('before:screenshot', ...args)

      case 'cy:after:screenshot':
        return this.emit('after:screenshot', ...args)

      case 'cy:after:all:screenshots':
        return this.emit('after:all:screenshots', ...args)

      case 'command:log:added':
        this.runner.addLog(args[0], this.config('isInteractive'))

        return this.emit('log:added', ...args)

      case 'command:log:changed':
        this.runner.addLog(args[0], this.config('isInteractive'))

        return this.emit('log:changed', ...args)

      case 'cy:fail':
        // comes from cypress errors fail()
        return this.emitMap('fail', ...args)

      case 'cy:stability:changed':
        return this.emit('stability:changed', ...args)

      case 'cy:paused':
        return this.emit('paused', ...args)

      case 'cy:canceled':
        return this.emit('canceled')

      case 'cy:visit:failed':
        return this.emit('visit:failed', args[0])

      case 'cy:visit:blank':
        return this.emitThen('visit:blank', args[0])

      case 'cy:viewport:changed':
        return this.emit('viewport:changed', ...args)

      case 'cy:command:start':
        return this.emit('command:start', ...args)

      case 'cy:command:end':
        return this.emit('command:end', ...args)

      case 'cy:skipped:command:end':
        return this.emit('skipped:command:end', ...args)

      case 'cy:command:retry':
        return this.emit('command:retry', ...args)

      case 'cy:command:enqueued':
        return this.emit('command:enqueued', args[0])

      case 'cy:command:queue:before:end':
        return this.emit('command:queue:before:end')

      case 'cy:command:queue:end':
        return this.emit('command:queue:end')

      case 'cy:enqueue:command':
        return this.emit('enqueue:command', ...args)

      case 'cy:url:changed':
        return this.emit('url:changed', args[0])

      case 'cy:next:subject:prepared':
        return this.emit('next:subject:prepared', ...args)

      case 'cy:collect:run:state':
        return this.emitThen('collect:run:state')

      case 'cy:scrolled':
        return this.emit('scrolled', ...args)

      case 'cy:snapshot':
        return this.emit('snapshot', ...args)

      case 'app:uncaught:exception':
        return this.emitMap('uncaught:exception', ...args)

      case 'app:window:alert':
        return this.emit('window:alert', args[0])

      case 'app:window:confirm':
        return this.emitMap('window:confirm', args[0])

      case 'app:window:confirmed':
        return this.emit('window:confirmed', ...args)

      case 'app:page:loading':
        return this.emit('page:loading', args[0])

      case 'app:window:before:load':
        this.cy.onBeforeAppWindowLoad(args[0])

        return this.emit('window:before:load', args[0])

      case 'app:navigation:changed':
        return this.emit('navigation:changed', ...args)

      case 'app:form:submitted':
        return this.emit('form:submitted', args[0])

      case 'app:window:load':
        this.emit('internal:window:load', {
          type: 'same:origin',
          window: args[0],
        })

        return this.emit('window:load', args[0])

      case 'app:window:before:unload':
        return this.emit('window:before:unload', args[0])

      case 'app:window:unload':
        return this.emit('window:unload', args[0])

      case 'app:timers:reset':
        return this.emitThen('app:timers:reset', ...args)

      case 'app:timers:pause':
        return this.emitThen('app:timers:pause', ...args)

      case 'app:css:modified':
        return this.emit('css:modified', args[0])

      case 'spec:script:error':
        return this.emit('script:error', ...args)

      default:
        return
    }
  }

  backend (eventName, ...args) {
    return new Promise((resolve, reject) => {
      const fn = function (reply) {
        const e = reply.error

        if (e) {
          // clone the error object
          // and set stack cleaned
          // to prevent bluebird from
          // attaching long stace traces
          // which otherwise make this err
          // unusably long
          const err = $errUtils.makeErrFromObj(e) as BackendError

          err.__stackCleaned__ = true
          err.backend = true

          return reject(err)
        }

        return resolve(reply.response)
      }

      return this.emit('backend:request', eventName, ...args, fn)
    })
  }

  automation (eventName, ...args) {
    // wrap action in promise
    return new Promise((resolve, reject) => {
      const fn = function (reply) {
        const e = reply.error

        if (e) {
          const err = $errUtils.makeErrFromObj(e) as AutomationError

          err.automation = true

          return reject(err)
        }

        return resolve(reply.response)
      }

      return this.emit('automation:request', eventName, ...args, fn)
    })
  }

  stop () {
    if (!this.runner) {
      // the tests have been reloaded
      return
    }

    this.runner.stop()
    this.cy.stop()

    return this.action('cypress:stop')
  }

  addAssertionCommand () {
    return throwPrivateCommandInterface('addAssertionCommand')
  }

  addUtilityCommand () {
    return throwPrivateCommandInterface('addUtilityCommand')
  }

  get currentTest () {
    const r = this.cy.state('runnable')

    if (!r) {
      return null
    }

    // if we're in a hook, ctx.currentTest is defined
    // if we're in test body, r is the currentTest
    /**
     * @type {Mocha.Test}
     */
    const currentTestRunnable = r.ctx.currentTest || r

    return {
      title: currentTestRunnable.title,
      titlePath: currentTestRunnable.titlePath(),
    }
  }

  static create (config) {
    const cypress = new $Cypress()

    cypress.configure(config)

    return cypress
  }
}

// attaching these so they are accessible
// via the runner + integration spec helper
$Cypress.$ = $
$Cypress.utils = $utils
export default $Cypress<|MERGE_RESOLUTION|>--- conflicted
+++ resolved
@@ -167,42 +167,13 @@
     _.extend(this.$, $)
   }
 
-<<<<<<< HEAD
-  setConfig (config: Record<string, any> = {}) {
-    // config.remote
-    // {
-    //   origin: "http://localhost:2020"
-    //   domainName: "localhost"
-    //   props: null
-    //   strategy: "file"
-    // }
-
-    // -- or --
-
-    // {
-    //   origin: "https://foo.google.com"
-    //   domainName: "google.com"
-    //   strategy: "http"
-    //   props: {
-    //     port: 443
-    //     tld: "com"
-    //     domain: "google"
-    //   }
-    // }
-
-    let d = config.remote ? config.remote.domainName : undefined
+  configure (config: Cypress.ObjectLike = {}) {
+    const domainName = config.remote ? config.remote.domainName : undefined
 
     // set domainName but allow us to turn
     // off this feature in testing
-    if (d && config.testingType === 'e2e') {
-      document.domain = d
-=======
-  configure (config: Cypress.ObjectLike = {}) {
-    const domainName = config.remote ? config.remote.domainName : undefined
-
-    if (domainName) {
+    if (domainName && config.testingType === 'e2e') {
       document.domain = domainName
->>>>>>> 2d866f38
     }
 
     // a few static props for the host OS, browser
