import _ from 'lodash'
import Promise from 'bluebird'

import $errUtils from '../../cypress/error_utils'

const viewports = {
  'macbook-16': '1536x960',
  'macbook-15': '1440x900',
  'macbook-13': '1280x800',
  'macbook-11': '1366x768',
  'ipad-2': '768x1024',
  'ipad-mini': '768x1024',
  'iphone-xr': '414x896',
  'iphone-x': '375x812',
  'iphone-6+': '414x736',
  'iphone-se2': '375x667',
  'iphone-8': '375x667',
  'iphone-7': '375x667',
  'iphone-6': '375x667',
  'iphone-5': '320x568',
  'iphone-4': '320x480',
  'iphone-3': '320x480',
  'samsung-s10': '360x760',
  'samsung-note9': '414x846',
}

const validOrientations = ['landscape', 'portrait']

type CurrentViewport = Pick<Cypress.Config, 'viewportWidth' | 'viewportHeight'>

// NOTE: this is outside the function because its 'global' state to the
// cypress application and not local to the specific run. the last
// viewport set is always the 'current' viewport as opposed to the
// config. there was a bug where re-running tests without a hard
// refresh would cause viewport to hang
let currentViewport: CurrentViewport | null = null

export default (Commands, Cypress, cy, state) => {
  const defaultViewport: CurrentViewport = _.pick(Cypress.config() as Cypress.Config, 'viewportWidth', 'viewportHeight')

  // currentViewport could already be set due to previous runs
  currentViewport = currentViewport || defaultViewport

  // sync the global viewport state when the viewport has changed in the primary or secondary
<<<<<<< HEAD
  Cypress.multiDomainCommunicator.on('sync:viewport', (viewport) => {
=======
  Cypress.primaryOriginCommunicator.on('sync:viewport', (viewport) => {
>>>>>>> 0772f855
    currentViewport = viewport
    state(viewport)
  })

  Cypress.on('test:before:run:async', () => {
    // if we have viewportDefaults it means
    // something has changed the default and we
    // need to restore prior to running the next test
    // after which we simply null and wait for the
    // next viewport change
    const configDefaultViewport = _.pick(Cypress.config(), 'viewportWidth', 'viewportHeight')

    setViewportAndSynchronize(configDefaultViewport.viewportWidth, configDefaultViewport.viewportHeight)
  })

  const setViewportAndSynchronize = (width, height) => {
    const viewport = { viewportWidth: width, viewportHeight: height }

    // store viewport on the state for logs
    state(viewport)

    return new Promise((resolve) => {
      if (currentViewport!.viewportWidth === width && currentViewport!.viewportHeight === height) {
        // noop if viewport won't change
        return resolve(currentViewport)
      }

      currentViewport = {
        viewportWidth: width,
        viewportHeight: height,
      }

      // force our UI to change to the viewport and wait for it
      // to be updated
      return Cypress.action('cy:viewport:changed', viewport, () => {
        return resolve(viewport)
      })
    })
  }

  Commands.addAll({
    // TODO: any -> Partial<Cypress.Loggable & Cypress.Timeoutable>
    title (options: any = {}) {
      const userOptions = options

      options = _.defaults({}, userOptions, { log: true })

      if (options.log) {
        options._log = Cypress.log({ timeout: options.timeout })
      }

      const resolveTitle = () => {
        const doc = state('document')

        const title = (doc && doc.title) || ''

        return cy.verifyUpcomingAssertions(title, options, {
          onRetry: resolveTitle,
        })
      }

      return resolveTitle()
    },

    // TODO: any -> Partial<Cypress.Loggable & Cypress.Timeoutable>
    window (options: any = {}) {
      const userOptions = options

      options = _.defaults({}, userOptions, { log: true })

      if (options.log) {
        options._log = Cypress.log({ timeout: options.timeout })
      }

      const getWindow = () => {
        const window = state('window')

        if (!window) {
          $errUtils.throwErrByPath('window.iframe_undefined', { onFail: options._log })
        }

        return window
      }

      // wrap retrying into its own
      // separate function
      const retryWindow = () => {
        return Promise
        .try(getWindow)
        .catch((err) => {
          options.error = err

          return cy.retry(retryWindow, options)
        })
      }

      const verifyAssertions = () => {
        return Promise.try(retryWindow).then((win) => {
          return cy.verifyUpcomingAssertions(win, options, {
            onRetry: verifyAssertions,
          })
        })
      }

      return verifyAssertions()
    },

    // TODO: any -> Partial<Cypress.Loggable & Cypress.Timeoutable>
    document (options: any = {}) {
      const userOptions = options

      options = _.defaults({}, userOptions, { log: true })

      if (options.log) {
        options._log = Cypress.log({ timeout: options.timeout })
      }

      const getDocument = () => {
        const win = state('window')

        // TODO: add failing test around logging twice
        if (!win?.document) {
          $errUtils.throwErrByPath('window.iframe_doc_undefined')
        }

        return win.document
      }

      // wrap retrying into its own
      // separate function
      const retryDocument = () => {
        return Promise
        .try(getDocument)
        .catch((err) => {
          options.error = err

          return cy.retry(retryDocument, options)
        })
      }

      const verifyAssertions = () => {
        return Promise.try(retryDocument).then((doc) => {
          return cy.verifyUpcomingAssertions(doc, options, {
            onRetry: verifyAssertions,
          })
        })
      }

      return verifyAssertions()
    },

    // TODO: any -> Partial<Cypress.Loggable>
    viewport (presetOrWidth, heightOrOrientation, options: any = {}) {
      const userOptions = options

      if (_.isObject(heightOrOrientation)) {
        options = heightOrOrientation
      }

      options = _.defaults({}, userOptions, { log: true })

      let height
      let width

      if (options.log) {
        // The type of presetOrWidth is either string or number
        // When preset => string
        // When width => number
        const isPreset = typeof presetOrWidth === 'string'

        options._log = Cypress.log({
          // TODO: timeout below should be removed
          // because cy.viewport option doesn't support `timeout`
          // @see https://docs.cypress.io/api/commands/viewport#Arguments
          timeout: options.timeout,
          consoleProps () {
            const obj: Record<string, string | number> = {}

            if (isPreset) {
              obj.Preset = presetOrWidth
            }

            obj.Width = width
            obj.Height = height

            return obj
          },
        })
      }

      const throwErrBadArgs = () => {
        return $errUtils.throwErrByPath('viewport.bad_args', { onFail: options._log })
      }

      const widthAndHeightAreValidNumbers = (width, height) => {
        return _.every([width, height], (val) => {
          return _.isNumber(val) && _.isFinite(val)
        })
      }

      const widthAndHeightAreWithinBounds = (width, height) => {
        return _.every([width, height], (val) => {
          return val >= 0
        })
      }

      if (_.isString(presetOrWidth) && _.isBlank(presetOrWidth)) {
        $errUtils.throwErrByPath('viewport.empty_string', { onFail: options._log })
      } else if (_.isString(presetOrWidth)) {
        const getPresetDimensions = (preset): number[] => {
          try {
            return _.map(viewports[presetOrWidth].split('x'), Number)
          } catch (e) {
            const presets = _.keys(viewports).join(', ')

            $errUtils.throwErrByPath('viewport.missing_preset', {
              onFail: options._log,
              args: { preset, presets },
            })

            return [] // dummy code to silence TS
          }
        }

        const orientationIsValidAndLandscape = (orientation) => {
          if (!validOrientations.includes(orientation)) {
            const all = validOrientations.join('` or `')

            $errUtils.throwErrByPath('viewport.invalid_orientation', {
              onFail: options._log,
              args: { all, orientation },
            })
          }

          return orientation === 'landscape'
        }

        const preset = presetOrWidth
        const orientation = heightOrOrientation

        // get preset, split by x, convert to a number
        const dimensions = getPresetDimensions(preset)

        if (_.isString(orientation)) {
          if (orientationIsValidAndLandscape(orientation)) {
            dimensions.reverse()
          }
        }

        [width, height] = dimensions
      } else if (widthAndHeightAreValidNumbers(presetOrWidth, heightOrOrientation)) {
        width = presetOrWidth
        height = heightOrOrientation

        if (!widthAndHeightAreWithinBounds(width, height)) {
          $errUtils.throwErrByPath('viewport.dimensions_out_of_range', { onFail: options._log })
        }
      } else {
        throwErrBadArgs()
      }

      return setViewportAndSynchronize(width, height)
      .then((viewport) => {
        if (options._log) {
          options._log.set(viewport)
        }

        return null
      })
    },

  })
}<|MERGE_RESOLUTION|>--- conflicted
+++ resolved
@@ -42,11 +42,7 @@
   currentViewport = currentViewport || defaultViewport
 
   // sync the global viewport state when the viewport has changed in the primary or secondary
-<<<<<<< HEAD
-  Cypress.multiDomainCommunicator.on('sync:viewport', (viewport) => {
-=======
   Cypress.primaryOriginCommunicator.on('sync:viewport', (viewport) => {
->>>>>>> 0772f855
     currentViewport = viewport
     state(viewport)
   })
