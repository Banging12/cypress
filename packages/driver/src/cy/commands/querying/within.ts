import _ from 'lodash'

import { $Command } from '../../../cypress/command'
import $errUtils from '../../../cypress/error_utils'
<<<<<<< HEAD
import LogGroup from '../../logGroup'
=======
import group from '../../logGroup'
>>>>>>> c326aa23

export default (Commands, Cypress, cy, state) => {
  const withinFn = (subject, fn) => {
    // reference the next command after this
    // within.  when that command runs we'll
    // know to remove withinSubject
    const next = state('current').get('next')

    // backup the current withinSubject
    // this prevents a bug where we null out
    // withinSubject when there are nested .withins()
    // we want the inner within to restore the outer
    // once its done
    const prevWithinSubject = state('withinSubject')

    state('withinSubject', subject)

    // https://github.com/cypress-io/cypress/pull/8699
    // An internal command is inserted to create a divider between
    // commands inside within() callback and commands chained to it.
    const restoreCmdIndex = state('index') + 1

    cy.queue.insert(restoreCmdIndex, $Command.create({
      args: [subject],
      name: 'within-restore',
      fn: (subject) => subject,
    }))

    state('index', restoreCmdIndex)

    fn.call(cy.state('ctx'), subject)

    const cleanup = () => cy.removeListener('command:start', setWithinSubject)

    // we need a mechanism to know when we should remove
    // our withinSubject so we dont accidentally keep it
    // around after the within callback is done executing
    // so when each command starts, check to see if this
    // is the command which references our 'next' and
    // if so, remove the within subject
    const setWithinSubject = (obj) => {
      if (obj !== next) {
        return
      }

      // okay so what we're doing here is creating a property
      // which stores the 'next' command which will reset the
      // withinSubject.  If two 'within' commands reference the
      // exact same 'next' command, then this prevents accidentally
      // resetting withinSubject more than once.  If they point
      // to different 'next's then its okay
      if (next !== state('nextWithinSubject')) {
        state('withinSubject', prevWithinSubject || null)
        state('nextWithinSubject', next)
      }

      // regardless nuke this listeners
      cleanup()
    }

    // if next is defined then we know we'll eventually
    // unbind these listeners
    if (next) {
      cy.on('command:start', setWithinSubject)
    } else {
      // remove our listener if we happen to reach the end
      // event which will finalize cleanup if there was no next obj
      cy.once('command:queue:before:end', () => {
        cleanup()
        state('withinSubject', null)
      })
    }

    return subject
  }

  Commands.addAll({ prevSubject: ['element', 'document'] }, {
    within (subject, options, fn) {
      let userOptions = options

      if (_.isUndefined(fn)) {
        fn = userOptions
        userOptions = {}
      }

      options = _.defaults({}, userOptions, { log: true })

<<<<<<< HEAD
      let group = new LogGroup(cy, {
=======
      const groupOptions = {
>>>>>>> c326aa23
        log: options.log,
        $el: subject,
        message: '',
        timeout: options.timeout,
<<<<<<< HEAD
      })

      return group.run(() => {
        if (!_.isFunction(fn)) {
          $errUtils.throwErrByPath('within.invalid_argument', { onFail: group.log })
=======
      }

      return group(Cypress, groupOptions, (log) => {
        if (!_.isFunction(fn)) {
          $errUtils.throwErrByPath('within.invalid_argument', { onFail: log })
>>>>>>> c326aa23
        }

        return withinFn(subject, fn)
      })
    },
  })
}<|MERGE_RESOLUTION|>--- conflicted
+++ resolved
@@ -2,11 +2,7 @@
 
 import { $Command } from '../../../cypress/command'
 import $errUtils from '../../../cypress/error_utils'
-<<<<<<< HEAD
-import LogGroup from '../../logGroup'
-=======
 import group from '../../logGroup'
->>>>>>> c326aa23
 
 export default (Commands, Cypress, cy, state) => {
   const withinFn = (subject, fn) => {
@@ -94,28 +90,16 @@
 
       options = _.defaults({}, userOptions, { log: true })
 
-<<<<<<< HEAD
-      let group = new LogGroup(cy, {
-=======
       const groupOptions = {
->>>>>>> c326aa23
         log: options.log,
         $el: subject,
         message: '',
         timeout: options.timeout,
-<<<<<<< HEAD
-      })
-
-      return group.run(() => {
-        if (!_.isFunction(fn)) {
-          $errUtils.throwErrByPath('within.invalid_argument', { onFail: group.log })
-=======
       }
 
       return group(Cypress, groupOptions, (log) => {
         if (!_.isFunction(fn)) {
           $errUtils.throwErrByPath('within.invalid_argument', { onFail: log })
->>>>>>> c326aa23
         }
 
         return withinFn(subject, fn)
