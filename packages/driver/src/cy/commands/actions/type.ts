--- conflicted
+++ resolved
@@ -394,14 +394,7 @@
           if (sendClickEvent) {
             // Firefox sends a click event automatically.
             if (!Cypress.isBrowser('firefox')) {
-<<<<<<< HEAD
-              const ctor = $dom.getDocumentFromElement(el).defaultView?.PointerEvent
-              const event = new ctor!('click')
-
-              el.dispatchEvent(event)
-=======
               fireClickEvent(el)
->>>>>>> 5d77abc7
             }
           }
 
