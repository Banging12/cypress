--- conflicted
+++ resolved
@@ -342,16 +342,9 @@
           message: '',
         }).error(err)
 
-<<<<<<< HEAD
-        errorLog.error(err)
-        errorLog.set({
-          state: 'warn',
-        })
-=======
         log.endGroup()
 
         const recreateSession = true
->>>>>>> 599e0c85
 
         return createSessionWorkflow(existingSession, recreateSession)
       }
