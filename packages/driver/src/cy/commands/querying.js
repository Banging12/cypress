--- conflicted
+++ resolved
@@ -4,37 +4,7 @@
 const $dom = require('../../dom')
 const $errUtils = require('../../cypress/error_utils')
 
-<<<<<<< HEAD
 module.exports = (Commands, Cypress, cy, state) => {
-=======
-module.exports = (Commands, Cypress, cy) => {
-  if (Cypress.config('experimentalShadowDomSupport')) {
-    Commands.add('shadow', { prevSubject: 'element' }, (subject, options) => {
-      options = { log: true, ...options }
-
-      if (options.log) {
-        options._log = Cypress.log({
-          $el: subject,
-        })
-      }
-
-      const getShadow = () => {
-        // find all shadow roots of the subject(s), if any exist
-        let shadowRoots = subject
-        .toArray()
-        .map((node) => node.shadowRoot)
-        .filter((node) => node !== undefined && node !== null)
-
-        return cy.verifyUpcomingAssertions(cy.$$(shadowRoots), options, {
-          onRetry: getShadow,
-        })
-      }
-
-      return getShadow()
-    })
-  }
-
->>>>>>> 6fd61845
   Commands.addAll({
     focused (options = {}) {
       const userOptions = options
@@ -317,11 +287,7 @@
           if (!options.ignoreShadowBoundaries) {
             $el = cy.$$(selector, options.withinSubject)
           } else {
-<<<<<<< HEAD
-            const elementsWithShadow = $dom.findAllShadowRoots(state('document'))
-=======
-            const elementsWithShadow = $dom.findAllShadowRoots(options.withinSubject || cy.state('document'))
->>>>>>> 6fd61845
+            const elementsWithShadow = $dom.findAllShadowRoots(options.withinSubject || state('document'))
 
             $el = cy.$$(selector, elementsWithShadow)
           }
@@ -570,53 +536,6 @@
   })
 
   Commands.addAll({ prevSubject: 'element' }, {
-<<<<<<< HEAD
-    shadow (subject, options) {
-      const userOptions = options || {}
-
-      options = _.defaults({}, userOptions, { log: true })
-
-      const consoleProps = {
-        'Applied To': $dom.getElements(subject),
-      }
-
-      if (options.log !== false) {
-        options._log = Cypress.log({
-          consoleProps () {
-            return consoleProps
-          },
-        })
-      }
-
-      const setEl = ($el) => {
-        if (options.log === false) {
-          return
-        }
-
-        consoleProps.Yielded = $dom.getElements($el)
-        consoleProps.Elements = $el?.length
-
-        return options._log.set({ $el })
-      }
-
-      const getShadowRoots = () => {
-        // find all shadow roots of the subject(s), if any exist
-        const $el = subject
-        .map((i, node) => node.shadowRoot)
-        .filter((i, node) => node !== undefined && node !== null)
-
-        setEl($el)
-
-        return cy.verifyUpcomingAssertions($el, options, {
-          onRetry: getShadowRoots,
-        })
-      }
-
-      return getShadowRoots()
-    },
-
-=======
->>>>>>> 6fd61845
     within (subject, options, fn) {
       let userOptions = options
       const ctx = this
@@ -700,4 +619,50 @@
       return subject
     },
   })
+
+  if (Cypress.config('experimentalShadowDomSupport')) {
+    Commands.add('shadow', { prevSubject: 'element' }, (subject, options) => {
+      const userOptions = options || {}
+
+      options = _.defaults({}, userOptions, { log: true })
+
+      const consoleProps = {
+        'Applied To': $dom.getElements(subject),
+      }
+
+      if (options.log !== false) {
+        options._log = Cypress.log({
+          consoleProps () {
+            return consoleProps
+          },
+        })
+      }
+
+      const setEl = ($el) => {
+        if (options.log === false) {
+          return
+        }
+
+        consoleProps.Yielded = $dom.getElements($el)
+        consoleProps.Elements = $el?.length
+
+        return options._log.set({ $el })
+      }
+
+      const getShadowRoots = () => {
+        // find all shadow roots of the subject(s), if any exist
+        const $el = subject
+        .map((i, node) => node.shadowRoot)
+        .filter((i, node) => node !== undefined && node !== null)
+
+        setEl($el)
+
+        return cy.verifyUpcomingAssertions($el, options, {
+          onRetry: getShadowRoots,
+        })
+      }
+
+      return getShadowRoots()
+    })
+  }
 }