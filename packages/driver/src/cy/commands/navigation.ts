--- conflicted
+++ resolved
@@ -11,18 +11,10 @@
 import debugFn from 'debug'
 const debug = debugFn('cypress:driver:navigation')
 
-<<<<<<< HEAD
 let previousDomainVisited = null
 let hasVisitedAboutBlank = null
 let currentlyVisitingAboutBlank = null
 let knownCommandCausedInstability = null
-=======
-let id = null
-let previousDomainVisited: boolean = false
-let hasVisitedAboutBlank: boolean = false
-let currentlyVisitingAboutBlank: boolean = false
-let knownCommandCausedInstability: boolean = false
->>>>>>> bf0d4dbc
 
 const REQUEST_URL_OPTS = 'auth failOnStatusCode retryOnNetworkFailure retryOnStatusCodeFailure retryIntervals method body headers'
 .split(' ')
@@ -1013,25 +1005,7 @@
             return cannotVisitDifferentOrigin(remote.origin, previousDomainVisited, remote, existing, options._log)
           }
 
-<<<<<<< HEAD
           // collect state since we're changing domains
-=======
-          // tell our backend we're changing domains
-          // TODO: add in other things we want to preserve
-          // state for like scrollTop
-          let s: Record<string, any> = {
-            currentId: id,
-            tests: Cypress.runner.getTestsState(),
-            startTime: Cypress.runner.getStartTime(),
-            emissions: Cypress.runner.getEmissions(),
-          }
-
-          s.passed = Cypress.runner.countByTestState(s.tests, 'passed')
-          s.failed = Cypress.runner.countByTestState(s.tests, 'failed')
-          s.pending = Cypress.runner.countByTestState(s.tests, 'pending')
-          s.numLogs = $Log.countLogsByTests(s.tests)
-
->>>>>>> bf0d4dbc
           return Cypress.action('cy:collect:run:state')
           .then(() => {
             // and now we must change the url to be the new
