const $ = require('jquery')
const _ = require('lodash')
const $dom = require('../dom')
const $elements = require('../dom/elements')
<<<<<<< HEAD
const $Keyboard = require('./keyboard').default
=======
const $Keyboard = require('./keyboard')
>>>>>>> 2c11c839
const $selection = require('../dom/selection')
const debug = require('debug')('cypress:driver:mouse')

/**
 * @typedef Coords
 * @property {number} x
 * @property {number} y
 * @property {Document} doc
 */

const getLastHoveredEl = (state) => {
  let lastHoveredEl = state('mouseLastHoveredEl')
  const lastHoveredElAttached = lastHoveredEl && $elements.isAttachedEl(lastHoveredEl)

  if (!lastHoveredElAttached) {
    lastHoveredEl = null
    state('mouseLastHoveredEl', lastHoveredEl)
  }

  return lastHoveredEl
}

const defaultPointerDownUpOptions = {
  pointerType: 'mouse',
  pointerId: 1,
  isPrimary: true,
  detail: 0,
  // pressure 0.5 is default for mouse that doesn't support pressure
  // https://developer.mozilla.org/en-US/docs/Web/API/PointerEvent/pressure
  pressure: 0.5,
}

const getMouseCoords = (state) => {
  return state('mouseCoords')
}

<<<<<<< HEAD
const create = (state, keyboard, focused) => {
  const mouse = {
    _getDefaultMouseOptions (x, y, win) {
      debug({ keyboard })
      const _activeModifiers = $Keyboard.getActiveModifiers(state)
=======
const shouldFireMouseMoveEvents = (targetEl, lastHoveredEl, fromElViewport, coords) => {
  // not the same element, fire mouse move events
  if (lastHoveredEl !== targetEl) {
    return true
  }

  const xy = (obj) => {
    return _.pick(obj, 'x', 'y')
  }

  // if we have the same element, but the xy coords are different
  // then fire mouse move events...
  return !_.isEqual(xy(fromElViewport), xy(coords))
}

const create = (state, keyboard, focused) => {
  const mouse = {
    _getDefaultMouseOptions (x, y, win) {
      const _activeModifiers = keyboard.getActiveModifiers()
>>>>>>> 2c11c839
      const modifiersEventOptions = $Keyboard.toModifiersEventOptions(_activeModifiers)
      const coordsEventOptions = toCoordsEventOptions(x, y, win)

      return _.extend({
        view: win,
        // allow propagation out of root of shadow-dom
        // https://developer.mozilla.org/en-US/docs/Web/API/Event/composed
        composed: true,
        // only for events involving moving cursor
        relatedTarget: null,
      }, modifiersEventOptions, coordsEventOptions)
    },
<<<<<<< HEAD

    /**
     * @param {Coords} coords
     * @param {HTMLElement} forceEl
     */
    move (coords, forceEl) {
      debug('mouse.move', coords)

      const lastHoveredEl = getLastHoveredEl(state)

      const targetEl = mouse.getElAtCoordsOrForce(coords, forceEl)

      // if coords are same AND we're already hovered on the element, don't send move events
      if (_.isEqual({ x: coords.x, y: coords.y }, getMouseCoords(state)) && lastHoveredEl === targetEl) return { el: targetEl }

      const events = mouse._moveEvents(targetEl, coords)

      const resultEl = mouse.getElAtCoordsOrForce(coords, forceEl)
=======

    /**
     * @param {Coords} coords
     * @param {HTMLElement} forceEl
     */
    move (fromElViewport, forceEl) {
      debug('mouse.move', fromElViewport)

      const lastHoveredEl = getLastHoveredEl(state)

      const targetEl = forceEl || mouse.getElAtCoords(fromElViewport)

      // if the element is already hovered and our coords for firing the events
      // already match our existing state coords, then bail early and don't fire
      // any mouse move events
      if (!shouldFireMouseMoveEvents(targetEl, lastHoveredEl, fromElViewport, getMouseCoords(state))) {
        return { el: targetEl }
      }

      const events = mouse._moveEvents(targetEl, fromElViewport)

      const resultEl = forceEl || mouse.getElAtCoords(fromElViewport)
>>>>>>> 2c11c839

      return { el: resultEl, fromEl: lastHoveredEl, events }
    },

    /**
     * @param {HTMLElement} el
     * @param {Coords} coords
     * Steps to perform mouse move:
     * - send out events to elLastHovered (bubbles)
     * - send leave events to all Elements until commonAncestor
     * - send over events to elToHover (bubbles)
     * - send enter events to all elements from commonAncestor
     * - send move events to elToHover (bubbles)
     * - elLastHovered = elToHover
     */
    _moveEvents (el, coords) {
      // events are not fired on disabled elements, so we don't have to take that into account
      const win = $dom.getWindowByElement(el)
      const { x, y } = coords

      const defaultOptions = mouse._getDefaultMouseOptions(x, y, win)
      const defaultMouseOptions = _.extend({}, defaultOptions, {
        button: 0,
        which: 0,
        buttons: 0,
      })

      const defaultPointerOptions = _.extend({}, defaultOptions, {
        button: -1,
        which: 0,
        buttons: 0,
        pointerId: 1,
        pointerType: 'mouse',
        isPrimary: true,
      })

      const notFired = () => {
        return {
          skipped: formatReasonNotFired('Already on Coordinates'),
        }
      }
      let pointerout = _.noop
      let pointerleave = _.noop
      let pointerover = notFired
      let pointerenter = _.noop
      let mouseout = _.noop
      let mouseleave = _.noop
      let mouseover = notFired
      let mouseenter = _.noop
      let pointermove = notFired
      let mousemove = notFired

      const lastHoveredEl = getLastHoveredEl(state)

      const hoveredElChanged = el !== lastHoveredEl
      let commonAncestor = null

      if (hoveredElChanged && lastHoveredEl) {
        commonAncestor = $elements.getFirstCommonAncestor(el, lastHoveredEl)
        pointerout = () => {
          sendPointerout(lastHoveredEl, _.extend({}, defaultPointerOptions, { relatedTarget: el }))
        }

        mouseout = () => {
          sendMouseout(lastHoveredEl, _.extend({}, defaultMouseOptions, { relatedTarget: el }))
        }

        let curParent = lastHoveredEl

        const elsToSendMouseleave = []

        while (curParent && curParent !== commonAncestor) {
          elsToSendMouseleave.push(curParent)
          curParent = curParent.parentNode
        }

        pointerleave = () => {
          elsToSendMouseleave.forEach((elToSend) => {
            sendPointerleave(elToSend, _.extend({}, defaultPointerOptions, { relatedTarget: el }))
          })
        }

        mouseleave = () => {
          elsToSendMouseleave.forEach((elToSend) => {
            sendMouseleave(elToSend, _.extend({}, defaultMouseOptions, { relatedTarget: el }))
          })
        }
<<<<<<< HEAD

      }

      if (hoveredElChanged) {
        if (el && $elements.isAttachedEl(el)) {

          mouseover = () => {
            return sendMouseover(el, _.extend({}, defaultMouseOptions, { relatedTarget: lastHoveredEl }))
          }

          pointerover = () => {
            return sendPointerover(el, _.extend({}, defaultPointerOptions, { relatedTarget: lastHoveredEl }))
          }

          let curParent = el
          const elsToSendMouseenter = []

          while (curParent && curParent.ownerDocument && curParent !== commonAncestor) {
            elsToSendMouseenter.push(curParent)
            curParent = curParent.parentNode
          }

          elsToSendMouseenter.reverse()

          pointerenter = () => {
            return elsToSendMouseenter.forEach((elToSend) => {
              sendPointerenter(elToSend, _.extend({}, defaultPointerOptions, { relatedTarget: lastHoveredEl }))
            })
          }

          mouseenter = () => {
            return elsToSendMouseenter.forEach((elToSend) => {
              sendMouseenter(elToSend, _.extend({}, defaultMouseOptions, { relatedTarget: lastHoveredEl }))
            })
          }
        }

      }

      pointermove = () => {
        return sendPointermove(el, defaultPointerOptions)
      }

      mousemove = () => {
        return sendMousemove(el, defaultMouseOptions)
      }

      const events = []

      pointerout()
      pointerleave()
      events.push({ pointerover: pointerover() })
      pointerenter()
      mouseout()
      mouseleave()
      events.push({ mouseover: mouseover() })
      mouseenter()
      state('mouseLastHoveredEl', $elements.isAttachedEl(el) ? el : null)
      state('mouseCoords', { x, y })
      events.push({ pointermove: pointermove() })
      events.push({ mousemove: mousemove() })

      return events
    },

    /**
     *
     * @param {Coords} coords
     * @param {HTMLElement} forceEl
     * @returns {HTMLElement}
     */
    getElAtCoordsOrForce ({ x, y, doc }, forceEl) {
      if (forceEl) {
        return forceEl
      }

=======

      }

      if (hoveredElChanged) {
        if (el && $elements.isAttachedEl(el)) {

          mouseover = () => {
            return sendMouseover(el, _.extend({}, defaultMouseOptions, { relatedTarget: lastHoveredEl }))
          }

          pointerover = () => {
            return sendPointerover(el, _.extend({}, defaultPointerOptions, { relatedTarget: lastHoveredEl }))
          }

          let curParent = el
          const elsToSendMouseenter = []

          while (curParent && curParent.ownerDocument && curParent !== commonAncestor) {
            elsToSendMouseenter.push(curParent)
            curParent = curParent.parentNode
          }

          elsToSendMouseenter.reverse()

          pointerenter = () => {
            return elsToSendMouseenter.forEach((elToSend) => {
              sendPointerenter(elToSend, _.extend({}, defaultPointerOptions, { relatedTarget: lastHoveredEl }))
            })
          }

          mouseenter = () => {
            return elsToSendMouseenter.forEach((elToSend) => {
              sendMouseenter(elToSend, _.extend({}, defaultMouseOptions, { relatedTarget: lastHoveredEl }))
            })
          }
        }

      }

      pointermove = () => {
        return sendPointermove(el, defaultPointerOptions)
      }

      mousemove = () => {
        return sendMousemove(el, defaultMouseOptions)
      }

      const events = []

      pointerout()
      pointerleave()
      events.push({ pointerover: pointerover() })
      pointerenter()
      mouseout()
      mouseleave()
      events.push({ mouseover: mouseover() })
      mouseenter()
      state('mouseLastHoveredEl', $elements.isAttachedEl(el) ? el : null)
      state('mouseCoords', { x, y })
      events.push({ pointermove: pointermove() })
      events.push({ mousemove: mousemove() })

      return events
    },

    /**
     *
     * @param {Coords} coords
     * @returns {HTMLElement}
     */
    getElAtCoords ({ x, y, doc }) {
>>>>>>> 2c11c839
      const el = doc.elementFromPoint(x, y)

      return el
    },

    /**
     *
     * @param {Coords} coords
<<<<<<< HEAD
     * @param {HTMLElement} forceEl
     */
    moveToCoordsOrForce (coords, forceEl) {
      if (forceEl) {
        return forceEl
      }

=======
     */
    moveToCoords (coords) {
>>>>>>> 2c11c839
      const { el } = mouse.move(coords)

      return el
    },

    /**
     * @param {Coords} coords
     * @param {HTMLElement} forceEl
     */
    _downEvents (coords, forceEl, pointerEvtOptionsExtend = {}, mouseEvtOptionsExtend = {}) {

      const { x, y } = coords
<<<<<<< HEAD
      const el = mouse.moveToCoordsOrForce(coords, forceEl)
=======
      const el = forceEl || mouse.moveToCoords(coords)
>>>>>>> 2c11c839

      const win = $dom.getWindowByElement(el)

      const defaultOptions = mouse._getDefaultMouseOptions(x, y, win)

      const pointerEvtOptions = _.extend({}, defaultOptions, {
        ...defaultPointerDownUpOptions,
        button: 0,
        which: 1,
        buttons: 1,
        relatedTarget: null,
      }, pointerEvtOptionsExtend)

      const mouseEvtOptions = _.extend({}, defaultOptions, {
        button: 0,
        which: 1,
        buttons: 1,
        detail: 1,
      }, mouseEvtOptionsExtend)

      // TODO: pointer events should have fractional coordinates, not rounded
      let pointerdownProps = sendPointerdown(
        el,
        pointerEvtOptions
      )

      const pointerdownPrevented = pointerdownProps.preventedDefault
      const elIsDetached = $elements.isDetachedEl(el)

      if (pointerdownPrevented || elIsDetached) {
        let reason = 'pointerdown was cancelled'

        if (elIsDetached) {
          reason = 'Element was detached'
        }

        return {
          pointerdownProps,
          mousedownProps: {
            skipped: formatReasonNotFired(reason),
          },
        }
      }

      let mousedownProps = sendMousedown(el, mouseEvtOptions)

      return {
        pointerdownProps,
        mousedownProps,
      }

    },

<<<<<<< HEAD
    down (coords, forceEl, pointerEvtOptionsExtend = {}, mouseEvtOptionsExtend = {}) {
      const $previouslyFocused = focused.getFocused()

      const mouseDownEvents = mouse._downEvents(coords, forceEl, pointerEvtOptionsExtend, mouseEvtOptionsExtend)

=======
    down (fromElViewport, forceEl, pointerEvtOptionsExtend = {}, mouseEvtOptionsExtend = {}) {
      const $previouslyFocused = focused.getFocused()

      const mouseDownEvents = mouse._downEvents(fromElViewport, forceEl, pointerEvtOptionsExtend, mouseEvtOptionsExtend)

>>>>>>> 2c11c839
      // el we just send pointerdown
      const el = mouseDownEvents.pointerdownProps.el

      if (mouseDownEvents.pointerdownProps.preventedDefault || mouseDownEvents.mousedownProps.preventedDefault || !$elements.isAttachedEl(el)) {
        return mouseDownEvents
<<<<<<< HEAD
=======
      }

      if ($elements.isInput(el) || $elements.isTextarea(el) || $elements.isContentEditable(el)) {
        if (!$elements.isNeedSingleValueChangeInputElement(el)) {
          $selection.moveSelectionToEnd(el)
        }
>>>>>>> 2c11c839
      }

      //# retrieve the first focusable $el in our parent chain
      const $elToFocus = $elements.getFirstFocusableEl($(el))

      if (focused.needsFocus($elToFocus, $previouslyFocused)) {
        if ($dom.isWindow($elToFocus)) {
          // if the first focusable element from the click
          // is the window, then we can skip the focus event
          // since the user has clicked a non-focusable element
          const $focused = focused.getFocused()

          if ($focused) {
            focused.fireBlur($focused.get(0))
          }
        } else {
          // the user clicked inside a focusable element
          focused.fireFocus($elToFocus.get(0))
        }

      }

<<<<<<< HEAD
      if ($elements.isInput(el) || $elements.isTextarea(el) || $elements.isContentEditable(el)) {
        if (!$elements.isNeedSingleValueChangeInputElement(el)) {
          debug('moveSelectionToEnd due to click')
          $selection.moveSelectionToEnd($dom.getDocumentFromElement(el))
        }
      }

=======
>>>>>>> 2c11c839
      return mouseDownEvents
    },

    /**
     * @param {HTMLElement} el
     * @param {Window} win
<<<<<<< HEAD
     * @param {Coords} fromViewport
     * @param {HTMLElement} forceEl
     */
    up (fromViewport, forceEl, skipMouseEvent, pointerEvtOptionsExtend = {}, mouseEvtOptionsExtend = {}) {
      debug('mouse.up', { fromViewport, forceEl, skipMouseEvent })

      return mouse._upEvents(fromViewport, forceEl, skipMouseEvent, pointerEvtOptionsExtend, mouseEvtOptionsExtend)
=======
     * @param {Coords} fromElViewport
     * @param {HTMLElement} forceEl
     */
    up (fromElViewport, forceEl, skipMouseEvent, pointerEvtOptionsExtend = {}, mouseEvtOptionsExtend = {}) {
      debug('mouse.up', { fromElViewport, forceEl, skipMouseEvent })

      return mouse._upEvents(fromElViewport, forceEl, skipMouseEvent, pointerEvtOptionsExtend, mouseEvtOptionsExtend)
>>>>>>> 2c11c839
    },

    /**
    *
    * Steps to perform a click:
    *
    * moveToCoordsOrNoop = (coords) => {
    *   elAtPoint = getElementFromPoint(coords)
    *   if (elAtPoint !== elLastHovered)
    *     sendMouseMoveEvents({to: elAtPoint, from: elLastHovered})
    *     elLastHovered = elAtPoint
    *   return getElementFromPoint(coords)
    * }
    *
    * coords = getCoords(elSubject)
    * el1 = moveToCoordsOrNoop(coords)
    * sendMousedown(el1)
    * el2 = moveToCoordsOrNoop(coords)
    * sendMouseup(el2)
    * el3 = moveToCoordsOrNoop(coords)
    * if (notDetached(el1))
    * sendClick(el3)
    */
<<<<<<< HEAD
    click (fromViewport, forceEl, pointerEvtOptionsExtend = {}, mouseEvtOptionsExtend = {}) {
      debug('mouse.click', { fromViewport, forceEl })

      const mouseDownEvents = mouse.down(fromViewport, forceEl, pointerEvtOptionsExtend, mouseEvtOptionsExtend)

      const skipMouseupEvent = mouseDownEvents.pointerdownProps.skipped || mouseDownEvents.pointerdownProps.preventedDefault

      const mouseUpEvents = mouse.up(fromViewport, forceEl, skipMouseupEvent, pointerEvtOptionsExtend, mouseEvtOptionsExtend)

      const skipClickEvent = $elements.isDetachedEl(mouseDownEvents.pointerdownProps.el)

      const mouseClickEvents = mouse._mouseClickEvents(fromViewport, forceEl, skipClickEvent, mouseEvtOptionsExtend)
=======
    click (fromElViewport, forceEl, pointerEvtOptionsExtend = {}, mouseEvtOptionsExtend = {}) {
      debug('mouse.click', { fromElViewport, forceEl })

      const mouseDownEvents = mouse.down(fromElViewport, forceEl, pointerEvtOptionsExtend, mouseEvtOptionsExtend)

      const skipMouseupEvent = mouseDownEvents.pointerdownProps.skipped || mouseDownEvents.pointerdownProps.preventedDefault

      const mouseUpEvents = mouse.up(fromElViewport, forceEl, skipMouseupEvent, pointerEvtOptionsExtend, mouseEvtOptionsExtend)

      const skipClickEvent = $elements.isDetachedEl(mouseDownEvents.pointerdownProps.el)

      const mouseClickEvents = mouse._mouseClickEvents(fromElViewport, forceEl, skipClickEvent, mouseEvtOptionsExtend)
>>>>>>> 2c11c839

      return _.extend({}, mouseDownEvents, mouseUpEvents, mouseClickEvents)

    },

    /**
<<<<<<< HEAD
     * @param {Coords} fromViewport
=======
     * @param {Coords} fromElViewport
>>>>>>> 2c11c839
     * @param {HTMLElement} el
     * @param {HTMLElement} forceEl
     * @param {Window} win
     */
<<<<<<< HEAD
    _upEvents (fromViewport, forceEl, skipMouseEvent, pointerEvtOptionsExtend = {}, mouseEvtOptionsExtend = {}) {

      const win = state('window')

      let defaultOptions = mouse._getDefaultMouseOptions(fromViewport.x, fromViewport.y, win)
=======
    _upEvents (fromElViewport, forceEl, skipMouseEvent, pointerEvtOptionsExtend = {}, mouseEvtOptionsExtend = {}) {

      const win = state('window')

      let defaultOptions = mouse._getDefaultMouseOptions(fromElViewport.x, fromElViewport.y, win)
>>>>>>> 2c11c839

      const pointerEvtOptions = _.extend({}, defaultOptions, {
        ...defaultPointerDownUpOptions,
        buttons: 0,
      }, pointerEvtOptionsExtend)

      let mouseEvtOptions = _.extend({}, defaultOptions, {
        buttons: 0,
        detail: 1,
      }, mouseEvtOptionsExtend)
<<<<<<< HEAD

      const el = mouse.moveToCoordsOrForce(fromViewport, forceEl)

      let pointerupProps = sendPointerup(el, pointerEvtOptions)

=======

      const el = forceEl || mouse.moveToCoords(fromElViewport)

      let pointerupProps = sendPointerup(el, pointerEvtOptions)

>>>>>>> 2c11c839
      if (skipMouseEvent || $elements.isDetachedEl($(el))) {
        return {
          pointerupProps,
          mouseupProps: {
            skipped: formatReasonNotFired('Previous event cancelled'),
          },
        }
      }

      let mouseupProps = sendMouseup(el, mouseEvtOptions)

      return {
        pointerupProps,
        mouseupProps,
      }

    },

<<<<<<< HEAD
    _mouseClickEvents (fromViewport, forceEl, skipClickEvent, mouseEvtOptionsExtend = {}) {
      const el = mouse.moveToCoordsOrForce(fromViewport, forceEl)

      const win = $dom.getWindowByElement(el)

      const defaultOptions = mouse._getDefaultMouseOptions(fromViewport.x, fromViewport.y, win)

      const clickEventOptions = _.extend({}, defaultOptions, {
        buttons: 0,
        detail: 1,
      }, mouseEvtOptionsExtend)

      if (skipClickEvent) {
        return {
          clickProps: {
            skipped: formatReasonNotFired('Element was detached'),
          },
        }
      }

      let clickProps = sendClick(el, clickEventOptions)

      return { clickProps }
    },

    _contextmenuEvent (fromViewport, forceEl, mouseEvtOptionsExtend) {
      const el = mouse.moveToCoordsOrForce(fromViewport, forceEl)

      const win = $dom.getWindowByElement(el)
      const defaultOptions = mouse._getDefaultMouseOptions(fromViewport.x, fromViewport.y, win)

      const mouseEvtOptions = _.extend({}, defaultOptions, {
        button: 2,
        buttons: 2,
        detail: 0,
        which: 3,
      }, mouseEvtOptionsExtend)

      let contextmenuProps = sendContextmenu(el, mouseEvtOptions)

      return { contextmenuProps }
    },

    dblclick (fromViewport, forceEl, mouseEvtOptionsExtend = {}) {
      const click = (clickNum) => {
        const clickEvents = mouse.click(fromViewport, forceEl, {}, { detail: clickNum })
=======
    _mouseClickEvents (fromElViewport, forceEl, skipClickEvent, mouseEvtOptionsExtend = {}) {
      const el = forceEl || mouse.moveToCoords(fromElViewport)

      const win = $dom.getWindowByElement(el)

      const defaultOptions = mouse._getDefaultMouseOptions(fromElViewport.x, fromElViewport.y, win)

      const clickEventOptions = _.extend({}, defaultOptions, {
        buttons: 0,
        detail: 1,
      }, mouseEvtOptionsExtend)

      if (skipClickEvent) {
        return {
          clickProps: {
            skipped: formatReasonNotFired('Element was detached'),
          },
        }
      }

      let clickProps = sendClick(el, clickEventOptions)

      return { clickProps }
    },

    _contextmenuEvent (fromElViewport, forceEl, mouseEvtOptionsExtend) {
      const el = forceEl || mouse.moveToCoords(fromElViewport)

      const win = $dom.getWindowByElement(el)
      const defaultOptions = mouse._getDefaultMouseOptions(fromElViewport.x, fromElViewport.y, win)

      const mouseEvtOptions = _.extend({}, defaultOptions, {
        button: 2,
        buttons: 2,
        detail: 0,
        which: 3,
      }, mouseEvtOptionsExtend)

      let contextmenuProps = sendContextmenu(el, mouseEvtOptions)

      return { contextmenuProps }
    },

    dblclick (fromElViewport, forceEl, mouseEvtOptionsExtend = {}) {
      const click = (clickNum) => {
        const clickEvents = mouse.click(fromElViewport, forceEl, {}, { detail: clickNum })
>>>>>>> 2c11c839

        return clickEvents
      }

      const clickEvents1 = click(1)
      const clickEvents2 = click(2)

<<<<<<< HEAD
      const el = mouse.moveToCoordsOrForce(fromViewport, forceEl)
      const win = $dom.getWindowByElement(el)

      const dblclickEvtProps = _.extend(mouse._getDefaultMouseOptions(fromViewport.x, fromViewport.y, win), {
        buttons: 0,
        detail: 2,
      }, mouseEvtOptionsExtend)

      let dblclickProps = sendDblclick(el, dblclickEvtProps)

      return { clickEvents1, clickEvents2, dblclickProps }
    },

    rightclick (fromViewport, forceEl) {
=======
      const el = forceEl || mouse.moveToCoords(fromElViewport)
      const win = $dom.getWindowByElement(el)

      const dblclickEvtProps = _.extend(mouse._getDefaultMouseOptions(fromElViewport.x, fromElViewport.y, win), {
        buttons: 0,
        detail: 2,
      }, mouseEvtOptionsExtend)

      let dblclickProps = sendDblclick(el, dblclickEvtProps)

      return { clickEvents1, clickEvents2, dblclickProps }
    },

    rightclick (fromElViewport, forceEl) {
>>>>>>> 2c11c839
      const pointerEvtOptionsExtend = {
        button: 2,
        buttons: 2,
        which: 3,
<<<<<<< HEAD
      }
      const mouseEvtOptionsExtend = {
        button: 2,
        buttons: 2,
        which: 3,
=======
>>>>>>> 2c11c839
      }
      const mouseEvtOptionsExtend = {
        button: 2,
        buttons: 2,
        which: 3,
      }

      const mouseDownEvents = mouse.down(fromElViewport, forceEl, pointerEvtOptionsExtend, mouseEvtOptionsExtend)

<<<<<<< HEAD
      const mouseDownEvents = mouse.down(fromViewport, forceEl, pointerEvtOptionsExtend, mouseEvtOptionsExtend)

      const contextmenuEvent = mouse._contextmenuEvent(fromViewport, forceEl)

      const skipMouseupEvent = mouseDownEvents.pointerdownProps.skipped || mouseDownEvents.pointerdownProps.preventedDefault

      const mouseUpEvents = mouse.up(fromViewport, forceEl, skipMouseupEvent, pointerEvtOptionsExtend, mouseEvtOptionsExtend)
=======
      const contextmenuEvent = mouse._contextmenuEvent(fromElViewport, forceEl)

      const skipMouseupEvent = mouseDownEvents.pointerdownProps.skipped || mouseDownEvents.pointerdownProps.preventedDefault

      const mouseUpEvents = mouse.up(fromElViewport, forceEl, skipMouseupEvent, pointerEvtOptionsExtend, mouseEvtOptionsExtend)
>>>>>>> 2c11c839

      const clickEvents = _.extend({}, mouseDownEvents, mouseUpEvents)

      return _.extend({}, { clickEvents, contextmenuEvent })
    },
  }

  return mouse
}

const { stopPropagation } = window.MouseEvent.prototype

const sendEvent = (evtName, el, evtOptions, bubbles = false, cancelable = false, Constructor) => {
  evtOptions = _.extend({}, evtOptions, { bubbles, cancelable })
  const _eventModifiers = $Keyboard.fromModifierEventOptions(evtOptions)
  const modifiers = $Keyboard.modifiersToString(_eventModifiers)

  const evt = new Constructor(evtName, _.extend({}, evtOptions, { bubbles, cancelable }))

  if (bubbles) {
    evt.stopPropagation = function (...args) {
      evt._hasStoppedPropagation = true

      return stopPropagation.apply(this, ...args)
    }
  }

  debug('event:', evtName, el)

  const preventedDefault = !el.dispatchEvent(evt)

  return {
    stoppedPropagation: !!evt._hasStoppedPropagation,
    preventedDefault,
    el,
    modifiers,
  }

}

const sendPointerEvent = (el, evtOptions, evtName, bubbles = false, cancelable = false) => {
  const Constructor = el.ownerDocument.defaultView.PointerEvent

  return sendEvent(evtName, el, evtOptions, bubbles, cancelable, Constructor)
}
const sendMouseEvent = (el, evtOptions, evtName, bubbles = false, cancelable = false) => {
  // TODO: IE doesn't have event constructors, so you should use document.createEvent('mouseevent')
  // https://dom.spec.whatwg.org/#dom-document-createevent
  const Constructor = el.ownerDocument.defaultView.MouseEvent

  return sendEvent(evtName, el, evtOptions, bubbles, cancelable, Constructor)
}

const sendPointerup = (el, evtOptions) => {
  return sendPointerEvent(el, evtOptions, 'pointerup', true, true)
}
const sendPointerdown = (el, evtOptions) => {
  return sendPointerEvent(el, evtOptions, 'pointerdown', true, true)
}
const sendPointermove = (el, evtOptions) => {
  return sendPointerEvent(el, evtOptions, 'pointermove', true, true)
}
const sendPointerover = (el, evtOptions) => {
  return sendPointerEvent(el, evtOptions, 'pointerover', true, true)
}
const sendPointerenter = (el, evtOptions) => {
  return sendPointerEvent(el, evtOptions, 'pointerenter', false, false)
}
const sendPointerleave = (el, evtOptions) => {
  return sendPointerEvent(el, evtOptions, 'pointerleave', false, false)
}
const sendPointerout = (el, evtOptions) => {
  return sendPointerEvent(el, evtOptions, 'pointerout', true, true)
}

const sendMouseup = (el, evtOptions) => {
  return sendMouseEvent(el, evtOptions, 'mouseup', true, true)
}
const sendMousedown = (el, evtOptions) => {
  return sendMouseEvent(el, evtOptions, 'mousedown', true, true)
}
const sendMousemove = (el, evtOptions) => {
  return sendMouseEvent(el, evtOptions, 'mousemove', true, true)
}
const sendMouseover = (el, evtOptions) => {
  return sendMouseEvent(el, evtOptions, 'mouseover', true, true)
}
const sendMouseenter = (el, evtOptions) => {
  return sendMouseEvent(el, evtOptions, 'mouseenter', false, false)
}
const sendMouseleave = (el, evtOptions) => {
  return sendMouseEvent(el, evtOptions, 'mouseleave', false, false)
}
const sendMouseout = (el, evtOptions) => {
  return sendMouseEvent(el, evtOptions, 'mouseout', true, true)
}
const sendClick = (el, evtOptions) => {
  return sendMouseEvent(el, evtOptions, 'click', true, true)
}
const sendDblclick = (el, evtOptions) => {
  return sendMouseEvent(el, evtOptions, 'dblclick', true, true)
}
const sendContextmenu = (el, evtOptions) => {
  return sendMouseEvent(el, evtOptions, 'contextmenu', true, true)
}

const formatReasonNotFired = (reason) => {
  return `⚠️ not fired (${reason})`
}

const toCoordsEventOptions = (x, y, win) => {
<<<<<<< HEAD
  // these are the coords from the element's window, ignoring scroll position
  const fromWindowCoords = $elements.getFromWindowCoords(x, y, win)

  return {
=======
  // these are the coords from the element's window,
  // ignoring scroll position
  const { scrollX, scrollY } = win

  return {
    x,
    y,
>>>>>>> 2c11c839
    clientX: x,
    clientY: y,
    screenX: x,
    screenY: y,
<<<<<<< HEAD
    x,
    y,
    pageX: fromWindowCoords.x,
    pageY: fromWindowCoords.y,
    layerX: fromWindowCoords.x,
    layerY: fromWindowCoords.y,
=======
    pageX: x + scrollX,
    pageY: x + scrollY,
    layerX: x + scrollX,
    layerY: x + scrollY,
>>>>>>> 2c11c839
  }
}

module.exports = {
  create,
}<|MERGE_RESOLUTION|>--- conflicted
+++ resolved
@@ -2,11 +2,7 @@
 const _ = require('lodash')
 const $dom = require('../dom')
 const $elements = require('../dom/elements')
-<<<<<<< HEAD
 const $Keyboard = require('./keyboard').default
-=======
-const $Keyboard = require('./keyboard')
->>>>>>> 2c11c839
 const $selection = require('../dom/selection')
 const debug = require('debug')('cypress:driver:mouse')
 
@@ -43,33 +39,26 @@
   return state('mouseCoords')
 }
 
-<<<<<<< HEAD
+const shouldFireMouseMoveEvents = (targetEl, lastHoveredEl, fromElViewport, coords) => {
+  // not the same element, fire mouse move events
+  if (lastHoveredEl !== targetEl) {
+    return true
+  }
+
+  const xy = (obj) => {
+    return _.pick(obj, 'x', 'y')
+  }
+
+  // if we have the same element, but the xy coords are different
+  // then fire mouse move events...
+  return !_.isEqual(xy(fromElViewport), xy(coords))
+}
+
 const create = (state, keyboard, focused) => {
   const mouse = {
     _getDefaultMouseOptions (x, y, win) {
       debug({ keyboard })
       const _activeModifiers = $Keyboard.getActiveModifiers(state)
-=======
-const shouldFireMouseMoveEvents = (targetEl, lastHoveredEl, fromElViewport, coords) => {
-  // not the same element, fire mouse move events
-  if (lastHoveredEl !== targetEl) {
-    return true
-  }
-
-  const xy = (obj) => {
-    return _.pick(obj, 'x', 'y')
-  }
-
-  // if we have the same element, but the xy coords are different
-  // then fire mouse move events...
-  return !_.isEqual(xy(fromElViewport), xy(coords))
-}
-
-const create = (state, keyboard, focused) => {
-  const mouse = {
-    _getDefaultMouseOptions (x, y, win) {
-      const _activeModifiers = keyboard.getActiveModifiers()
->>>>>>> 2c11c839
       const modifiersEventOptions = $Keyboard.toModifiersEventOptions(_activeModifiers)
       const coordsEventOptions = toCoordsEventOptions(x, y, win)
 
@@ -82,26 +71,6 @@
         relatedTarget: null,
       }, modifiersEventOptions, coordsEventOptions)
     },
-<<<<<<< HEAD
-
-    /**
-     * @param {Coords} coords
-     * @param {HTMLElement} forceEl
-     */
-    move (coords, forceEl) {
-      debug('mouse.move', coords)
-
-      const lastHoveredEl = getLastHoveredEl(state)
-
-      const targetEl = mouse.getElAtCoordsOrForce(coords, forceEl)
-
-      // if coords are same AND we're already hovered on the element, don't send move events
-      if (_.isEqual({ x: coords.x, y: coords.y }, getMouseCoords(state)) && lastHoveredEl === targetEl) return { el: targetEl }
-
-      const events = mouse._moveEvents(targetEl, coords)
-
-      const resultEl = mouse.getElAtCoordsOrForce(coords, forceEl)
-=======
 
     /**
      * @param {Coords} coords
@@ -124,7 +93,6 @@
       const events = mouse._moveEvents(targetEl, fromElViewport)
 
       const resultEl = forceEl || mouse.getElAtCoords(fromElViewport)
->>>>>>> 2c11c839
 
       return { el: resultEl, fromEl: lastHoveredEl, events }
     },
@@ -212,7 +180,6 @@
             sendMouseleave(elToSend, _.extend({}, defaultMouseOptions, { relatedTarget: el }))
           })
         }
-<<<<<<< HEAD
 
       }
 
@@ -281,87 +248,9 @@
     /**
      *
      * @param {Coords} coords
-     * @param {HTMLElement} forceEl
-     * @returns {HTMLElement}
-     */
-    getElAtCoordsOrForce ({ x, y, doc }, forceEl) {
-      if (forceEl) {
-        return forceEl
-      }
-
-=======
-
-      }
-
-      if (hoveredElChanged) {
-        if (el && $elements.isAttachedEl(el)) {
-
-          mouseover = () => {
-            return sendMouseover(el, _.extend({}, defaultMouseOptions, { relatedTarget: lastHoveredEl }))
-          }
-
-          pointerover = () => {
-            return sendPointerover(el, _.extend({}, defaultPointerOptions, { relatedTarget: lastHoveredEl }))
-          }
-
-          let curParent = el
-          const elsToSendMouseenter = []
-
-          while (curParent && curParent.ownerDocument && curParent !== commonAncestor) {
-            elsToSendMouseenter.push(curParent)
-            curParent = curParent.parentNode
-          }
-
-          elsToSendMouseenter.reverse()
-
-          pointerenter = () => {
-            return elsToSendMouseenter.forEach((elToSend) => {
-              sendPointerenter(elToSend, _.extend({}, defaultPointerOptions, { relatedTarget: lastHoveredEl }))
-            })
-          }
-
-          mouseenter = () => {
-            return elsToSendMouseenter.forEach((elToSend) => {
-              sendMouseenter(elToSend, _.extend({}, defaultMouseOptions, { relatedTarget: lastHoveredEl }))
-            })
-          }
-        }
-
-      }
-
-      pointermove = () => {
-        return sendPointermove(el, defaultPointerOptions)
-      }
-
-      mousemove = () => {
-        return sendMousemove(el, defaultMouseOptions)
-      }
-
-      const events = []
-
-      pointerout()
-      pointerleave()
-      events.push({ pointerover: pointerover() })
-      pointerenter()
-      mouseout()
-      mouseleave()
-      events.push({ mouseover: mouseover() })
-      mouseenter()
-      state('mouseLastHoveredEl', $elements.isAttachedEl(el) ? el : null)
-      state('mouseCoords', { x, y })
-      events.push({ pointermove: pointermove() })
-      events.push({ mousemove: mousemove() })
-
-      return events
-    },
-
-    /**
-     *
-     * @param {Coords} coords
      * @returns {HTMLElement}
      */
     getElAtCoords ({ x, y, doc }) {
->>>>>>> 2c11c839
       const el = doc.elementFromPoint(x, y)
 
       return el
@@ -370,18 +259,8 @@
     /**
      *
      * @param {Coords} coords
-<<<<<<< HEAD
-     * @param {HTMLElement} forceEl
-     */
-    moveToCoordsOrForce (coords, forceEl) {
-      if (forceEl) {
-        return forceEl
-      }
-
-=======
      */
     moveToCoords (coords) {
->>>>>>> 2c11c839
       const { el } = mouse.move(coords)
 
       return el
@@ -394,11 +273,7 @@
     _downEvents (coords, forceEl, pointerEvtOptionsExtend = {}, mouseEvtOptionsExtend = {}) {
 
       const { x, y } = coords
-<<<<<<< HEAD
-      const el = mouse.moveToCoordsOrForce(coords, forceEl)
-=======
       const el = forceEl || mouse.moveToCoords(coords)
->>>>>>> 2c11c839
 
       const win = $dom.getWindowByElement(el)
 
@@ -452,33 +327,16 @@
 
     },
 
-<<<<<<< HEAD
-    down (coords, forceEl, pointerEvtOptionsExtend = {}, mouseEvtOptionsExtend = {}) {
-      const $previouslyFocused = focused.getFocused()
-
-      const mouseDownEvents = mouse._downEvents(coords, forceEl, pointerEvtOptionsExtend, mouseEvtOptionsExtend)
-
-=======
     down (fromElViewport, forceEl, pointerEvtOptionsExtend = {}, mouseEvtOptionsExtend = {}) {
       const $previouslyFocused = focused.getFocused()
 
       const mouseDownEvents = mouse._downEvents(fromElViewport, forceEl, pointerEvtOptionsExtend, mouseEvtOptionsExtend)
 
->>>>>>> 2c11c839
       // el we just send pointerdown
       const el = mouseDownEvents.pointerdownProps.el
 
       if (mouseDownEvents.pointerdownProps.preventedDefault || mouseDownEvents.mousedownProps.preventedDefault || !$elements.isAttachedEl(el)) {
         return mouseDownEvents
-<<<<<<< HEAD
-=======
-      }
-
-      if ($elements.isInput(el) || $elements.isTextarea(el) || $elements.isContentEditable(el)) {
-        if (!$elements.isNeedSingleValueChangeInputElement(el)) {
-          $selection.moveSelectionToEnd(el)
-        }
->>>>>>> 2c11c839
       }
 
       //# retrieve the first focusable $el in our parent chain
@@ -501,7 +359,6 @@
 
       }
 
-<<<<<<< HEAD
       if ($elements.isInput(el) || $elements.isTextarea(el) || $elements.isContentEditable(el)) {
         if (!$elements.isNeedSingleValueChangeInputElement(el)) {
           debug('moveSelectionToEnd due to click')
@@ -509,23 +366,12 @@
         }
       }
 
-=======
->>>>>>> 2c11c839
       return mouseDownEvents
     },
 
     /**
      * @param {HTMLElement} el
      * @param {Window} win
-<<<<<<< HEAD
-     * @param {Coords} fromViewport
-     * @param {HTMLElement} forceEl
-     */
-    up (fromViewport, forceEl, skipMouseEvent, pointerEvtOptionsExtend = {}, mouseEvtOptionsExtend = {}) {
-      debug('mouse.up', { fromViewport, forceEl, skipMouseEvent })
-
-      return mouse._upEvents(fromViewport, forceEl, skipMouseEvent, pointerEvtOptionsExtend, mouseEvtOptionsExtend)
-=======
      * @param {Coords} fromElViewport
      * @param {HTMLElement} forceEl
      */
@@ -533,7 +379,6 @@
       debug('mouse.up', { fromElViewport, forceEl, skipMouseEvent })
 
       return mouse._upEvents(fromElViewport, forceEl, skipMouseEvent, pointerEvtOptionsExtend, mouseEvtOptionsExtend)
->>>>>>> 2c11c839
     },
 
     /**
@@ -557,20 +402,6 @@
     * if (notDetached(el1))
     * sendClick(el3)
     */
-<<<<<<< HEAD
-    click (fromViewport, forceEl, pointerEvtOptionsExtend = {}, mouseEvtOptionsExtend = {}) {
-      debug('mouse.click', { fromViewport, forceEl })
-
-      const mouseDownEvents = mouse.down(fromViewport, forceEl, pointerEvtOptionsExtend, mouseEvtOptionsExtend)
-
-      const skipMouseupEvent = mouseDownEvents.pointerdownProps.skipped || mouseDownEvents.pointerdownProps.preventedDefault
-
-      const mouseUpEvents = mouse.up(fromViewport, forceEl, skipMouseupEvent, pointerEvtOptionsExtend, mouseEvtOptionsExtend)
-
-      const skipClickEvent = $elements.isDetachedEl(mouseDownEvents.pointerdownProps.el)
-
-      const mouseClickEvents = mouse._mouseClickEvents(fromViewport, forceEl, skipClickEvent, mouseEvtOptionsExtend)
-=======
     click (fromElViewport, forceEl, pointerEvtOptionsExtend = {}, mouseEvtOptionsExtend = {}) {
       debug('mouse.click', { fromElViewport, forceEl })
 
@@ -583,35 +414,22 @@
       const skipClickEvent = $elements.isDetachedEl(mouseDownEvents.pointerdownProps.el)
 
       const mouseClickEvents = mouse._mouseClickEvents(fromElViewport, forceEl, skipClickEvent, mouseEvtOptionsExtend)
->>>>>>> 2c11c839
 
       return _.extend({}, mouseDownEvents, mouseUpEvents, mouseClickEvents)
 
     },
 
     /**
-<<<<<<< HEAD
-     * @param {Coords} fromViewport
-=======
      * @param {Coords} fromElViewport
->>>>>>> 2c11c839
      * @param {HTMLElement} el
      * @param {HTMLElement} forceEl
      * @param {Window} win
      */
-<<<<<<< HEAD
-    _upEvents (fromViewport, forceEl, skipMouseEvent, pointerEvtOptionsExtend = {}, mouseEvtOptionsExtend = {}) {
+    _upEvents (fromElViewport, forceEl, skipMouseEvent, pointerEvtOptionsExtend = {}, mouseEvtOptionsExtend = {}) {
 
       const win = state('window')
 
-      let defaultOptions = mouse._getDefaultMouseOptions(fromViewport.x, fromViewport.y, win)
-=======
-    _upEvents (fromElViewport, forceEl, skipMouseEvent, pointerEvtOptionsExtend = {}, mouseEvtOptionsExtend = {}) {
-
-      const win = state('window')
-
       let defaultOptions = mouse._getDefaultMouseOptions(fromElViewport.x, fromElViewport.y, win)
->>>>>>> 2c11c839
 
       const pointerEvtOptions = _.extend({}, defaultOptions, {
         ...defaultPointerDownUpOptions,
@@ -622,19 +440,11 @@
         buttons: 0,
         detail: 1,
       }, mouseEvtOptionsExtend)
-<<<<<<< HEAD
-
-      const el = mouse.moveToCoordsOrForce(fromViewport, forceEl)
+
+      const el = forceEl || mouse.moveToCoords(fromElViewport)
 
       let pointerupProps = sendPointerup(el, pointerEvtOptions)
 
-=======
-
-      const el = forceEl || mouse.moveToCoords(fromElViewport)
-
-      let pointerupProps = sendPointerup(el, pointerEvtOptions)
-
->>>>>>> 2c11c839
       if (skipMouseEvent || $elements.isDetachedEl($(el))) {
         return {
           pointerupProps,
@@ -653,13 +463,12 @@
 
     },
 
-<<<<<<< HEAD
-    _mouseClickEvents (fromViewport, forceEl, skipClickEvent, mouseEvtOptionsExtend = {}) {
-      const el = mouse.moveToCoordsOrForce(fromViewport, forceEl)
+    _mouseClickEvents (fromElViewport, forceEl, skipClickEvent, mouseEvtOptionsExtend = {}) {
+      const el = forceEl || mouse.moveToCoords(fromElViewport)
 
       const win = $dom.getWindowByElement(el)
 
-      const defaultOptions = mouse._getDefaultMouseOptions(fromViewport.x, fromViewport.y, win)
+      const defaultOptions = mouse._getDefaultMouseOptions(fromElViewport.x, fromElViewport.y, win)
 
       const clickEventOptions = _.extend({}, defaultOptions, {
         buttons: 0,
@@ -679,11 +488,11 @@
       return { clickProps }
     },
 
-    _contextmenuEvent (fromViewport, forceEl, mouseEvtOptionsExtend) {
-      const el = mouse.moveToCoordsOrForce(fromViewport, forceEl)
+    _contextmenuEvent (fromElViewport, forceEl, mouseEvtOptionsExtend) {
+      const el = forceEl || mouse.moveToCoords(fromElViewport)
 
       const win = $dom.getWindowByElement(el)
-      const defaultOptions = mouse._getDefaultMouseOptions(fromViewport.x, fromViewport.y, win)
+      const defaultOptions = mouse._getDefaultMouseOptions(fromElViewport.x, fromElViewport.y, win)
 
       const mouseEvtOptions = _.extend({}, defaultOptions, {
         button: 2,
@@ -697,57 +506,9 @@
       return { contextmenuProps }
     },
 
-    dblclick (fromViewport, forceEl, mouseEvtOptionsExtend = {}) {
-      const click = (clickNum) => {
-        const clickEvents = mouse.click(fromViewport, forceEl, {}, { detail: clickNum })
-=======
-    _mouseClickEvents (fromElViewport, forceEl, skipClickEvent, mouseEvtOptionsExtend = {}) {
-      const el = forceEl || mouse.moveToCoords(fromElViewport)
-
-      const win = $dom.getWindowByElement(el)
-
-      const defaultOptions = mouse._getDefaultMouseOptions(fromElViewport.x, fromElViewport.y, win)
-
-      const clickEventOptions = _.extend({}, defaultOptions, {
-        buttons: 0,
-        detail: 1,
-      }, mouseEvtOptionsExtend)
-
-      if (skipClickEvent) {
-        return {
-          clickProps: {
-            skipped: formatReasonNotFired('Element was detached'),
-          },
-        }
-      }
-
-      let clickProps = sendClick(el, clickEventOptions)
-
-      return { clickProps }
-    },
-
-    _contextmenuEvent (fromElViewport, forceEl, mouseEvtOptionsExtend) {
-      const el = forceEl || mouse.moveToCoords(fromElViewport)
-
-      const win = $dom.getWindowByElement(el)
-      const defaultOptions = mouse._getDefaultMouseOptions(fromElViewport.x, fromElViewport.y, win)
-
-      const mouseEvtOptions = _.extend({}, defaultOptions, {
-        button: 2,
-        buttons: 2,
-        detail: 0,
-        which: 3,
-      }, mouseEvtOptionsExtend)
-
-      let contextmenuProps = sendContextmenu(el, mouseEvtOptions)
-
-      return { contextmenuProps }
-    },
-
     dblclick (fromElViewport, forceEl, mouseEvtOptionsExtend = {}) {
       const click = (clickNum) => {
         const clickEvents = mouse.click(fromElViewport, forceEl, {}, { detail: clickNum })
->>>>>>> 2c11c839
 
         return clickEvents
       }
@@ -755,22 +516,6 @@
       const clickEvents1 = click(1)
       const clickEvents2 = click(2)
 
-<<<<<<< HEAD
-      const el = mouse.moveToCoordsOrForce(fromViewport, forceEl)
-      const win = $dom.getWindowByElement(el)
-
-      const dblclickEvtProps = _.extend(mouse._getDefaultMouseOptions(fromViewport.x, fromViewport.y, win), {
-        buttons: 0,
-        detail: 2,
-      }, mouseEvtOptionsExtend)
-
-      let dblclickProps = sendDblclick(el, dblclickEvtProps)
-
-      return { clickEvents1, clickEvents2, dblclickProps }
-    },
-
-    rightclick (fromViewport, forceEl) {
-=======
       const el = forceEl || mouse.moveToCoords(fromElViewport)
       const win = $dom.getWindowByElement(el)
 
@@ -785,43 +530,24 @@
     },
 
     rightclick (fromElViewport, forceEl) {
->>>>>>> 2c11c839
       const pointerEvtOptionsExtend = {
         button: 2,
         buttons: 2,
         which: 3,
-<<<<<<< HEAD
       }
       const mouseEvtOptionsExtend = {
         button: 2,
         buttons: 2,
         which: 3,
-=======
->>>>>>> 2c11c839
-      }
-      const mouseEvtOptionsExtend = {
-        button: 2,
-        buttons: 2,
-        which: 3,
       }
 
       const mouseDownEvents = mouse.down(fromElViewport, forceEl, pointerEvtOptionsExtend, mouseEvtOptionsExtend)
 
-<<<<<<< HEAD
-      const mouseDownEvents = mouse.down(fromViewport, forceEl, pointerEvtOptionsExtend, mouseEvtOptionsExtend)
-
-      const contextmenuEvent = mouse._contextmenuEvent(fromViewport, forceEl)
+      const contextmenuEvent = mouse._contextmenuEvent(fromElViewport, forceEl)
 
       const skipMouseupEvent = mouseDownEvents.pointerdownProps.skipped || mouseDownEvents.pointerdownProps.preventedDefault
 
-      const mouseUpEvents = mouse.up(fromViewport, forceEl, skipMouseupEvent, pointerEvtOptionsExtend, mouseEvtOptionsExtend)
-=======
-      const contextmenuEvent = mouse._contextmenuEvent(fromElViewport, forceEl)
-
-      const skipMouseupEvent = mouseDownEvents.pointerdownProps.skipped || mouseDownEvents.pointerdownProps.preventedDefault
-
       const mouseUpEvents = mouse.up(fromElViewport, forceEl, skipMouseupEvent, pointerEvtOptionsExtend, mouseEvtOptionsExtend)
->>>>>>> 2c11c839
 
       const clickEvents = _.extend({}, mouseDownEvents, mouseUpEvents)
 
@@ -933,12 +659,6 @@
 }
 
 const toCoordsEventOptions = (x, y, win) => {
-<<<<<<< HEAD
-  // these are the coords from the element's window, ignoring scroll position
-  const fromWindowCoords = $elements.getFromWindowCoords(x, y, win)
-
-  return {
-=======
   // these are the coords from the element's window,
   // ignoring scroll position
   const { scrollX, scrollY } = win
@@ -946,24 +666,14 @@
   return {
     x,
     y,
->>>>>>> 2c11c839
     clientX: x,
     clientY: y,
     screenX: x,
     screenY: y,
-<<<<<<< HEAD
-    x,
-    y,
-    pageX: fromWindowCoords.x,
-    pageY: fromWindowCoords.y,
-    layerX: fromWindowCoords.x,
-    layerY: fromWindowCoords.y,
-=======
     pageX: x + scrollX,
     pageY: x + scrollY,
     layerX: x + scrollX,
     layerY: x + scrollY,
->>>>>>> 2c11c839
   }
 }
 
