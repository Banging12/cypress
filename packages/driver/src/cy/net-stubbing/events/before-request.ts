--- conflicted
+++ resolved
@@ -15,7 +15,14 @@
 
 const validEvents = ['before:response', 'response', 'after:response']
 
-<<<<<<< HEAD
+const getDisplayUrl = (url: string) => {
+  if (url.startsWith(window.location.origin)) {
+    return url.slice(window.location.origin.length)
+  }
+
+  return url
+}
+
 export const onBeforeRequest: HandlerFn<CyHttpMessages.IncomingRequest> = (
   Cypress,
   frame,
@@ -23,17 +30,6 @@
   { getRoute, getRequest, emitNetEvent, sendStaticResponse }
 ) => {
   function getRequestLog(route: Route, request: Omit<Interception, 'log'>) {
-=======
-const getDisplayUrl = (url: string) => {
-  if (url.startsWith(window.location.origin)) {
-    return url.slice(window.location.origin.length)
-  }
-
-  return url
-}
-
-export const onBeforeRequest: HandlerFn<CyHttpMessages.IncomingRequest> = (Cypress, frame, userHandler, { getRoute, getRequest, emitNetEvent, sendStaticResponse }) => {
-  function getRequestLog (route: Route, request: Omit<Interception, 'log'>) {
     const message = _.compact([
       request.request.method,
       request.response && request.response.statusCode,
@@ -43,7 +39,6 @@
 
     const displayName = route.handler ? (_.isFunction(route.handler) ? 'req fn' : 'req stub') : 'req'
 
->>>>>>> 1e7a3faa
     return Cypress.log({
       name: 'xhr',
       displayName,
