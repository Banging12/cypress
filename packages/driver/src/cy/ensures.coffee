_ = require("lodash")
$dom = require("../dom")
$utils = require("../cypress/utils")
<<<<<<< HEAD
$elements = require('../dom/elements')
=======
$elements = require("../dom/elements")
>>>>>>> 9a5756e1

VALID_POSITIONS = "topLeft top topRight left center right bottomLeft bottom bottomRight".split(" ")

## TODO: in 4.0 we should accept a new validation type called 'elements'
## which accepts an array of elements (and they all have to be elements!!)
## this would fix the TODO below, and also ensure that commands understand
## they may need to work with both element arrays, or specific items
## such as a single element, a single document, or single window

returnFalse = -> return false

create = (state, expect) ->
  ## TODO: we should probably normalize all subjects
  ## into an array and loop through each and verify
  ## each element in the array is valid. as it stands
  ## we only validate the first
  validateType = (subject, type, cmd) ->
    name = cmd.get("name")
    prev = cmd.get("prev")

    switch type
      when "element"
        ## if this is an element then ensure its currently attached
        ## to its document context
        if $dom.isElement(subject)
          ensureAttached(subject, name)

        ## always ensure this is an element
        ensureElement(subject, name)

      when "document"
        ensureDocument(subject, name)

      when "window"
        ensureWindow(subject, name)

  ensureSubjectByType = (subject, type, name) ->
    current = state("current")

    types = [].concat(type)

    ## if we have an optional subject and nothing's
    ## here then just return cuz we good to go
    if ("optional" in types) and _.isUndefined(subject)
      return

    ## okay we either have a subject and either way
    ## slice out optional so we can verify against
    ## the various types
    types = _.without(types, "optional")

    ## if we have no types then bail
    return if types.length is 0

    errors = []

    for type in types
      try
        validateType(subject, type, current)
      catch err
        errors.push(err)

    ## every validation failed and we had more than one validation
    if (errors.length is types.length)
      err = errors[0]

      if types.length > 1
        ## append a nice error message telling the user this
        err = $utils.appendErrMsg(err, "All #{types.length} subject validations failed on this subject.")

      throw err

  ensureRunnable = (name) ->
    if not state("runnable")
      $utils.throwErrByPath("miscellaneous.outside_test_with_cmd", {
        args: {
          cmd: name
        }
      })

  ensureElementIsNotAnimating = ($el, coords = [], threshold) ->
    lastTwo = coords.slice(-2)

    ## bail if we dont yet have two points
    if lastTwo.length isnt 2
      $utils.throwErrByPath("dom.animation_check_failed")

    [point1, point2] = lastTwo

    ## verify that there is not a distance
    ## greater than a default of '5' between
    ## the points
    if $utils.getDistanceBetween(point1, point2) > threshold
      cmd  = state("current").get("name")
      node = $dom.stringify($el)
      $utils.throwErrByPath("dom.animating", {
        args: { cmd, node }
      })

  ensureReceivability = (subject, onFail) ->
    cmd = state("current").get("name")

    if $elements.isDisabled(subject)
      node = $dom.stringify(subject)

      $utils.throwErrByPath("dom.disabled", {
        onFail
        args: { cmd, node }
      })

  ensureNotReadonly = (subject, onFail) ->
    cmd = state("current").get("name")

    if $elements.isReadOnlyInput(subject)
      node = $dom.stringify(subject)

      $utils.throwErrByPath("dom.readonly", {
        onFail
        args: { cmd, node }
      })


  ensureVisibility = (subject, onFail) ->
    cmd = state("current").get("name")

    # We overwrite the filter(":visible") in jquery
    # packages/driver/src/config/jquery.coffee#L51
    # So that this effectively calls our logic 
    # for $dom.isVisible aka !$dom.isHidden
    if not (subject.length is subject.filter(":visible").length)
      reason = $dom.getReasonIsHidden(subject)
      node   = $dom.stringify(subject)
      $utils.throwErrByPath("dom.not_visible", {
        onFail
        args: { cmd, node, reason }
      })

  ensureAttached = (subject, name, onFail) ->
    if $dom.isDetached(subject)
      prev = state("current").get("prev")

      $utils.throwErrByPath("subject.not_attached", {
        onFail
        args: {
          name
          subject: $dom.stringify(subject),
          previous: prev.get("name")
        }
      })

  ensureElement = (subject, name, onFail) ->
    if not $dom.isElement(subject)
      prev = state("current").get("prev")

      $utils.throwErrByPath("subject.not_element", {
        onFail
        args: {
          name
          subject: $utils.stringifyActual(subject)
          previous: prev.get("name")
        }
      })

  ensureWindow = (subject, name, log) ->
    if not $dom.isWindow(subject)
      prev = state("current").get("prev")

      $utils.throwErrByPath("subject.not_window_or_document", {
        args: {
          name
          type: "window"
          subject: $utils.stringifyActual(subject)
          previous: prev.get("name")
        }
      })

  ensureDocument = (subject, name, log) ->
    if not $dom.isDocument(subject)
      prev = state("current").get("prev")

      $utils.throwErrByPath("subject.not_window_or_document", {
        args: {
          name
          type: "document"
          subject: $utils.stringifyActual(subject)
          previous: prev.get("name")
        }
      })

  ensureExistence = (subject) ->
    returnFalse = ->
      cleanup()

      return false

    cleanup = ->
      state("onBeforeLog", null)

    ## prevent any additional logs this is an implicit assertion
    state("onBeforeLog", returnFalse)

    ## verify the $el exists and use our default error messages
    ## TODO: always unbind if our expectation failed
    try
      expect(subject).to.exist
    catch err
      cleanup()

      throw err

  ensureElExistence = ($el) ->
    ## dont throw if this isnt even a DOM object
    # return if not $dom.isJquery($el)

    ## ensure that we either had some assertions
    ## or that the element existed
    return if $el and $el.length

    ## TODO: REFACTOR THIS TO CALL THE CHAI-OVERRIDES DIRECTLY
    ## OR GO THROUGH I18N

    cy.ensureExistence($el)

  ensureElDoesNotHaveCSS = ($el, cssProperty, cssValue, onFail) ->
    cmd = state("current").get("name")
    el = $el[0]
    win = $dom.getWindowByElement(el)
    value = win.getComputedStyle(el)[cssProperty]
    if value is cssValue
      elInherited = $elements.findParent el, (el, prevEl) ->
        if win.getComputedStyle(el)[cssProperty] isnt cssValue
          return prevEl
    
      element = $dom.stringify(el)
      elementInherited = (el isnt elInherited) && $dom.stringify(elInherited)

      consoleProps = {
        'But it has CSS': "#{cssProperty}: #{cssValue}"
      }

      if elementInherited then _.extend(consoleProps, {
        'Inherited From': elInherited
      })

      $utils.throwErrByPath("dom.pointer_events_none", {
        onFail
        args: {
          cmd
          element
          elementInherited
        }
        errProps: {
          consoleProps
        }
      })

  ensureDescendents = ($el1, $el2, onFail) ->
    cmd = state("current").get("name")

    if not $dom.isDescendent($el1, $el2)
      if $el2
        element1 = $dom.stringify($el1)
        element2 = $dom.stringify($el2)
        $utils.throwErrByPath("dom.covered", {
          onFail
          args: { cmd, element1, element2 }
          errProps: {
            consoleProps: {
              "But its Covered By": $dom.getElements($el2)
            }
          }
        })
      else
        node = $dom.stringify($el1)
        $utils.throwErrByPath("dom.center_hidden", {
          onFail
          args: { cmd, node }
          errProps: {
            consoleProps: {
              "But its Covered By": $dom.getElements($el2)
            }
          }
        })

  ensureValidPosition = (position, log) ->
    ## make sure its valid first!
    if position in VALID_POSITIONS
      return true

    $utils.throwErrByPath("dom.invalid_position_argument", {
      onFail: log
      args: {
        position,
        validPositions: VALID_POSITIONS.join(', ')
      }
    })

  ensureScrollability = ($el, cmd) ->
    return true if $dom.isScrollable($el)

    ## prep args to throw in error since we can't scroll
    cmd   ?= state("current").get("name")
    node  = $dom.stringify($el)

    $utils.throwErrByPath("dom.not_scrollable", {
      args: { cmd, node }
    })

  return {
    ensureSubjectByType

    ensureElement

    ensureAttached

    ensureRunnable

    ensureWindow

    ensureDocument

    ensureElDoesNotHaveCSS

    ensureElementIsNotAnimating

    ensureReceivability

    ensureVisibility

    ensureExistence

    ensureElExistence

    ensureDescendents

    ensureValidPosition

    ensureScrollability

    ensureNotReadonly
  }

module.exports = {
  create
}<|MERGE_RESOLUTION|>--- conflicted
+++ resolved
@@ -1,11 +1,7 @@
 _ = require("lodash")
 $dom = require("../dom")
 $utils = require("../cypress/utils")
-<<<<<<< HEAD
-$elements = require('../dom/elements')
-=======
 $elements = require("../dom/elements")
->>>>>>> 9a5756e1
 
 VALID_POSITIONS = "topLeft top topRight left center right bottomLeft bottom bottomRight".split(" ")
 
