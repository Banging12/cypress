--- conflicted
+++ resolved
@@ -368,10 +368,9 @@
 
     run(0)
 
-<<<<<<< HEAD
   getTestFromRunnable: (r) =>
     return r.ctx.currentTest || r
-=======
+
   memoize: (func, cacheInstance = new Map()) ->
     memoized = (args...) ->
       key = args[0]
@@ -387,5 +386,4 @@
     memoized.cache = cacheInstance
 
     return memoized
->>>>>>> 178e9bf0
 }