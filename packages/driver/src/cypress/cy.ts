/* eslint-disable prefer-rest-params */
import _ from 'lodash'
import Promise from 'bluebird'
import debugFn from 'debug'

import $dom from '../dom'
import $utils from './utils'
import $errUtils, { ErrorFromProjectRejectionEvent } from './error_utils'
import $stackUtils from './stack_utils'

import { create as createChai, IChai } from '../cy/chai'
import { create as createXhr, IXhr } from '../cy/xhrs'
import { create as createJQuery, IJQuery } from '../cy/jquery'
import { create as createAliases, IAliases } from '../cy/aliases'
import { extend as extendEvents } from './events'
import { create as createEnsures, IEnsures } from '../cy/ensures'
import { create as createFocused, IFocused } from '../cy/focused'
import { create as createMouse, Mouse } from '../cy/mouse'
import { Keyboard } from '../cy/keyboard'
import { create as createLocation, ILocation } from '../cy/location'
import { create as createAssertions, IAssertions } from '../cy/assertions'
import { bindToListeners } from '../cy/listeners'
import { $Chainer } from './chainer'
import { create as createTimer, ITimer } from '../cy/timers'
import { create as createTimeouts, ITimeouts } from '../cy/timeouts'
import { create as createRetries, IRetries } from '../cy/retries'
import { create as createStability, IStability } from '../cy/stability'
import { create as createSnapshots, ISnapshots } from '../cy/snapshots'
import { $Command } from './command'
import { CommandQueue } from './command_queue'
import { initVideoRecorder } from '../cy/video-recorder'
import { TestConfigOverride } from '../cy/testConfigOverrides'
import { create as createOverrides, IOverrides } from '../cy/overrides'
import { historyNavigationTriggeredHashChange } from '../cy/navigation'
import { EventEmitter2 } from 'eventemitter2'

const debugErrors = debugFn('cypress:driver:errors')

const returnedFalse = (result) => {
  return result === false
}

const getContentWindow = ($autIframe) => {
  return $autIframe.prop('contentWindow')
}

const setWindowDocumentProps = function (contentWindow, state) {
  state('window', contentWindow)

  return state('document', contentWindow.document)
}

function __stackReplacementMarker (fn, ctx, args) {
  return fn.apply(ctx, args)
}

declare let top: WindowProxy & { __alreadySetErrorHandlers__: boolean }

// We only set top.onerror once since we make it configurable:false
// but we update cy instance every run (page reload or rerun button)
let curCy: $Cy | null = null
const setTopOnError = function (Cypress, cy: $Cy) {
  if (curCy) {
    curCy = cy

    return
  }

  curCy = cy

  try {
    // prevent overriding top.onerror twice when loading more than one
    // instance of test runner.
    if (top.__alreadySetErrorHandlers__) {
      return
    }
  } catch (err) {
    return
  }

  // eslint-disable-next-line @cypress/dev/arrow-body-multiline-braces
  const onTopError = (handlerType) => (event) => {
    const { originalErr, err, promise } = $errUtils.errorFromUncaughtEvent(handlerType, event) as ErrorFromProjectRejectionEvent

    // in some callbacks like for cy.intercept, we catch the errors and then
    // rethrow them, causing them to get caught by the top frame
    // but they came from the spec, so we need to differentiate them
    const isSpecError = $errUtils.isSpecError(Cypress.config('spec'), err)

    const handled = curCy!.onUncaughtException({
      err,
      promise,
      handlerType,
      frameType: isSpecError ? 'spec' : 'app',
    })

    debugErrors('uncaught top error: %o', originalErr)

    $errUtils.logError(Cypress, handlerType, originalErr, handled)

    // return undefined so the browser does its default
    // uncaught exception behavior (logging to console)
    return undefined
  }

  top.addEventListener('error', onTopError('error'))

  // prevent Mocha from setting top.onerror
  Object.defineProperty(top, 'onerror', {
    set () {},
    get () {},
    configurable: false,
    enumerable: true,
  })

  top.addEventListener('unhandledrejection', onTopError('unhandledrejection'))

  top.__alreadySetErrorHandlers__ = true
}

export class $Cy extends EventEmitter2 implements ITimeouts, IStability, IAssertions, IRetries, IJQuery, ILocation, ITimer, IChai, IXhr, IAliases, IEnsures, ISnapshots, IFocused {
  id: string
  specWindow: any
  state: any
  config: any
  Cypress: any
  Cookies: any
  autoRun: boolean

  devices: {
    keyboard: Keyboard
    mouse: Mouse
  }
  queue: CommandQueue

  timeout: ITimeouts['timeout']
  clearTimeout: ITimeouts['clearTimeout']

  isStable: IStability['isStable']
  whenStable: IStability['whenStable']
<<<<<<< HEAD
  isAnticipatingMultiDomainFor: IStability['isAnticipatingMultiDomainFor']
  whenStableOrAnticipatingMultiDomain: IStability['whenStableOrAnticipatingMultiDomain']
=======
  isAnticipatingCrossOriginResponseFor: IStability['isAnticipatingCrossOriginResponseFor']
  whenStableOrAnticipatingCrossOriginResponse: IStability['whenStableOrAnticipatingCrossOriginResponse']
>>>>>>> 0772f855

  assert: IAssertions['assert']
  verifyUpcomingAssertions: IAssertions['verifyUpcomingAssertions']

  retry: IRetries['retry']

  $$: IJQuery['$$']
  getRemotejQueryInstance: IJQuery['getRemotejQueryInstance']

  getRemoteLocation: ILocation['getRemoteLocation']

  fireBlur: IFocused['fireBlur']
  fireFocus: IFocused['fireFocus']
  needsFocus: IFocused['needsFocus']
  getFocused: IFocused['getFocused']

  pauseTimers: ITimer['pauseTimers']

  expect: IChai['expect']

  getIndexedXhrByAlias: IXhr['getIndexedXhrByAlias']
  getRequestsByAlias: IXhr['getRequestsByAlias']

  addAlias: IAliases['addAlias']
  getAlias: IAliases['getAlias']
  getNextAlias: IAliases['getNextAlias']
  validateAlias: IAliases['validateAlias']
  aliasNotFoundFor: IAliases['aliasNotFoundFor']
  getXhrTypeByAlias: IAliases['getXhrTypeByAlias']

  ensureElement: IEnsures['ensureElement']
  ensureAttached: IEnsures['ensureAttached']
  ensureWindow: IEnsures['ensureWindow']
  ensureDocument: IEnsures['ensureDocument']
  ensureElDoesNotHaveCSS: IEnsures['ensureElDoesNotHaveCSS']
  ensureElementIsNotAnimating: IEnsures['ensureElementIsNotAnimating']
  ensureNotDisabled: IEnsures['ensureNotDisabled']
  ensureVisibility: IEnsures['ensureVisibility']
  ensureStrictVisibility: IEnsures['ensureStrictVisibility']
  ensureNotHiddenByAncestors: IEnsures['ensureNotHiddenByAncestors']
  ensureExistence: IEnsures['ensureExistence']
  ensureElExistence: IEnsures['ensureElExistence']
  ensureDescendents: IEnsures['ensureDescendents']
  ensureValidPosition: IEnsures['ensureValidPosition']
  ensureScrollability: IEnsures['ensureScrollability']
  ensureNotReadonly: IEnsures['ensureNotReadonly']

  createSnapshot: ISnapshots['createSnapshot']
  detachDom: ISnapshots['detachDom']
  getStyles: ISnapshots['getStyles']

  // Private methods
  resetTimer: ReturnType<typeof createTimer>['reset']

  ensureSubjectByType: ReturnType<typeof createEnsures>['ensureSubjectByType']
  ensureRunnable: ReturnType<typeof createEnsures>['ensureRunnable']

  onCssModified: ReturnType<typeof createSnapshots>['onCssModified']
  onBeforeWindowLoad: ReturnType<typeof createSnapshots>['onBeforeWindowLoad']

  documentHasFocus: ReturnType<typeof createFocused>['documentHasFocus']
  interceptFocus: ReturnType<typeof createFocused>['interceptFocus']
  interceptBlur: ReturnType<typeof createFocused>['interceptBlur']
  overrides: IOverrides

  private testConfigOverride: TestConfigOverride
  private commandFns: Record<string, Function> = {}

  constructor (specWindow, Cypress, Cookies, state, config, autoRun = true) {
    super()

    state('specWindow', specWindow)

    this.specWindow = specWindow
    this.id = _.uniqueId('cy')
    this.state = state
    this.config = config
    this.Cypress = Cypress
    this.Cookies = Cookies
    this.autoRun = autoRun
    initVideoRecorder(Cypress)

    this.testConfigOverride = new TestConfigOverride()

    // bind methods
    this.isCy = this.isCy.bind(this)
    this.fail = this.fail.bind(this)
    this.isStopped = this.isStopped.bind(this)
    this.stop = this.stop.bind(this)
    this.reset = this.reset.bind(this)
    this.addCommandSync = this.addCommandSync.bind(this)
    this.addChainer = this.addChainer.bind(this)
    this.addCommand = this.addCommand.bind(this)
    this.now = this.now.bind(this)
    this.replayCommandsFrom = this.replayCommandsFrom.bind(this)
    this.onBeforeAppWindowLoad = this.onBeforeAppWindowLoad.bind(this)
    this.onUncaughtException = this.onUncaughtException.bind(this)
    this.setRunnable = this.setRunnable.bind(this)
    this.cleanup = this.cleanup.bind(this)

    // init traits

    const timeouts = createTimeouts(state)

    this.timeout = timeouts.timeout
    this.clearTimeout = timeouts.clearTimeout

    const stability = createStability(Cypress, state)

    this.isStable = stability.isStable
    this.whenStable = stability.whenStable
<<<<<<< HEAD
    this.isAnticipatingMultiDomainFor = stability.isAnticipatingMultiDomainFor
    this.whenStableOrAnticipatingMultiDomain = stability.whenStableOrAnticipatingMultiDomain
=======
    this.isAnticipatingCrossOriginResponseFor = stability.isAnticipatingCrossOriginResponseFor
    this.whenStableOrAnticipatingCrossOriginResponse = stability.whenStableOrAnticipatingCrossOriginResponse
>>>>>>> 0772f855

    const assertions = createAssertions(Cypress, this)

    this.assert = assertions.assert
    this.verifyUpcomingAssertions = assertions.verifyUpcomingAssertions

    const onFinishAssertions = function () {
      return assertions.finishAssertions.apply(window, arguments as any)
    }

    const retries = createRetries(Cypress, state, this.timeout, this.clearTimeout, this.whenStable, onFinishAssertions)

    this.retry = retries.retry

    const jquery = createJQuery(state)

    this.$$ = jquery.$$
    this.getRemotejQueryInstance = jquery.getRemotejQueryInstance

    const location = createLocation(state)

    this.getRemoteLocation = location.getRemoteLocation

    const focused = createFocused(state)

    this.fireBlur = focused.fireBlur
    this.fireFocus = focused.fireFocus
    this.needsFocus = focused.needsFocus
    this.getFocused = focused.getFocused

    this.documentHasFocus = focused.documentHasFocus
    this.interceptFocus = focused.interceptFocus
    this.interceptBlur = focused.interceptBlur

    const keyboard = new Keyboard(state)

    this.devices = {
      keyboard,
      mouse: createMouse(state, keyboard, focused, Cypress),
    }

    const timer = createTimer(Cypress)

    this.pauseTimers = timer.pauseTimers
    this.resetTimer = timer.reset

    const { expect } = createChai!(specWindow, state, this.assert)

    this.expect = expect

    const xhr = createXhr(state)

    this.getIndexedXhrByAlias = xhr.getIndexedXhrByAlias
    this.getRequestsByAlias = xhr.getRequestsByAlias

    const aliases = createAliases(this)

    this.addAlias = aliases.addAlias
    this.getAlias = aliases.getAlias
    this.getNextAlias = aliases.getNextAlias
    this.validateAlias = aliases.validateAlias
    this.aliasNotFoundFor = aliases.aliasNotFoundFor
    this.getXhrTypeByAlias = aliases.getXhrTypeByAlias

    const ensures = createEnsures(state, this.expect)

    this.ensureElement = ensures.ensureElement
    this.ensureAttached = ensures.ensureAttached
    this.ensureWindow = ensures.ensureWindow
    this.ensureDocument = ensures.ensureDocument
    this.ensureElDoesNotHaveCSS = ensures.ensureElDoesNotHaveCSS
    this.ensureElementIsNotAnimating = ensures.ensureElementIsNotAnimating
    this.ensureNotDisabled = ensures.ensureNotDisabled
    this.ensureVisibility = ensures.ensureVisibility
    this.ensureStrictVisibility = ensures.ensureStrictVisibility
    this.ensureNotHiddenByAncestors = ensures.ensureNotHiddenByAncestors
    this.ensureExistence = ensures.ensureExistence
    this.ensureElExistence = ensures.ensureElExistence
    this.ensureDescendents = ensures.ensureDescendents
    this.ensureValidPosition = ensures.ensureValidPosition
    this.ensureScrollability = ensures.ensureScrollability
    this.ensureNotReadonly = ensures.ensureNotReadonly

    this.ensureSubjectByType = ensures.ensureSubjectByType
    this.ensureRunnable = ensures.ensureRunnable

    const snapshots = createSnapshots(jquery.$$, state)

    this.createSnapshot = snapshots.createSnapshot
    this.detachDom = snapshots.detachDom
    this.getStyles = snapshots.getStyles

    this.onCssModified = snapshots.onCssModified
    this.onBeforeWindowLoad = snapshots.onBeforeWindowLoad

    this.overrides = createOverrides(state, config, focused, snapshots)

    this.queue = new CommandQueue(state, this.timeout, stability, this.cleanup, this.fail, this.isCy)

    setTopOnError(Cypress, this)

    // make cy global in the specWindow
    specWindow.cy = this

    extendEvents(this)

    Cypress.on('enqueue:command', (attrs: Cypress.EnqueuedCommand) => {
      this.enqueue(attrs)
    })
  }

  isCy (val) {
    return (val === this) || $utils.isInstanceOf(val, $Chainer)
  }

  isStopped () {
    return this.queue.stopped
  }

  fail (err, options: { async?: boolean } = {}) {
    // if an onFail handler is provided, call this in is placed (currently used for multi-domain)
    if (this.state('onFail')) {
      return this.state('onFail')(err)
    }

    // this means the error has already been through this handler and caught
    // again. but we don't need to run it through again, so we can re-throw
    // it and it will fail the test as-is
    if (err && err.hasFailed) {
      delete err.hasFailed

      throw err
    }

    options = _.defaults(options, {
      async: false,
    })

    let rets

    this.queue.stop()

    if (typeof err === 'string') {
      err = new Error(err)
    }

    err.stack = $stackUtils.normalizedStack(err)

    err = $errUtils.enhanceStack({
      err,
      userInvocationStack: $errUtils.getUserInvocationStack(err, this.state),
      projectRoot: this.config('projectRoot'),
    })

    err = $errUtils.processErr(err, this.config)

    err.hasFailed = true

    // store the error on state now
    this.state('error', err)

    const cy = this

    const finish = function (err) {
      // if the test has a (done) callback, we fail the test with that
      const d = cy.state('done')

      if (d) {
        return d(err)
      }

      // if this failure was asynchronously called (outside the promise chain)
      // but the promise chain is still active, reject it. if we're inside
      // the promise chain, this isn't necessary and will actually mess it up
      const r = cy.state('reject')

      if (options.async && r) {
        return r(err)
      }

      // we're in the promise chain, so throw the error and it will
      // get caught by mocha and fail the test
      throw err
    }

    // this means the error came from a 'fail' handler, so don't send
    // 'cy:fail' action again, just finish up
    if (err.isCyFailErr) {
      delete err.isCyFailErr

      return finish(err)
    }

    // if we have a "fail" handler
    // 1. catch any errors it throws and fail the test
    // 2. otherwise swallow any errors
    // 3. but if the test is not ended with a done()
    //    then it should fail
    // 4. and tests without a done will pass

    // if we dont have a "fail" handler
    // 1. callback with state("done") when async
    // 2. throw the error for the promise chain
    try {
      // collect all of the callbacks for 'fail'
      rets = this.Cypress.action('cy:fail', err, this.state('runnable'))
    } catch (cyFailErr: any) {
      // and if any of these throw synchronously immediately error
      cyFailErr.isCyFailErr = true

      return this.fail(cyFailErr)
    }

    // bail if we had callbacks attached
    if (rets && rets.length) {
      return
    }

    // else figure out how to finish this failure
    return finish(err)
  }

  initialize ($autIframe) {
    const signalStable = () => {
      this.isStable(true, 'load')
    }

    this.state('$autIframe', $autIframe)

    // dont need to worry about a try/catch here
    // because this is during initialize and its
    // impossible something is wrong here
    setWindowDocumentProps(getContentWindow($autIframe), this.state)

    // initially set the content window listeners too
    // so we can tap into all the normal flow of events
    // like before:unload, navigation events, etc
    this.contentWindowListeners(getContentWindow($autIframe))

    // the load event comes from the autIframe anytime any window
    // inside of it loads.
    // when this happens we need to check for cross origin errors
    // by trying to talk to the contentWindow document to see if
    // its accessible.
    // when we find ourselves in a cross origin situation, then our
    // proxy has not injected Cypress.action('window:before:load')
    // so Cypress.onBeforeAppWindowLoad() was never called
    return $autIframe.on('load', () => {
      if (historyNavigationTriggeredHashChange(this.state)) {
        // Skip load event.
        // Chromium 97+ triggers fires iframe onload for cross-origin-initiated same-document
        // navigations to make it appear to be a cross-document navigation, even when it wasn't
        // to alleviate security risk where a cross-origin initiator can check whether
        // or not onload fired to guess the url of a target frame.
        // When the onload is fired, neither the before:unload or unload event is fired to remove
        // the attached listeners or to clean up the current page state.
        // https://github.com/cypress-io/cypress/issues/19230
        return
      }

      // if setting these props failed then we know we're in a cross origin failure
      try {
        const autWindow = getContentWindow($autIframe)

        setWindowDocumentProps(autWindow, this.state)

        // we may need to update the url now
        this.urlNavigationEvent('load')

        // we normally DONT need to reapply contentWindow listeners
        // because they would have been automatically applied during
        // onBeforeAppWindowLoad, but in the case where we visited
        // about:blank in a visit, we do need these
        this.contentWindowListeners(autWindow)

        // stability is signalled after the window:load event to give event
        // listeners time to be invoked prior to moving on, but not if
        // there is a cross-origin error and the multi-domain APIs are
        // not utilized
        try {
          this.Cypress.action('app:window:load', this.state('window'))
          const remoteLocation = this.getRemoteLocation()

          cy.state('autOrigin', remoteLocation.originPolicy)
<<<<<<< HEAD
          this.Cypress.multiDomainCommunicator.toAllSpecBridges('window:load', { url: remoteLocation.href })
=======
          this.Cypress.primaryOriginCommunicator.toAllSpecBridges('window:load', { url: remoteLocation.href })
>>>>>>> 0772f855

          signalStable()
        } catch (err: any) {
          // this catches errors thrown by user-registered event handlers
          // for `window:load`. this is used in the `catch` below so they
          // aren't mistaken as cross-origin errors
          err.isFromWindowLoadEvent = true

          signalStable()

          throw err
        }
      } catch (err: any) {
        if (err.isFromWindowLoadEvent) {
          delete err.isFromWindowLoadEvent

          // the user's window:load handler threw an error, so propagate that
          // and fail the test
          const r = this.state('reject')

          if (r) {
            return r(err)
          }
        }

        // we failed setting the remote window props which
        // means the page navigated to a different domain

        // With multi-domain this is an expected error that may or may not be bad, we will rely on the page load timeout to throw if we don't end up where we expect to be.
        if (this.config('experimentalMultiDomain') && err.name === 'SecurityError') {
          // TODO: capture that this security error has happened to provide better error messages.
          return
        }

        let e = err

        // we failed setting the remote window props
        // which means we're in a cross domain failure
        // check first to see if you have a callback function
        // defined and let the page load change the error
        const onpl = this.state('onPageLoadErr')

        if (onpl) {
          e = onpl(e)
        }

        this.Cypress.emit('internal:window:load', {
          type: 'cross:domain:failure',
          error: e,
        })

        // need async:true since this is outside the command queue promise
        // chain and cy.fail needs to know to use the reference to the
        // last command to reject it
        this.fail(e, { async: true })
      }
    })
  }

  stop () {
    // don't do anything if we've already stopped
    if (this.queue.stopped) {
      return
    }

    return this.doneEarly()
  }

  // reset is called before each test
  reset (test) {
    try {
      const s = this.state()

      const backup = {
        window: s.window,
        document: s.document,
        $autIframe: s.$autIframe,
        specWindow: s.specWindow,
        activeSessions: s.activeSessions,
      }

      // reset state back to empty object
      this.state.reset()

      // and then restore these backed up props
      this.state(backup)

      this.queue.reset()
      this.queue.clear()
      this.resetTimer()
      this.testConfigOverride.restoreAndSetTestConfigOverrides(test, this.Cypress.config, this.Cypress.env)

      this.removeAllListeners()
    } catch (err) {
      this.fail(err)
    }
  }

  addCommandSync (name, fn) {
    const cy = this

    cy[name] = function () {
      return fn.apply(cy.runnableCtx(name), arguments)
    }
  }

  addChainer (name, fn) {
    // add this function to our chainer class
    return $Chainer.add(name, fn)
  }

  addCommand ({ name, fn, type, prevSubject }) {
    const cy = this

    // TODO: prob don't need this anymore
    this.commandFns[name] = fn

    const wrap = function (firstCall) {
      fn = cy.commandFns[name]
      const wrapped = wrapByType(fn, firstCall)

      wrapped.originalFn = fn

      return wrapped
    }

    const wrapByType = function (fn, firstCall) {
      if (type === 'parent') {
        return fn
      }

      // child, dual, assertion, utility command
      // pushes the previous subject into them
      // after verifying its of the correct type
      return function (...args) {
        // push the subject into the args
        args = cy.pushSubjectAndValidate(name, args, firstCall, prevSubject)

        return fn.apply(cy.runnableCtx(name), args)
      }
    }

    cy[name] = function (...args) {
      const userInvocationStack = $stackUtils.captureUserInvocationStack(cy.specWindow.Error)

      cy.ensureRunnable(name)

      // this is the first call on cypress
      // so create a new chainer instance
      const chain = $Chainer.create(name, userInvocationStack, cy.specWindow, args)

      // store the chain so we can access it later
      cy.state('chain', chain)

      // if we are in the middle of a command
      // and its return value is a promise
      // that means we are attempting to invoke
      // a cypress command within another cypress
      // command and we should error
      const ret = cy.state('commandIntermediateValue')

      if (ret) {
        const current = cy.state('current')

        // if this is a custom promise
        if ($utils.isPromiseLike(ret) && $utils.noArgsAreAFunction(current.get('args'))) {
          $errUtils.throwErrByPath(
            'miscellaneous.command_returned_promise_and_commands', {
              args: {
                current: current.get('name'),
                called: name,
              },
            },
          )
        }
      }

      // if we're the first call onto a cy
      // command, then kick off the run
      if (!cy.state('promise')) {
        if (cy.state('returnedCustomPromise')) {
          cy.warnMixingPromisesAndCommands()
        }

        if (cy.autoRun) {
          cy.queue.run()
        }
      }

      return chain
    }

    return this.addChainer(name, (chainer, userInvocationStack, args) => {
      const { firstCall, chainerId } = chainer

      // dont enqueue / inject any new commands if
      // onInjectCommand returns false
      const onInjectCommand = cy.state('onInjectCommand')
      const injected = _.isFunction(onInjectCommand)

      if (injected) {
        if (onInjectCommand.call(cy, name, ...args) === false) {
          return
        }
      }

      cy.enqueue({
        name,
        args,
        type,
        chainerId,
        userInvocationStack,
        injected,
        fn: wrap(firstCall),
      })

      return true
    })
  }

  now (name, ...args) {
    return Promise.resolve(
      this.commandFns[name].apply(this, args),
    )
  }

  replayCommandsFrom (current) {
    const cy = this

    // reset each chainerId to the
    // current value
    const chainerId = this.state('chainerId')

    const insert = function (command) {
      command.set('chainerId', chainerId)

      // clone the command to prevent
      // mutating its properties
      return cy.enqueue(command.clone())
    }

    // - starting with the aliased command
    // - walk up to each prev command
    // - until you reach a parent command
    // - or until the subject is in the DOM
    // - from that command walk down inserting
    //   every command which changed the subject
    // - coming upon an assertion should only be
    //   inserted if the previous command should
    //   be replayed

    const commands = cy.getCommandsUntilFirstParentOrValidSubject(current)

    if (commands) {
      let initialCommand = commands.shift()

      const commandsToInsert = _.reduce(commands, (memo, command, index) => {
        const push = () => {
          return memo.push(command)
        }

        if (!(command.get('type') !== 'assertion')) {
          // if we're an assertion and the prev command
          // is in the memo, then push this one
          if (memo.includes(command.get('prev'))) {
            push()
          }
        } else if (!(command.get('subject') === initialCommand.get('subject'))) {
          // when our subjects dont match then
          // reset the initialCommand to this command
          // so the next commands can compare against
          // this one to figure out the changing subjects
          initialCommand = command

          push()
        }

        return memo
      }, [initialCommand])

      for (let c of commandsToInsert) {
        insert(c)
      }
    }

    // prevent loop comprehension
    return null
  }

  onBeforeAppWindowLoad (contentWindow) {
    // we set window / document props before the window load event
    // so that we properly handle events coming from the application
    // from the time that happens BEFORE the load event occurs
    setWindowDocumentProps(contentWindow, this.state)

    this.urlNavigationEvent('before:load')

    this.contentWindowListeners(contentWindow)

    this.overrides.wrapNativeMethods(contentWindow)

    this.onBeforeWindowLoad()
  }

  onUncaughtException ({ handlerType, frameType, err, promise }) {
    err = $errUtils.createUncaughtException({
      handlerType,
      frameType,
      state: this.state,
      err,
    })

    const runnable = this.state('runnable')

    // don't do anything if we don't have a current runnable
    if (!runnable) return

    // uncaught exceptions should be only be catchable in the AUT (app)
    // or if in component testing mode, since then the spec frame and
    // AUT frame are the same
    if (frameType === 'app' || this.config('componentTesting')) {
      try {
        const results = this.Cypress.action('app:uncaught:exception', err, runnable, promise)

        // dont do anything if any of our uncaught:exception
        // listeners returned false
        if (_.some(results, returnedFalse)) {
          // return true to signal that the user handled this error
          return true
        }
      } catch (uncaughtExceptionErr) {
        err = $errUtils.createUncaughtException({
          err: uncaughtExceptionErr,
          handlerType: 'error',
          frameType: 'spec',
          state: this.state,
        })
      }
    }

    try {
      this.fail(err)
    } catch (failErr) {
      const r = this.state('reject')

      if (r) {
        r(err)
      }
    }

    return
  }

  setRunnable (runnable, hookId) {
    // when we're setting a new runnable
    // prepare to run again!
    this.queue.reset()

    // reset the promise again
    this.state('promise', undefined)
    this.state('hookId', hookId)
    this.state('runnable', runnable)
    this.state('test', $utils.getTestFromRunnable(runnable))
    this.state('ctx', runnable.ctx)

    const { fn } = runnable

    const restore = () => {
      return runnable.fn = fn
    }

    const cy = this

    runnable.fn = function () {
      restore()

      const timeout = cy.config('defaultCommandTimeout')

      // control timeouts on runnables ourselves
      if (_.isFinite(timeout)) {
        cy.timeout(timeout)
      }

      // store the current length of our queue
      // before we invoke the runnable.fn
      const currentLength = cy.queue.length

      try {
        // if we have a fn.length that means we
        // are accepting a done callback and need
        // to change the semantics around how we
        // attach the run queue
        let done

        if (fn.length) {
          const originalDone = arguments[0]

          arguments[0] = (done = function (err) {
            // TODO: handle no longer error when ended early
            cy.doneEarly()

            originalDone(err)

            // return null else we there are situations
            // where returning a regular bluebird promise
            // results in a warning about promise being created
            // in a handler but not returned
            return null
          })

          // store this done property
          // for async tests
          cy.state('done', done)
        }

        let ret = __stackReplacementMarker(fn, this, arguments)

        // if we returned a value from fn
        // and enqueued some new commands
        // and the value isn't currently cy
        // or a promise
        if (ret &&
          cy.queue.length > currentLength &&
          !cy.isCy(ret) &&
          !$utils.isPromiseLike(ret)) {
          // TODO: clean this up in the utility function
          // to conditionally stringify functions
          ret = _.isFunction(ret)
            ? ret.toString()
            : $utils.stringify(ret)

          $errUtils.throwErrByPath('miscellaneous.returned_value_and_commands', {
            args: { returned: ret },
          })
        }

        // if we attached a done callback
        // and returned a promise then we
        // need to automatically bind to
        // .catch() and return done(err)
        // TODO: this has gone away in mocha 3.x.x
        // due to overspecifying a resolution.
        // in those cases we need to remove
        // returning a promise
        if (fn.length && ret && ret.catch) {
          ret = ret.catch(done)
        }

        // if we returned a promise like object
        if (!cy.isCy(ret) && $utils.isPromiseLike(ret)) {
          // indicate we've returned a custom promise
          cy.state('returnedCustomPromise', true)

          // this means we instantiated a promise
          // and we've already invoked multiple
          // commands and should warn
          if (cy.queue.length > currentLength) {
            cy.warnMixingPromisesAndCommands()
          }

          return ret
        }

        // if we're cy or we've enqueued commands
        if (cy.isCy(ret) || cy.queue.length > currentLength) {
          if (fn.length) {
            // if user has passed done callback don't return anything
            // so we don't get an 'overspecified' error from mocha
            return
          }

          // otherwise, return the 'queue promise', so mocha awaits it
          return cy.state('promise')
        }

        // else just return ret
        return ret
      } catch (err) {
        // If the runnable was marked as pending, this test was skipped
        // go ahead and just return
        if (runnable.isPending()) {
          return
        }

        // if runnable.fn threw synchronously, then it didnt fail from
        // a cypress command, but we should still teardown and handle
        // the error
        return cy.fail(err)
      }
    }
  }

  private warnMixingPromisesAndCommands () {
    const title = this.state('runnable').fullTitle()

    $errUtils.warnByPath('miscellaneous.mixing_promises_and_commands', {
      args: { title },
    })
  }

  private runnableCtx (name) {
    this.ensureRunnable(name)

    return this.state('runnable').ctx
  }

  private urlNavigationEvent (event) {
    return this.Cypress.action('app:navigation:changed', `page navigation event (${event})`)
  }

  private cleanup () {
    // cleanup could be called during a 'stop' event which
    // could happen in between a runnable because they are async
    if (this.state('runnable')) {
      // make sure we reset the runnable's timeout now
      this.state('runnable').resetTimeout()
    }

    // if a command fails then after each commands
    // could also fail unless we clear this out
    this.state('commandIntermediateValue', undefined)

    // reset the nestedIndex back to null
    this.state('nestedIndex', null)

    // also reset recentlyReady back to null
    this.state('recentlyReady', null)

    // and forcibly move the index needle to the
    // end in case we have after / afterEach hooks
    // which need to run
    return this.state('index', this.queue.length)
  }

  private contentWindowListeners (contentWindow) {
    const cy = this

    bindToListeners(contentWindow, {
      // eslint-disable-next-line @cypress/dev/arrow-body-multiline-braces
      onError: (handlerType) => (event) => {
        const { originalErr, err, promise } = $errUtils.errorFromUncaughtEvent(handlerType, event) as ErrorFromProjectRejectionEvent
        const handled = cy.onUncaughtException({
          err,
          promise,
          handlerType,
          frameType: 'app',
        })

        debugErrors('uncaught AUT error: %o', originalErr)

        $errUtils.logError(cy.Cypress, handlerType, originalErr, handled)

        // return undefined so the browser does its default
        // uncaught exception behavior (logging to console)
        return undefined
      },
      onHistoryNav (delta) {
        cy.state('navHistoryDelta', delta)
      },
      onSubmit (e) {
        return cy.Cypress.action('app:form:submitted', e)
      },
      onLoad () {},
      onBeforeUnload (e) {
        cy.isStable(false, 'beforeunload')

        cy.Cookies.setInitial()

        cy.resetTimer()

        cy.Cypress.action('app:window:before:unload', e)

        // return undefined so our beforeunload handler
        // doesn't trigger a confirmation dialog
        return undefined
      },
      onUnload (e) {
        return cy.Cypress.action('app:window:unload', e)
      },
      onNavigation (...args) {
        return cy.Cypress.action('app:navigation:changed', ...args)
      },
      onAlert (str) {
        return cy.Cypress.action('app:window:alert', str)
      },
      onConfirm (str) {
        const results = cy.Cypress.action('app:window:confirm', str)

        // return false if ANY results are false
        // else true
        const ret = !_.some(results, returnedFalse)

        cy.Cypress.action('app:window:confirmed', str, ret)

        return ret
      },
    })
  }

  private enqueue (obj: PartialBy<Cypress.EnqueuedCommand, 'id'>) {
    // if we have a nestedIndex it means we're processing
    // nested commands and need to insert them into the
    // index past the current index as opposed to
    // pushing them to the end we also dont want to
    // reset the run defer because splicing means we're
    // already in a run loop and dont want to create another!
    // we also reset the .next property to properly reference
    // our new obj

    // we had a bug that would bomb on custom commands when it was the
    // first command. this was due to nestedIndex being undefined at that
    // time. so we have to ensure to check that its any kind of number (even 0)
    // in order to know to insert it into the existing array.
    let nestedIndex = this.state('nestedIndex')

    // if this is a number, then we know we're about to insert this
    // into our commands and need to reset next + increment the index
    if (_.isNumber(nestedIndex)) {
      this.state('nestedIndex', (nestedIndex += 1))
    }

    // we look at whether or not nestedIndex is a number, because if it
    // is then we need to insert inside of our commands, else just push
    // it onto the end of the queue
    const index = _.isNumber(nestedIndex) ? nestedIndex : this.queue.length

    this.queue.insert(index, $Command.create(obj))

    return this.Cypress.action('cy:command:enqueued', obj)
  }

  // TODO: Replace any with Command type.
  private getCommandsUntilFirstParentOrValidSubject (command, memo: any[] = []) {
    if (!command) {
      return null
    }

    // push these onto the beginning of the commands array
    memo.unshift(command)

    // break and return the memo
    if ((command.get('type') === 'parent') || $dom.isAttached(command.get('subject'))) {
      return memo
    }

    return this.getCommandsUntilFirstParentOrValidSubject(command.get('prev'), memo)
  }

  // TODO: make string[] more
  private pushSubjectAndValidate (name, args, firstCall, prevSubject: string[]) {
    if (firstCall) {
      // if we have a prevSubject then error
      // since we're invoking this improperly
      if (prevSubject && !([] as string[]).concat(prevSubject).includes('optional')) {
        const stringifiedArg = $utils.stringifyActual(args[0])

        $errUtils.throwErrByPath('miscellaneous.invoking_child_without_parent', {
          args: {
            cmd: name,
            args: _.isString(args[0]) ? `\"${stringifiedArg}\"` : stringifiedArg,
          },
        })
      }

      // else if this is the very first call
      // on the chainer then make the first
      // argument undefined (we have no subject)
      this.state('subject', undefined)
    }

    const subject = this.state('subject')

    if (prevSubject) {
      // make sure our current subject is valid for
      // what we expect in this command
      this.ensureSubjectByType(subject, prevSubject)
    }

    args.unshift(subject)

    this.Cypress.action('cy:next:subject:prepared', subject, args, firstCall)

    return args
  }

  private doneEarly () {
    this.queue.stop()

    // we only need to worry about doneEarly when
    // it comes from a manual event such as stopping
    // Cypress or when we yield a (done) callback
    // and could arbitrarily call it whenever we want
    const p = this.state('promise')

    // if our outer promise is pending
    // then cancel outer and inner
    // and set canceled to be true
    if (p && p.isPending()) {
      this.state('canceled', true)
      this.state('cancel')()
    }

    return this.cleanup()
  }
}<|MERGE_RESOLUTION|>--- conflicted
+++ resolved
@@ -138,13 +138,8 @@
 
   isStable: IStability['isStable']
   whenStable: IStability['whenStable']
-<<<<<<< HEAD
-  isAnticipatingMultiDomainFor: IStability['isAnticipatingMultiDomainFor']
-  whenStableOrAnticipatingMultiDomain: IStability['whenStableOrAnticipatingMultiDomain']
-=======
   isAnticipatingCrossOriginResponseFor: IStability['isAnticipatingCrossOriginResponseFor']
   whenStableOrAnticipatingCrossOriginResponse: IStability['whenStableOrAnticipatingCrossOriginResponse']
->>>>>>> 0772f855
 
   assert: IAssertions['assert']
   verifyUpcomingAssertions: IAssertions['verifyUpcomingAssertions']
@@ -256,13 +251,8 @@
 
     this.isStable = stability.isStable
     this.whenStable = stability.whenStable
-<<<<<<< HEAD
-    this.isAnticipatingMultiDomainFor = stability.isAnticipatingMultiDomainFor
-    this.whenStableOrAnticipatingMultiDomain = stability.whenStableOrAnticipatingMultiDomain
-=======
     this.isAnticipatingCrossOriginResponseFor = stability.isAnticipatingCrossOriginResponseFor
     this.whenStableOrAnticipatingCrossOriginResponse = stability.whenStableOrAnticipatingCrossOriginResponse
->>>>>>> 0772f855
 
     const assertions = createAssertions(Cypress, this)
 
@@ -547,11 +537,7 @@
           const remoteLocation = this.getRemoteLocation()
 
           cy.state('autOrigin', remoteLocation.originPolicy)
-<<<<<<< HEAD
-          this.Cypress.multiDomainCommunicator.toAllSpecBridges('window:load', { url: remoteLocation.href })
-=======
           this.Cypress.primaryOriginCommunicator.toAllSpecBridges('window:load', { url: remoteLocation.href })
->>>>>>> 0772f855
 
           signalStable()
         } catch (err: any) {
