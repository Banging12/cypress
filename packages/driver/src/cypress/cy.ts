--- conflicted
+++ resolved
@@ -1151,123 +1151,10 @@
     return this.Cypress.action('cy:command:enqueued', obj)
   }
 
-<<<<<<< HEAD
-          // store the current length of our queue
-          // before we invoke the runnable.fn
-          const currentLength = queue.length
-
-          try {
-            // if we have a fn.length that means we
-            // are accepting a done callback and need
-            // to change the semantics around how we
-            // attach the run queue
-            let done
-
-            if (fn.length) {
-              const originalDone = arguments[0]
-
-              arguments[0] = (done = function (err) {
-                // TODO: handle no longer error when ended early
-                doneEarly()
-
-                originalDone(err)
-
-                // return null else we there are situations
-                // where returning a regular bluebird promise
-                // results in a warning about promise being created
-                // in a handler but not returned
-                return null
-              })
-
-              // store this done property
-              // for async tests
-              state('done', done)
-            }
-
-            let ret = __stackReplacementMarker(fn, this, arguments)
-
-            // if we returned a value from fn
-            // and enqueued some new commands
-            // and the value isn't currently cy
-            // or a promise
-            if (ret &&
-              (queue.length > currentLength) &&
-              (!isCy(ret)) &&
-              (!$utils.isPromiseLike(ret))) {
-              // TODO: clean this up in the utility function
-              // to conditionally stringify functions
-              ret = _.isFunction(ret) ?
-                ret.toString()
-                :
-                $utils.stringify(ret)
-
-              $errUtils.throwErrByPath('miscellaneous.returned_value_and_commands', {
-                args: { returned: ret },
-              })
-            }
-
-            // if we attached a done callback
-            // and returned a promise then we
-            // need to automatically bind to
-            // .catch() and return done(err)
-            // TODO: this has gone away in mocha 3.x.x
-            // due to overspecifying a resolution.
-            // in those cases we need to remove
-            // returning a promise
-            if (fn.length && ret && ret.catch) {
-              ret = ret.catch(done)
-            }
-
-            // if we returned a promise like object
-            if ((!isCy(ret)) && $utils.isPromiseLike(ret)) {
-              // indicate we've returned a custom promise
-              state('returnedCustomPromise', true)
-
-              // this means we instantiated a promise
-              // and we've already invoked multiple
-              // commands and should warn
-              if (queue.length > currentLength) {
-                warnMixingPromisesAndCommands()
-              }
-
-              return ret
-            }
-
-            // if we're cy or we've enqueued commands
-            if (isCy(ret) || (queue.length > currentLength)) {
-              if (fn.length) {
-                // if user has passed done callback don't return anything
-                // so we don't get an 'overspecified' error from mocha
-                return
-              }
-
-              // otherwise, return the 'queue promise', so mocha awaits it
-              return state('promise')
-            }
-
-            // else just return ret
-            return ret
-          } catch (err) {
-            // If the runnable was marked as pending, this test was skipped
-            // go ahead and just return
-            if (runnable.isPending()) {
-              return
-            }
-
-            // if runnable.fn threw synchronously, then it didnt fail from
-            // a cypress command, but we should still teardown and handle
-            // the error
-            return fail(err)
-          }
-        }
-      },
-    })
-=======
   private getCommandsUntilFirstParentOrValidSubject (command, memo = []) {
     if (!command) {
       return null
     }
->>>>>>> 52dfe1ef
 
     // push these onto the beginning of the commands array
     memo.unshift(command)
