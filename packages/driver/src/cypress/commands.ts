import _ from 'lodash'
import { allCommands } from '../cy/commands'
import { addCommand } from '../cy/net-stubbing'
import $errUtils from './error_utils'
import $stackUtils from './stack_utils'

const PLACEHOLDER_COMMANDS = ['mount', 'hover']

const PLACEHOLDER_COMMANDS = ['mount', 'hover']

const builtInCommands = [
  // `default` is necessary if a file uses `export default` syntax.
  // @ts-ignore
  ..._.toArray(allCommands).map((c) => c.default || c),
  addCommand,
]

const reservedCommandNames = {
  addAlias: true,
  addChainer: true,
  addCommand: true,
  addCommandSync: true,
  aliasNotFoundFor: true,
  assert: true,
  clearTimeout: true,
  config: true,
  createSnapshot: true,
  detachDom: true,
  devices: true,
  documentHasFocus: true,
  ensureAttached: true,
  ensureDescendents: true,
  ensureDocument: true,
  ensureElDoesNotHaveCSS: true,
  ensureElExistence: true,
  ensureElement: true,
  ensureElementIsNotAnimating: true,
  ensureNotDisabled: true,
  ensureNotHiddenByAncestors: true,
  ensureNotReadonly: true,
  ensureRunnable: true,
  ensureScrollability: true,
  ensureStrictVisibility: true,
  ensureSubjectByType: true,
  ensureValidPosition: true,
  ensureVisibility: true,
  ensureWindow: true,
  expect: true,
  fail: true,
  fireBlur: true,
  fireFocus: true,
  getFocused: true,
  getIndexedXhrByAlias: true,
  getNextAlias: true,
  getRemoteLocation: true,
  getRemotejQueryInstance: true,
  getRequestsByAlias: true,
  getStyles: true,
  getXhrTypeByAlias: true,
  id: true,
  initialize: true,
  interceptBlur: true,
  interceptFocus: true,
  isCy: true,
  isStable: true,
  isStopped: true,
  needsFocus: true,
  now: true,
  onBeforeAppWindowLoad: true,
  onBeforeWindowLoad: true,
  onCssModified: true,
  onUncaughtException: true,
  pauseTimers: true,
  queue: true,
  replayCommandsFrom: true,
  reset: true,
  resetTimer: true,
  retry: true,
  setRunnable: true,
  state: true,
  stop: true,
  timeout: true,
  validateAlias: true,
  verifyUpcomingAssertions: true,
  whenStable: true,
}

const getTypeByPrevSubject = (prevSubject) => {
  if (prevSubject === 'optional') {
    return 'dual'
  }

  if (prevSubject) {
    return 'child'
  }

  return 'parent'
}

export default {
  create: (Cypress, cy, state, config) => {
    // create a single instance
    // of commands
    const commands = {}
    const commandBackups = {}
    // we track built in commands to ensure users cannot
    // add custom commands with the same name
    const builtInCommandNames = {}
    let addingBuiltIns

    const store = (obj) => {
      commands[obj.name] = obj

      return cy.addCommand(obj)
    }

    const storeOverride = (name, fn) => {
      // grab the original function if its been backed up
      // or grab it from the command store
      const original = commandBackups[name] || commands[name]

      if (!original) {
        $errUtils.throwErrByPath('miscellaneous.invalid_overwrite', {
          args: {
            name,
          },
        })
      }

      // store the backup again now
      commandBackups[name] = original

      function originalFn (...args) {
        const current = state('current')
        let storedArgs = args

        if (current.get('type') === 'child') {
          storedArgs = args.slice(1)
        }

        current.set('args', storedArgs)

        return original.fn.apply(this, args)
      }

      const overridden = _.clone(original)

      overridden.fn = function (...args) {
        args = ([] as any).concat(originalFn, args)

        return fn.apply(this, args)
      }

      return cy.addCommand(overridden)
    }

    const Commands = {
      _commands: commands, // for testing

      each (fn) {
        // perf loop
        for (let name in commands) {
          const command = commands[name]

          fn(command)
        }

        // prevent loop comprehension
        return null
      },

      addAllSync (obj) {
        // perf loop
        for (let name in obj) {
          const fn = obj[name]

          Commands.addSync(name, fn)
        }

        // prevent loop comprehension
        return null
      },

      addSync (name, fn) {
        return cy.addCommandSync(name, fn)
      },

      addAll (options = {}, obj) {
        if (!obj) {
          obj = options
          options = {}
        }

        // perf loop
        for (let name in obj) {
          const fn = obj[name]

          Commands.add(name, options, fn)
        }

        // prevent loop comprehension
        return null
      },

      add (name, options, fn) {
        if (builtInCommandNames[name]) {
          $errUtils.throwErrByPath('miscellaneous.invalid_new_command', {
            args: {
              name,
            },
            stack: (new state('specWindow').Error('add command stack')).stack,
            errProps: {
              appendToStack: {
                title: 'From Cypress Internals',
                content: $stackUtils.stackWithoutMessage((new Error('add command internal stack')).stack || ''),
              } },
          })
        }

        if (reservedCommandNames[name]) {
          $errUtils.throwErrByPath('miscellaneous.reserved_command', {
            args: {
              name,
            },
            stack: (new state('specWindow').Error('add command stack')).stack,
            errProps: {
              appendToStack: {
                title: 'From Cypress Internals',
                content: $stackUtils.stackWithoutMessage((new Error('add command internal stack')).stack),
              } },
          })
        }

<<<<<<< HEAD
        if (reservedCommandNames[name]) {
          $errUtils.throwErrByPath('miscellaneous.reserved_command', {
            args: {
              name,
            },
            stack: (new state('specWindow').Error('add command stack')).stack,
            errProps: {
              appendToStack: {
                title: 'From Cypress Internals',
                content: $stackUtils.stackWithoutMessage((new Error('add command internal stack')).stack),
              } },
          })
        }

=======
>>>>>>> e0941990
        // .hover & .mount are special case commands. allow as builtins so users
        // may add them without throwing an error
        if (addingBuiltIns && !PLACEHOLDER_COMMANDS.includes(name)) {
          builtInCommandNames[name] = true
        }

        if (_.isFunction(options)) {
          fn = options
          options = {}
        }

        const { prevSubject } = options

        // normalize type by how they validate their
        // previous subject (unless they're explicitly set)
        options.type = options.type ?? getTypeByPrevSubject(prevSubject)
        const type = options.type

        return store({
          name,
          fn,
          type,
          prevSubject,
        })
      },

      addChainer (obj) {
        // perp loop
        for (let name in obj) {
          const fn = obj[name]

          cy.addChainer(name, fn)
        }

        // prevent loop comprehension
        return null
      },

      overwrite (name, fn) {
        return storeOverride(name, fn)
      },
    }

    addingBuiltIns = true
    // perf loop
    for (let cmd of builtInCommands) {
      // support "export default" syntax
      cmd = cmd.default || cmd
      cmd(Commands, Cypress, cy, state, config)
    }
    addingBuiltIns = false

    return Commands
  },
}<|MERGE_RESOLUTION|>--- conflicted
+++ resolved
@@ -3,8 +3,6 @@
 import { addCommand } from '../cy/net-stubbing'
 import $errUtils from './error_utils'
 import $stackUtils from './stack_utils'
-
-const PLACEHOLDER_COMMANDS = ['mount', 'hover']
 
 const PLACEHOLDER_COMMANDS = ['mount', 'hover']
 
@@ -231,23 +229,6 @@
           })
         }
 
-<<<<<<< HEAD
-        if (reservedCommandNames[name]) {
-          $errUtils.throwErrByPath('miscellaneous.reserved_command', {
-            args: {
-              name,
-            },
-            stack: (new state('specWindow').Error('add command stack')).stack,
-            errProps: {
-              appendToStack: {
-                title: 'From Cypress Internals',
-                content: $stackUtils.stackWithoutMessage((new Error('add command internal stack')).stack),
-              } },
-          })
-        }
-
-=======
->>>>>>> e0941990
         // .hover & .mount are special case commands. allow as builtins so users
         // may add them without throwing an error
         if (addingBuiltIns && !PLACEHOLDER_COMMANDS.includes(name)) {
