--- conflicted
+++ resolved
@@ -127,18 +127,8 @@
  * We do this by creating a function from the AUT window, keeping in state to ensure we
  * only have a single fn
  */
-<<<<<<< HEAD
-export function makeContentWindowListener(fnName, contentWindow) {
-  return new contentWindow.Function(
-    fnName,
-    `return function() {
-    return ${fnName}.apply(this, arguments)
-  }`
-  )
-=======
 export function makeContentWindowListener (fnName, contentWindow) {
   return new contentWindow.Function(fnName, `return function() {
     return ${fnName}.apply(this, arguments)
   }`)
->>>>>>> 3f31f094
 }