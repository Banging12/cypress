/* eslint-disable prefer-rest-params */
/* globals Cypress */
const _ = require('lodash')
const moment = require('moment')
const Promise = require('bluebird')
const Pending = require('mocha/lib/pending')

const $Log = require('./log')
const $utils = require('./utils')
const $errUtils = require('./error_utils')

const mochaCtxKeysRe = /^(_runnable|test)$/
const betweenQuotesRe = /\"(.+?)\"/

const HOOKS = 'beforeAll beforeEach afterEach afterAll'.split(' ')
const TEST_BEFORE_RUN_EVENT = 'runner:test:before:run'
const TEST_AFTER_RUN_EVENT = 'runner:test:after:run'

const RUNNABLE_LOGS = 'routes agents commands'.split(' ')
const RUNNABLE_PROPS = 'id order title root hookName hookId err state failedFromHookId body speed type duration wallClockStartedAt wallClockDuration timings file cfg suiteCfg isLastInSuite'.split(' ')

const debug = require('debug')('cypress:driver:runner')
// ## initial payload
// {
//   suites: [
//     {id: "r1"}, {id: "r4", suiteId: "r1"}
//   ]
//   tests: [
//     {id: "r2", title: "foo", suiteId: "r1"}
//   ]
// }

// ## normalized
// {
//   {
//     root: true
//     suites: []
//     tests: []
//   }
// }

// ## resetting state (get back from server)
// {
//   scrollTop: 100
//   tests: {
//     r2: {id: "r2", title: "foo", suiteId: "r1", state: "passed", err: "", routes: [
//         {}, {}
//       ]
//       agents: [
//       ]
//       commands: [
//         {}, {}, {}
//       ]
//     }}
//
//     r3: {id: "r3", title: "bar", suiteId: "r1", state: "failed", logs: {
//       routes: [
//         {}, {}
//       ]
//       spies: [
//       ]
//       commands: [
//         {}, {}, {}
//       ]
//     }}
//   ]
// }

const fire = function (event, runnable, Cypress) {
  debug('fire:', event)
  if (runnable._fired == null) {
    runnable._fired = {}
  }

  runnable._fired[event] = true

  // dont fire anything again if we are skipped
  if (runnable._ALREADY_RAN) {
    return
  }

  return Cypress.action(event, wrap(runnable), runnable)
}

const fired = (event, runnable) => {
  return !!(runnable._fired && runnable._fired[event])
}

const testBeforeRunAsync = (test, Cypress) => {
  return Promise.try(() => {
    if (!fired('runner:test:before:run:async', test)) {
      return fire('runner:test:before:run:async', test, Cypress)
    }
  })
}

const runnableAfterRunAsync = function (runnable, Cypress) {
  runnable.clearTimeout()

  return Promise.try(() => {
    if (!fired('runner:runnable:after:run:async', runnable)) {
      return fire('runner:runnable:after:run:async', runnable, Cypress)
    }
  })
}

const testAfterRun = function (test, Cypress, getTestById) {
  test.clearTimeout()
  if (!fired(TEST_AFTER_RUN_EVENT, test)) {
    const t = test
    const siblings = getAllSiblingTests(t.parent, getTestById)

    if (lastTestThatWillRunInSuite(t, siblings)) {
      t.isLastInSuite = true
    }

    setWallClockDuration(test)
    fire(TEST_AFTER_RUN_EVENT, test, Cypress)

    // perf loop only through
    // a tests OWN properties and not
    // inherited properties from its shared ctx
    for (let key of Object.keys(test.ctx || {})) {
      const value = test.ctx[key]

      if (_.isObject(value) && !mochaCtxKeysRe.test(key)) {
        // nuke any object properties that come from
        // cy.as() aliases or anything set from 'this'
        // so we aggressively perform GC and prevent obj
        // ref's from building up
        test.ctx[key] = undefined
      }
    }

    // reset the fn to be empty function
    // for GC to be aggressive and prevent
    // closures from hold references
    test.fn = function () {}

    // prevent loop comprehension
    return null
  }
}

const setTestTimingsForHook = function (test, hookName, obj) {
  if (test.timings == null) {
    test.timings = {}
  }

  if (test.timings[hookName] == null) {
    test.timings[hookName] = []
  }

  return test.timings[hookName].push(obj)
}

const setTestTimings = function (test, name, obj) {
  if (test.timings == null) {
    test.timings = {}
  }

  test.timings[name] = obj
}

const setWallClockDuration = (test) => {
  return test.wallClockDuration = new Date() - test.wallClockStartedAt
}

// we need to optimize wrap by converting
// tests to an id-based object which prevents
// us from recursively iterating through every
// parent since we could just return the found test
const wrap = (runnable) => {
  return $utils.reduceProps(runnable, RUNNABLE_PROPS)
}

const wrapAll = (runnable) => {
  return _.extend(
    {},
<<<<<<< HEAD
    reduceProps(runnable, RUNNABLE_PROPS),
    reduceProps(runnable, RUNNABLE_LOGS),
=======
    $utils.reduceProps(runnable, RUNNABLE_PROPS),
    $utils.reduceProps(runnable, RUNNABLE_LOGS),
>>>>>>> 855657d3
  )
}

const getHookName = function (hook) {
  // find the name of the hook by parsing its
  // title and pulling out whats between the quotes
  const name = hook.title.match(betweenQuotesRe)

  return name && name[1]
}

const forceGc = function (obj) {
  // aggressively forces GC by purging
  // references to ctx, and removes callback
  // functions for closures
  for (let key of Object.keys(obj.ctx || {})) {
    obj.ctx[key] = undefined
  }

  if (obj.fn) {
    obj.fn = function () {}
  }
}

const eachHookInSuite = function (suite, fn) {
  for (let type of HOOKS) {
    for (let hook of suite[`_${type}`]) {
      fn(hook)
    }
  }

  // prevent loop comprehension
  return null
}

const onFirstTest = function (suite, fn) {
  let test

  for (test of suite.tests) {
    if (fn(test)) {
      return test
    }
  }

  for (suite of suite.suites) {
    test = onFirstTest(suite, fn)

    if (test) {
      return test
    }
  }
}

const getAllSiblingTests = function (suite, getTestById) {
  const tests = []

  suite.eachTest((test) => {
    // iterate through each of our suites tests.
    // this will iterate through all nested tests
    // as well.  and then we add it only if its
    // in our filtered tests array
    if (getTestById(test.id)) {
      return tests.push(test)
    }
  })

  return tests
}

const getTestFromHook = function (hook, suite, getTestById) {
  // if theres already a currentTest use that
  let found; let test

  test = hook != null ? hook.ctx.currentTest : undefined

  if (test) {
    return test
  }

  // if we have a hook id then attempt
  // to find the test by its id
  if (hook != null ? hook.id : undefined) {
    found = onFirstTest(suite, (test) => {
      return hook.id === test.id
    })

    if (found) {
      return found
    }
  }

  // returns us the very first test
  // which is in our filtered tests array
  // based on walking down the current suite
  // iterating through each test until it matches
  found = onFirstTest(suite, (test) => {
    return getTestById(test.id)
  })

  if (found) {
    return found
  }

  // have one last final fallback where
  // we just return true on the very first
  // test (used in testing)
  return onFirstTest(suite, (test) => {
    return true
  })
}

// we have to see if this is the last suite amongst
// its siblings.  but first we have to filter out
// suites which dont have a filtered test in them
const isLastSuite = function (suite, tests) {
  if (suite.root) {
    return false
  }

  // grab all of the suites from our filtered tests
  // including all of their ancestor suites!
  const suites = _.reduce(tests, (memo, test) => {
    let parent

    while ((parent = test.parent)) {
      memo.push(parent)
      test = parent
    }

    return memo
  }
  , [])

  // intersect them with our parent suites and see if the last one is us
  return _
  .chain(suites)
  .uniq()
  .intersection(suite.parent.suites)
  .last()
  .value() === suite
}

// we are the last test that will run in the suite
// if we're the last test in the tests array or
// if we failed from a hook and that hook was 'before'
// since then mocha skips the remaining tests in the suite
const lastTestThatWillRunInSuite = (test, tests) => {
  return isLastTest(test, tests) || (test.failedFromHookId && (test.hookName === 'before all'))
}

const isLastTest = (test, tests) => {
  return test === _.last(tests)
}

const isRootSuite = (suite) => {
  return suite && suite.root
}

const overrideRunnerHook = function (Cypress, _runner, getTestById, getTest, setTest, getTests) {
  // bail if our _runner doesnt have a hook.
  // useful in tests
  if (!_runner.hook) {
    return
  }

  // monkey patch the hook event so we can wrap
  // 'test:after:run' around all of
  // the hooks surrounding a test runnable
  const _runnerHook = _runner.hook

  _runner.hook = function (name, fn) {
    const allTests = getTests()

    const changeFnToRunAfterHooks = function () {
      const originalFn = fn

      const test = getTest()

      fn = function () {
        setTest(null)

        testAfterRun(test, Cypress, getTestById)

        // and now invoke next(err)
        return originalFn.apply(window, arguments)
      }
    }

    switch (name) {
      case 'afterEach': {
        const t = getTest()

        // find all of the filtered _tests which share
        // the same parent suite as our current _test
        const tests = getAllSiblingTests(t.parent, getTestById)

        // make sure this test isnt the last test overall but also
        // isnt the last test in our filtered parent suite's tests array
        if (this.suite.root && (t !== _.last(allTests)) && (t !== _.last(tests))) {
          changeFnToRunAfterHooks()
        }

        break
      }

      case 'afterAll': {
        // find all of the filtered allTests which share
        // the same parent suite as our current _test
        const t = getTest()

        if (t) {
          const siblings = getAllSiblingTests(t.parent, getTestById)

          // 1. if we're the very last test in the entire allTests
          //    we wait until the root suite fires
          // 2. else we wait until the very last possible moment by waiting
          //    until the root suite is the parent of the current suite
          //    since that will bubble up IF we're the last nested suite
          // 3. else if we arent the last nested suite we fire if we're
          //    the last test that will run
          if (
            (isRootSuite(this.suite) && isLastTest(t, allTests)) ||
              (isRootSuite(this.suite.parent) && lastTestThatWillRunInSuite(t, siblings)) ||
              (!isLastSuite(this.suite, allTests) && lastTestThatWillRunInSuite(t, siblings))
          ) {
            changeFnToRunAfterHooks()
          }
        }

        break
      }

      default:
        break
    }

    return _runnerHook.call(this, name, fn)
  }
}

const getTestResults = (tests) => {
  return _.map(tests, (test) => {
    const obj = _.pick(test, 'id', 'duration', 'state')

    obj.title = test.originalTitle
    // TODO FIX THIS!
    if (!obj.state) {
      obj.state = 'skipped'
    }

    return obj
  })
}

const hasOnly = (suite) => {
  return (
    suite._onlyTests.length ||
    suite._onlySuites.length ||
    _.some(suite.suites, hasOnly)
  )
}

const normalizeAll = (suite, initialTests = {}, setTestsById, setTests, onRunnable, onLogsById, getTestId) => {
  let hasTests = false

  // only loop until we find the first test
  onFirstTest(suite, (test) => {
    return hasTests = true
  })

  // if we dont have any tests then bail
  if (!hasTests) {
    return
  }

  // we are doing a super perf loop here where
  // we hand back a normalized object but also
  // create optimized lookups for the tests without
  // traversing through it multiple times
  const tests = {}
  const normalizedSuite = normalize(suite, tests, initialTests, onRunnable, onLogsById, getTestId)

  if (setTestsById) {
    // use callback here to hand back
    // the optimized tests
    setTestsById(tests)
  }

  if (setTests) {
    let i = 0

    const testsArr = _.map(tests, (test) => {
      test.order = i += 1

      return test
    })

    // same pattern here
    setTests(testsArr)
  }

  return normalizedSuite
}

const normalize = (runnable, tests, initialTests, onRunnable, onLogsById, getTestId) => {
  const normalizeRunnable = (runnable) => {
    let i

    runnable.id = getTestId()

    // tests have a type of 'test' whereas suites do not have a type property
    if (runnable.type == null) {
      runnable.type = 'suite'
    }

    if (onRunnable) {
      onRunnable(runnable)
    }

    // if we have a runnable in the initial state
    // then merge in existing properties into the runnable
    i = initialTests[runnable.id]
    if (i) {
      _.each(RUNNABLE_LOGS, (type) => {
        return _.each(i[type], onLogsById)
      })

      _.extend(runnable, i)
    }

    // reduce this runnable down to its props
    // and collections
    return wrapAll(runnable)
  }

  const push = (test) => {
    return tests[test.id] != null ? tests[test.id] : (tests[test.id] = test)
  }

  const normalizedRunnable = normalizeRunnable(runnable)

  if ((runnable.type !== 'suite') || !hasOnly(runnable)) {
    if (runnable.type === 'test') {
      push(runnable)
    }

    // recursively iterate and normalize all other _runnables
    _.each({ tests: runnable.tests, suites: runnable.suites }, (_runnables, type) => {
      if (runnable[type]) {
        return normalizedRunnable[type] = _.map(_runnables, (runnable) => {
          return normalize(runnable, tests, initialTests, onRunnable, onLogsById, getTestId)
        })
      }
    })

    return normalizedRunnable
  }

  // this follows how mocha filters onlys. its runner#filterOnly
  // is pretty much the same minus the normalization part
  const filterOnly = (normalizedSuite, suite) => {
    if (suite._onlyTests.length) {
      suite.tests = suite._onlyTests
      normalizedSuite.tests = _.map(suite._onlyTests, (test) => {
        const normalizedTest = normalizeRunnable(test, initialTests, onRunnable, onLogsById, getTestId)

        push(normalizedTest)

        return normalizedTest
      })

      suite.suites = []
      normalizedSuite.suites = []
    } else {
      suite.tests = []
      normalizedSuite.tests = []
      _.each(suite._onlySuites, (onlySuite) => {
        const normalizedOnlySuite = normalizeRunnable(onlySuite, initialTests, onRunnable, onLogsById, getTestId)

        if (hasOnly(onlySuite)) {
          return filterOnly(normalizedOnlySuite, onlySuite)
        }
      })

      suite.suites = _.filter(suite.suites, (childSuite) => {
        const normalizedChildSuite = normalizeRunnable(childSuite, initialTests, onRunnable, onLogsById, getTestId)

        return (suite._onlySuites.indexOf(childSuite) !== -1) || filterOnly(normalizedChildSuite, childSuite)
      })

      normalizedSuite.suites = _.map(suite.suites, (childSuite) => normalize(childSuite, tests, initialTests, onRunnable, onLogsById, getTestId))
    }

    return suite.tests.length || suite.suites.length
  }

  filterOnly(normalizedRunnable, runnable)

  return normalizedRunnable
}

const hookFailed = function (hook, err, hookName, getTestById, getTest) {
  // finds the test by returning the first test from
  // the parent or looping through the suites until
  // it finds the first test
  const test = getTest() || getTestFromHook(hook, hook.parent, getTestById)

  test.err = err
  test.state = 'failed'
  test.duration = hook.duration // TODO: nope (?)
  test.hookName = hookName // TODO: why are we doing this?
  test.failedFromHookId = hook.hookId

  if (hook.alreadyEmittedMocha) {
    test.alreadyEmittedMocha = true
  } else {
    return Cypress.action('runner:test:end', wrap(test))
  }
}

const _runnerListeners = function (_runner, Cypress, _emissions, getTestById, getTest, setTest, getHookId) {
  _runner.on('start', () => {
    return Cypress.action('runner:start', {
      start: new Date(),
    })
  })

  _runner.on('end', () => {
    return Cypress.action('runner:end', {
      end: new Date(),
    })
  })

  _runner.on('suite', (suite) => {
    if (_emissions.started[suite.id]) {
      return
    }

    _emissions.started[suite.id] = true

    return Cypress.action('runner:suite:start', wrap(suite))
  })

  _runner.on('suite end', (suite) => {
    // cleanup our suite + its hooks
    forceGc(suite)
    eachHookInSuite(suite, forceGc)

    if (_emissions.ended[suite.id]) {
      return
    }

    _emissions.ended[suite.id] = true

    return Cypress.action('runner:suite:end', wrap(suite))
  })

  _runner.on('hook', (hook) => {
    if (hook.hookId == null) {
      hook.hookId = getHookId()
    }

    if (hook.hookName == null) {
      hook.hookName = getHookName(hook)
    }

    // mocha incorrectly sets currentTest on before all's.
    // if there is a nested suite with a before, then
    // currentTest will refer to the previous test run
    // and not our current
    if ((hook.hookName === 'before all') && hook.ctx.currentTest) {
      delete hook.ctx.currentTest
    }

    // set the hook's id from the test because
    // hooks do not have their own id, their
    // commands need to grouped with the test
    // and we can only associate them by this id
    const test = getTest() || getTestFromHook(hook, hook.parent, getTestById)

    hook.id = test.id
    hook.ctx.currentTest = test

    // make sure we set this test as the current now
    // else its possible that our TEST_AFTER_RUN_EVENT
    // will never fire if this failed in a before hook
    setTest(test)

    return Cypress.action('runner:hook:start', wrap(hook))
  })

  _runner.on('hook end', (hook) => {
    return Cypress.action('runner:hook:end', wrap(hook))
  })

  _runner.on('test', (test) => {
    setTest(test)

    if (_emissions.started[test.id]) {
      return
    }

    _emissions.started[test.id] = true

    return Cypress.action('runner:test:start', wrap(test))
  })

  _runner.on('test end', (test) => {
    if (_emissions.ended[test.id]) {
      return
    }

    _emissions.ended[test.id] = true

    return Cypress.action('runner:test:end', wrap(test))
  })

  _runner.on('pass', (test) => {
    return Cypress.action('runner:pass', wrap(test))
  })

  // if a test is pending mocha will only
  // emit the pending event instead of the test
  // so we normalize the pending / test events
  _runner.on('pending', function (test) {
    // do nothing if our test is skipped
    if (test._ALREADY_RAN) {
      return
    }

    if (!fired(TEST_BEFORE_RUN_EVENT, test)) {
      fire(TEST_BEFORE_RUN_EVENT, test, Cypress)
    }

    test.state = 'pending'

    if (!test.alreadyEmittedMocha) {
      // do not double emit this event
      test.alreadyEmittedMocha = true

      Cypress.action('runner:pending', wrap(test))
    }

    this.emit('test', test)

    // if this is not the last test amongst its siblings
    // then go ahead and fire its test:after:run event
    // else this will not get called
    const tests = getAllSiblingTests(test.parent, getTestById)

    if (_.last(tests) !== test) {
      return fire(TEST_AFTER_RUN_EVENT, test, Cypress)
    }
  })

  return _runner.on('fail', (runnable, err) => {
    let hookName
    const isHook = runnable.type === 'hook'

    $errUtils.normalizeErrorStack(err)

    if (isHook) {
      const parentTitle = runnable.parent.title

      hookName = getHookName(runnable)

      // append a friendly message to the error indicating
      // we're skipping the remaining tests in this suite
      err = $errUtils.appendErrMsg(
        err,
        $errUtils.errMsgByPath('uncaught.error_in_hook', {
          parentTitle,
          hookName,
        }),
      )
    }

    // always set runnable err so we can tap into
    // taking a screenshot on error
    runnable.err = $errUtils.wrapErr(err)

    if (!runnable.alreadyEmittedMocha) {
      // do not double emit this event
      runnable.alreadyEmittedMocha = true

      Cypress.action('runner:fail', wrap(runnable), runnable.err)
    }

    // if we've already fired the test after run event
    // it means that this runnable likely failed due to
    // a double done(err) callback, and we need to fire
    // this again!
    if (fired(TEST_AFTER_RUN_EVENT, runnable)) {
      fire(TEST_AFTER_RUN_EVENT, runnable, Cypress)
    }

    if (isHook) {
      // if a hook fails (such as a before) then the test will never
      // get run and we'll need to make sure we set the test so that
      // the TEST_AFTER_RUN_EVENT fires correctly
      return hookFailed(runnable, runnable.err, hookName, getTestById, getTest)
    }
  })
}

const create = function (specWindow, mocha, Cypress, cy) {
  let _id = 0
  let _hookId = 0
  let _uncaughtFn = null

  const _runner = mocha.getRunner()

  _runner.suite = mocha.getRootSuite()

  specWindow.onerror = function () {
    let err = cy.onSpecWindowUncaughtException.apply(cy, arguments)

    // err will not be returned if cy can associate this
    // uncaught exception to an existing runnable
    if (!err) {
      return true
    }

    const todoMsg = function () {
      if (!Cypress.config('isTextTerminal')) {
        return 'Check your console for the stack trace or click this message to see where it originated from.'
      }
    }

    const append = () => {
      return _.chain([
        'Cypress could not associate this error to any specific test.',
        'We dynamically generated a new test to display this failure.',
        todoMsg(),
      ])
      .compact()
      .join('\n\n')
      .value()
    }

    // else  do the same thing as mocha here
    err = $errUtils.appendErrMsg(err, append())

    // remove this error's stack since it gives no valuable context
    err.stack = ''

    const throwErr = function () {
      throw err
    }

    // we could not associate this error
    // and shouldn't ever start our run
    _uncaughtFn = throwErr

    // return undefined so the browser does its default
    // uncaught exception behavior (logging to console)
    return undefined
  }

  // hold onto the _runnables for faster lookup later
  let _stopped = false
  let _test = null
  let _tests = []
  let _testsById = {}
  const _testsQueue = []
  const _testsQueueById = {}
  const _runnables = []
  const _logsById = {}
  let _emissions = {
    started: {},
    ended: {},
  }
  let _startTime = null

  // increment the id counter
  const getTestId = () => {
    return `r${_id += 1}`
  }

  const getHookId = () => {
    return `h${_hookId += 1}`
  }

  const setTestsById = (tbid) => {
    return _testsById = tbid
  }

  const setTests = (t) => {
    return _tests = t
  }

  const getTests = () => {
    return _tests
  }

  const onRunnable = (r) => {
    return _runnables.push(r)
  }

  const onLogsById = (l) => {
    return _logsById[l.id] = l
  }

  const getTest = () => {
    return _test
  }

  const setTest = (t) => {
    return _test = t
  }

  const getTestById = function (id) {
    // perf short circuit
    if (!id) {
      return
    }

    return _testsById[id]
  }

  overrideRunnerHook(Cypress, _runner, getTestById, getTest, setTest, getTests)

  return {
    normalizeAll (tests) {
      // if we have an uncaught error then slice out
      // all of the tests and suites and just generate
      // a single test since we received an uncaught
      // error prior to processing any of mocha's tests
      // which could have occurred in a separate support file
      if (_uncaughtFn) {
        _runner.suite.suites = []
        _runner.suite.tests = []

        // create a runnable to associate for the failure
        mocha.createRootTest('An uncaught error was detected outside of a test', _uncaughtFn)
      }

      return normalizeAll(
        _runner.suite,
        tests,
        setTestsById,
        setTests,
        onRunnable,
        onLogsById,
        getTestId,
      )
    },

    run (fn) {
      if (_startTime == null) {
        _startTime = moment().toJSON()
      }

      _runnerListeners(_runner, Cypress, _emissions, getTestById, getTest, setTest, getHookId)

      return _runner.run((failures) => {
        // if we happen to make it all the way through
        // the run, then just set _stopped to true here
        _stopped = true

        // TODO this functions is not correctly
        // synchronized with the 'end' event that
        // we manage because of uncaught hook errors
        if (fn) {
          return fn(failures, getTestResults(_tests))
        }
      })
    },

    onRunnableRun (runnableRun, runnable, args) {
      let lifecycleStart; let test

      if (!runnable.id) {
        if (!_stopped) {
          throw new Error('runnable must have an id', runnable.id)
        }
      }

      switch (runnable.type) {
        case 'hook':
          test = getTest() || getTestFromHook(runnable, runnable.parent, getTestById)
          break

        case 'test':
          test = runnable
          break

        default:
          break
      }

      // closure for calculating the actual
      // runtime of a runnables fn exection duration
      // and also the run of the runnable:after:run:async event
      let wallClockStartedAt = null
      let wallClockEnd = null
      let fnDurationStart = null
      let fnDurationEnd = null
      let afterFnDurationStart = null
      let afterFnDurationEnd = null

      // when this is a hook, capture the real start
      // date so we can calculate our test's duration
      // including all of its hooks
      wallClockStartedAt = new Date()

      if (!test.wallClockStartedAt) {
        // if we don't have lifecycle timings yet
        lifecycleStart = wallClockStartedAt
      }

      if (test.wallClockStartedAt == null) {
        test.wallClockStartedAt = wallClockStartedAt
      }

      // if this isnt a hook, then the name is 'test'
      const hookName = runnable.type === 'hook' ? getHookName(runnable) : 'test'

      // if we haven't yet fired this event for this test
      // that means that we need to reset the previous state
      // of cy - since we now have a new 'test' and all of the
      // associated _runnables will share this state
      if (!fired(TEST_BEFORE_RUN_EVENT, test)) {
        if (test.parent && test.parent.cfg) {
          console.log('added suiteCfg', test.parent.cfg)
          test.suiteCfg = test.parent.cfg
          delete test.parent.cfg
        }

        fire(TEST_BEFORE_RUN_EVENT, test, Cypress)
      }

      // extract out the next(fn) which mocha uses to
      // move to the next runnable - this will be our async seam
      const _next = args[0]

      const next = function (err) {
        // now set the duration of the after runnable run async event
        afterFnDurationEnd = (wallClockEnd = new Date())

        switch (runnable.type) {
          case 'hook':
            // reset runnable duration to include lifecycle
            // and afterFn timings purely for the mocha runner.
            // this is what it 'feels' like to the user
            runnable.duration = wallClockEnd - wallClockStartedAt

            setTestTimingsForHook(test, hookName, {
              hookId: runnable.hookId,
              fnDuration: fnDurationEnd - fnDurationStart,
              afterFnDuration: afterFnDurationEnd - afterFnDurationStart,
            })

            break

          case 'test':
            // if we are currently on a test then
            // recalculate its duration to be based
            // against that (purely for the mocha reporter)
            test.duration = wallClockEnd - test.wallClockStartedAt

            // but still preserve its actual function
            // body duration for timings
            setTestTimings(test, 'test', {
              fnDuration: fnDurationEnd - fnDurationStart,
              afterFnDuration: afterFnDurationEnd - afterFnDurationStart,
            })

            break

          default:
            break
        }

        return _next(err)
      }

      const onNext = function (err) {
        // when done with the function set that to end
        fnDurationEnd = new Date()

        // and also set the afterFnDuration to this same date
        afterFnDurationStart = fnDurationEnd

        // attach error right now
        // if we have one
        if (err) {
          if (err instanceof Pending) {
            err.isPending = true
          }

          runnable.err = $errUtils.wrapErr(err)
        }

        return runnableAfterRunAsync(runnable, Cypress)
        .then(() => {
          // once we complete callback with the
          // original err
          next(err)

          // return null here to signal to bluebird
          // that we did not forget to return a promise
          // because mocha internally does not return
          // the test.run(fn)
          return null
        }).catch((err) => {
          next(err)

          // return null here to signal to bluebird
          // that we did not forget to return a promise
          // because mocha internally does not return
          // the test.run(fn)
          return null
        })
      }

      // our runnable is about to run, so let cy know. this enables
      // us to always have a correct runnable set even when we are
      // running lifecycle events
      // and also get back a function result handler that we use as
      // an async seam
      cy.setRunnable(runnable, hookName)

      // TODO: handle promise timeouts here!
      // whenever any runnable is about to run
      // we figure out what test its associated to
      // if its a hook, and then we fire the
      // test:before:run:async action if its not
      // been fired before for this test
      return testBeforeRunAsync(test, Cypress)
      .catch((err) => {
        // TODO: if our async tasks fail
        // then allow us to cause the test
        // to fail here by blowing up its fn
        // callback
        const { fn } = runnable

        const restore = () => {
          return runnable.fn = fn
        }

        runnable.fn = function () {
          restore()

          throw err
        }
      }).finally(() => {
        if (lifecycleStart) {
          // capture how long the lifecycle took as part
          // of the overall wallClockDuration of our test
          setTestTimings(test, 'lifecycle', new Date() - lifecycleStart)
        }

        // capture the moment we're about to invoke
        // the runnable's callback function
        fnDurationStart = new Date()

        // call the original method with our
        // custom onNext function
        return runnableRun.call(runnable, onNext)
      })
    },

    getStartTime () {
      return _startTime
    },

    setStartTime (iso) {
      _startTime = iso
    },

    countByTestState (tests, state) {
      const count = _.filter(tests, (test, key) => {
        return test.state === state
      })

      return count.length
    },

    setNumLogs (num) {
      return $Log.setCounter(num)
    },

    getEmissions () {
      return _emissions
    },

    getTestsState () {
      const id = _test != null ? _test.id : undefined
      const tests = {}

      // bail if we dont have a current test
      if (!id) {
        return {}
      }

      // search through all of the tests
      // until we find the current test
      // and break then
      for (let test of _tests) {
        if (test.id === id) {
          break
        } else {
          test = wrapAll(test)

          _.each(RUNNABLE_LOGS, (type) => {
            let logs

            logs = test[type]

            if (logs) {
              test[type] = _.map(logs, $Log.toSerializedJSON)
            }
          })

          tests[test.id] = test
        }
      }

      return tests
    },

    stop () {
      if (_stopped) {
        return
      }

      _stopped = true

      // abort the run
      _runner.abort()

      // emit the final 'end' event
      // since our reporter depends on this event
      // and mocha may never fire this becuase our
      // runnable may never finish
      _runner.emit('end')

      // remove all the listeners
      // so no more events fire
      return _runner.removeAllListeners()
    },

    getDisplayPropsForLog: $Log.getDisplayProps,

    getConsolePropsForLogById (logId) {
      let attrs

      attrs = _logsById[logId]

      if (attrs) {
        return $Log.getConsoleProps(attrs)
      }
    },

    getSnapshotPropsForLogById (logId) {
      let attrs

      attrs = _logsById[logId]

      if (attrs) {
        return $Log.getSnapshotProps(attrs)
      }
    },

    getErrorByTestId (testId) {
      let test

      test = getTestById(testId)

      if (test) {
        return $errUtils.wrapErr(test.err)
      }
    },

    resumeAtTest (id, emissions = {}) {
      Cypress._RESUMED_AT_TEST = id

      _emissions = emissions

      for (let test of _tests) {
        if (test.id !== id) {
          test._ALREADY_RAN = true
          test.pending = true
        } else {
          // bail so we can stop now
          return
        }
      }
    },

    cleanupQueue (numTestsKeptInMemory) {
      const cleanup = function (queue) {
        if (queue.length > numTestsKeptInMemory) {
          const test = queue.shift()

          delete _testsQueueById[test.id]

          _.each(RUNNABLE_LOGS, (logs) => {
            return _.each(test[logs], (attrs) => {
            // we know our attrs have been cleaned
            // now, so lets store that
              attrs._hasBeenCleanedUp = true

              return $Log.reduceMemory(attrs)
            })
          })

          return cleanup(queue)
        }
      }

      return cleanup(_testsQueue)
    },

    addLog (attrs, isInteractive) {
      // we dont need to hold a log reference
      // to anything in memory when we're headless
      // because you cannot inspect any logs
      let existing

      if (!isInteractive) {
        return
      }

      let test = getTestById(attrs.testId)

      // bail if for whatever reason we
      // cannot associate this log to a test
      if (!test) {
        return
      }

      // if this test isnt in the current queue
      // then go ahead and add it
      if (!_testsQueueById[test.id]) {
        _testsQueueById[test.id] = true
        _testsQueue.push(test)
      }

      existing = _logsById[attrs.id]

      if (existing) {
        // because log:state:changed may
        // fire at a later time, its possible
        // we've already cleaned up these attrs
        // and in that case we don't want to do
        // anything at all
        if (existing._hasBeenCleanedUp) {
          return
        }

        // mutate the existing object
        return _.extend(existing, attrs)
      }

      _logsById[attrs.id] = attrs

      const { testId, instrument } = attrs

      test = getTestById(testId)

      if (test) {
        // pluralize the instrument
        // as a property on the runnable
        let name
        const logs = test[name = `${instrument}s`] != null ? test[name] : (test[name] = [])

        // else push it onto the logs
        return logs.push(attrs)
      }
    },
  }
}

module.exports = {
  overrideRunnerHook,

  normalize,

  normalizeAll,

  create,
}<|MERGE_RESOLUTION|>--- conflicted
+++ resolved
@@ -177,13 +177,8 @@
 const wrapAll = (runnable) => {
   return _.extend(
     {},
-<<<<<<< HEAD
-    reduceProps(runnable, RUNNABLE_PROPS),
-    reduceProps(runnable, RUNNABLE_LOGS),
-=======
     $utils.reduceProps(runnable, RUNNABLE_PROPS),
     $utils.reduceProps(runnable, RUNNABLE_LOGS),
->>>>>>> 855657d3
   )
 }
 
@@ -1008,7 +1003,6 @@
       // associated _runnables will share this state
       if (!fired(TEST_BEFORE_RUN_EVENT, test)) {
         if (test.parent && test.parent.cfg) {
-          console.log('added suiteCfg', test.parent.cfg)
           test.suiteCfg = test.parent.cfg
           delete test.parent.cfg
         }
