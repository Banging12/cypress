/* eslint-disable prefer-rest-params */
/* globals Cypress */
const _ = require('lodash')
const moment = require('moment')
const Promise = require('bluebird')
const Pending = require('mocha/lib/pending')

const $Log = require('./log')
const $utils = require('./utils')
const $errUtils = require('./error_utils')

const mochaCtxKeysRe = /^(_runnable|test)$/
const betweenQuotesRe = /\"(.+?)\"/

const HOOKS = 'beforeAll beforeEach afterEach afterAll'.split(' ')
const TEST_BEFORE_RUN_EVENT = 'runner:test:before:run'
const TEST_AFTER_RUN_EVENT = 'runner:test:after:run'

const RUNNABLE_LOGS = 'routes agents commands'.split(' ')
const RUNNABLE_PROPS = 'id order title root hookName hookId err state failedFromHookId body speed type duration wallClockStartedAt wallClockDuration timings file'.split(' ')

const debug = require('debug')('cypress:driver:runner')
// ## initial payload
// {
//   suites: [
//     {id: "r1"}, {id: "r4", suiteId: "r1"}
//   ]
//   tests: [
//     {id: "r2", title: "foo", suiteId: "r1"}
//   ]
// }

// ## normalized
// {
//   {
//     root: true
//     suites: []
//     tests: []
//   }
// }

// ## resetting state (get back from server)
// {
//   scrollTop: 100
//   tests: {
//     r2: {id: "r2", title: "foo", suiteId: "r1", state: "passed", err: "", routes: [
//         {}, {}
//       ]
//       agents: [
//       ]
//       commands: [
//         {}, {}, {}
//       ]
//     }}
//
//     r3: {id: "r3", title: "bar", suiteId: "r1", state: "failed", logs: {
//       routes: [
//         {}, {}
//       ]
//       spies: [
//       ]
//       commands: [
//         {}, {}, {}
//       ]
//     }}
//   ]
// }

const fire = function (event, runnable, Cypress) {
  debug('fire: %o', { event })
  if (runnable._fired == null) {
    runnable._fired = {}
  }

  runnable._fired[event] = true

  // dont fire anything again if we are skipped
  if (runnable._ALREADY_RAN) {
    return
  }

  return Cypress.action(event, wrap(runnable), runnable)
}

const fired = (event, runnable) => {
  return !!(runnable._fired && runnable._fired[event])
}

const testBeforeRunAsync = (test, Cypress) => {
  return Promise.try(() => {
    if (!fired('runner:test:before:run:async', test)) {
      return fire('runner:test:before:run:async', test, Cypress)
    }
  })
}

const runnableAfterRunAsync = function (runnable, Cypress) {
  runnable.clearTimeout()

  return Promise.try(() => {
    if (!fired('runner:runnable:after:run:async', runnable)) {
      return fire('runner:runnable:after:run:async', runnable, Cypress)
    }
  })
}

const testAfterRun = function (test, Cypress) {
  test.clearTimeout()
  if (!fired(TEST_AFTER_RUN_EVENT, test)) {
    setWallClockDuration(test)
    fire(TEST_AFTER_RUN_EVENT, test, Cypress)

    // perf loop only through
    // a tests OWN properties and not
    // inherited properties from its shared ctx
    for (let key of Object.keys(test.ctx || {})) {
      const value = test.ctx[key]

      if (_.isObject(value) && !mochaCtxKeysRe.test(key)) {
        // nuke any object properties that come from
        // cy.as() aliases or anything set from 'this'
        // so we aggressively perform GC and prevent obj
        // ref's from building up
        test.ctx[key] = undefined
      }
    }

    // reset the fn to be empty function
    // for GC to be aggressive and prevent
    // closures from hold references
    test.fn = function () {}

    // prevent loop comprehension
    return null
  }
}

const setTestTimingsForHook = function (test, hookName, obj) {
  if (test.timings == null) {
    test.timings = {}
  }

  if (test.timings[hookName] == null) {
    test.timings[hookName] = []
  }

  return test.timings[hookName].push(obj)
}

const setTestTimings = function (test, name, obj) {
  if (test.timings == null) {
    test.timings = {}
  }

  test.timings[name] = obj
}

const setWallClockDuration = (test) => {
  return test.wallClockDuration = new Date() - test.wallClockStartedAt
}

// we need to optimize wrap by converting
// tests to an id-based object which prevents
// us from recursively iterating through every
// parent since we could just return the found test
const wrap = (runnable) => {
  return $utils.reduceProps(runnable, RUNNABLE_PROPS)
}

const wrapAll = (runnable) => {
  return _.extend(
    {},
    $utils.reduceProps(runnable, RUNNABLE_PROPS),
    $utils.reduceProps(runnable, RUNNABLE_LOGS),
  )
}

const getHookName = function (hook) {
  // find the name of the hook by parsing its
  // title and pulling out whats between the quotes
  const name = hook.title.match(betweenQuotesRe)

  return name && name[1]
}

const forceGc = function (obj) {
  // aggressively forces GC by purging
  // references to ctx, and removes callback
  // functions for closures
  for (let key of Object.keys(obj.ctx || {})) {
    obj.ctx[key] = undefined
  }

  if (obj.fn) {
    obj.fn = function () {}
  }
}

const eachHookInSuite = function (suite, fn) {
  for (let type of HOOKS) {
    for (let hook of suite[`_${type}`]) {
      fn(hook)
    }
  }

  // prevent loop comprehension
  return null
}

const onFirstTest = function (suite, fn) {
  let test

  for (test of suite.tests) {
    if (fn(test)) {
      return test
    }
  }

  for (suite of suite.suites) {
    test = onFirstTest(suite, fn)

    if (test) {
      return test
    }
  }
}

const getAllSiblingTests = function (suite, getTestById) {
  const tests = []

  suite.eachTest((test) => {
    // iterate through each of our suites tests.
    // this will iterate through all nested tests
    // as well.  and then we add it only if its
    // in our filtered tests array
    if (getTestById(test.id)) {
      return tests.push(test)
    }
  })

  return tests
}

function getOrderFromId (id) {
  return +id.slice(1)
}

function isNotAlreadyRunTest (test) {
  return !(Cypress._RESUMED_AT_TEST && getOrderFromId(test.id) < getOrderFromId(Cypress._RESUMED_AT_TEST))
}

const getTestFromHook = function (hook) {
  // if theres already a currentTest use that
<<<<<<< HEAD
  const ctxTest = hook.ctx.currentTest

  if (ctxTest) {
    return ctxTest
=======

  const test = hook.ctx.currentTest

  if (test) {
    return test
  }
}
const getTestFromHookOrFindTest = function (hook, getTestById) {
  const test = getTestFromHook(hook)

  if (test) {
    return test
>>>>>>> 22d2780a
  }

  const suite = hook.parent

  // TODO: make performant, use findTestInSuite()
  if (hook.hookName === 'after all') {
    const siblings = getAllSiblingTests(suite, getTestById)

    return _.findLast(siblings, isNotAlreadyRunTest)
  }

  if (hook.hookName === 'before all') {
    const siblings = getAllSiblingTests(suite, getTestById)

<<<<<<< HEAD
    return _.first(siblings)
  }

  throw new Error('failed to get test from hook')
=======
    return _.find(siblings, isNotAlreadyRunTest)
  }
}

function getTestFromRunnable (runnable) {
  switch (runnable.type) {
    case 'hook':
      return getTestFromHook(runnable)

    case 'test':
      return runnable
    default: null
  }
>>>>>>> 22d2780a
}

// we have to see if this is the last suite amongst
// its siblings.  but first we have to filter out
// suites which dont have a filtered test in them
const isLastSuite = function (suite, tests) {
  if (suite.root) {
    return false
  }

  // grab all of the suites from our filtered tests
  // including all of their ancestor suites!
  const suites = _.reduce(tests, (memo, test) => {
    let parent

    while ((parent = test.parent)) {
      memo.push(parent)
      test = parent
    }

    return memo
  }
  , [])

  // intersect them with our parent suites and see if the last one is us
  return _
  .chain(suites)
  .uniq()
  .intersection(suite.parent.suites)
  .last()
  .value() === suite
}

// we are the last test that will run in the suite
// if we're the last test in the tests array or
// if we failed from a hook and that hook was 'before'
// since then mocha skips the remaining tests in the suite
const lastTestThatWillRunInSuite = (test, tests) => {
  return isLastTest(test, tests) || (test.failedFromHookId && (test.hookName === 'before all'))
}

const isLastTest = (test, tests) => {
  return test === _.last(tests)
}

const isRootSuite = (suite) => {
  return suite && suite.root
}

const overrideRunnerHook = function (Cypress, _runner, getTestById, getTest, setTest, getTests) {
  // bail if our _runner doesnt have a hook.
  // useful in tests
  if (!_runner.hook) {
    return
  }

  // monkey patch the hook event so we can wrap
  // 'test:after:run' around all of
  // the hooks surrounding a test runnable
  const _runnerHook = _runner.hook

  _runner.hook = function (name, fn) {
    const allTests = getTests()

    const changeFnToRunAfterHooks = function () {
      const originalFn = fn

      const test = getTest()

      fn = function () {
        setTest(null)

        testAfterRun(test, Cypress)

        // and now invoke next(err)
        return originalFn.apply(window, arguments)
      }
    }

    switch (name) {
      case 'afterEach': {
        const t = getTest()

        // find all of the filtered _tests which share
        // the same parent suite as our current _test
        const tests = getAllSiblingTests(t.parent, getTestById)

        // make sure this test isnt the last test overall but also
        // isnt the last test in our filtered parent suite's tests array
        if (this.suite.root && (t !== _.last(allTests)) && (t !== _.last(tests))) {
          changeFnToRunAfterHooks()
        }

        break
      }

      case 'afterAll': {
        // find all of the filtered allTests which share
        // the same parent suite as our current _test
        const t = getTest()

        if (t) {
          const siblings = getAllSiblingTests(t.parent, getTestById)

          // 1. if we're the very last test in the entire allTests
          //    we wait until the root suite fires
          // 2. else we wait until the very last possible moment by waiting
          //    until the root suite is the parent of the current suite
          //    since that will bubble up IF we're the last nested suite
          // 3. else if we arent the last nested suite we fire if we're
          //    the last test that will run

          // TODO: move middle conditional into method
          if (
            (isRootSuite(this.suite) && isLastTest(t, allTests)) ||
              (isRootSuite(this.suite.parent) && !this.suite.parent._afterAll.length && lastTestThatWillRunInSuite(t, siblings)) ||
              (!isLastSuite(this.suite, allTests) && lastTestThatWillRunInSuite(t, siblings))
          ) {
            changeFnToRunAfterHooks()
          }
        }

        break
      }

      default:
        break
    }

    return _runnerHook.call(this, name, fn)
  }
}

const getTestResults = (tests) => {
  return _.map(tests, (test) => {
    const obj = _.pick(test, 'id', 'duration', 'state')

    obj.title = test.originalTitle
    // TODO FIX THIS!
    if (!obj.state) {
      obj.state = 'skipped'
    }

    return obj
  })
}

const hasOnly = (suite) => {
  return (
    suite._onlyTests.length ||
    suite._onlySuites.length ||
    _.some(suite.suites, hasOnly)
  )
}

const normalizeAll = (suite, initialTests = {}, setTestsById, setTests, onRunnable, onLogsById, getTestId) => {
  let hasTests = false

  // only loop until we find the first test
  onFirstTest(suite, (test) => {
    return hasTests = true
  })

  // if we dont have any tests then bail
  if (!hasTests) {
    return
  }

  // we are doing a super perf loop here where
  // we hand back a normalized object but also
  // create optimized lookups for the tests without
  // traversing through it multiple times
  const tests = {}
  const normalizedSuite = normalize(suite, tests, initialTests, onRunnable, onLogsById, getTestId)

  if (setTestsById) {
    console.log('settestsbyid', tests)
    // use callback here to hand back
    // the optimized tests
    setTestsById(tests)
  }

  if (setTests) {
    let i = 0

    const testsArr = _.map(tests, (test) => {
      test.order = i += 1

      return test
    })

    // same pattern here
    setTests(testsArr)
  }

  return normalizedSuite
}

const normalize = (runnable, tests, initialTests, onRunnable, onLogsById, getTestId) => {
  const normalizeRunnable = (runnable) => {
    let i

    runnable.id = getTestId()

    // tests have a type of 'test' whereas suites do not have a type property
    if (runnable.type == null) {
      runnable.type = 'suite'
    }

    if (onRunnable) {
      onRunnable(runnable)
    }

    // if we have a runnable in the initial state
    // then merge in existing properties into the runnable
    i = initialTests[runnable.id]
    if (i) {
      _.each(RUNNABLE_LOGS, (type) => {
        return _.each(i[type], onLogsById)
      })

      _.extend(runnable, i)
    }

    // reduce this runnable down to its props
    // and collections
    return wrapAll(runnable)
  }

  const push = (test) => {
    return tests[test.id] != null ? tests[test.id] : (tests[test.id] = test)
  }

  const normalizedRunnable = normalizeRunnable(runnable)

  if ((runnable.type !== 'suite') || !hasOnly(runnable)) {
    if (runnable.type === 'test') {
      push(runnable)
    }

    // recursively iterate and normalize all other _runnables
    _.each({ tests: runnable.tests, suites: runnable.suites }, (_runnables, type) => {
      if (runnable[type]) {
        return normalizedRunnable[type] = _.map(_runnables, (runnable) => {
          return normalize(runnable, tests, initialTests, onRunnable, onLogsById, getTestId)
        })
      }
    })

    return normalizedRunnable
  }

  // this follows how mocha filters onlys. its runner#filterOnly
  // is pretty much the same minus the normalization part
  const filterOnly = (normalizedSuite, suite) => {
    if (suite._onlyTests.length) {
      suite.tests = suite._onlyTests
      normalizedSuite.tests = _.map(suite._onlyTests, (test) => {
        const normalizedTest = normalizeRunnable(test, initialTests, onRunnable, onLogsById, getTestId)

        push(normalizedTest)

        return normalizedTest
      })

      suite.suites = []
      normalizedSuite.suites = []
    } else {
      suite.tests = []
      normalizedSuite.tests = []
      _.each(suite._onlySuites, (onlySuite) => {
        const normalizedOnlySuite = normalizeRunnable(onlySuite, initialTests, onRunnable, onLogsById, getTestId)

        if (hasOnly(onlySuite)) {
          return filterOnly(normalizedOnlySuite, onlySuite)
        }
      })

      suite.suites = _.filter(suite.suites, (childSuite) => {
        const normalizedChildSuite = normalizeRunnable(childSuite, initialTests, onRunnable, onLogsById, getTestId)

        return (suite._onlySuites.indexOf(childSuite) !== -1) || filterOnly(normalizedChildSuite, childSuite)
      })

      normalizedSuite.suites = _.map(suite.suites, (childSuite) => normalize(childSuite, tests, initialTests, onRunnable, onLogsById, getTestId))
    }

    return suite.tests.length || suite.suites.length
  }

  filterOnly(normalizedRunnable, runnable)

  return normalizedRunnable
}

const hookFailed = function (hook, err, hookName) {
  // finds the test by returning the first test from
  // the parent or looping through the suites until
  // it finds the first test
  const test = getTestFromHook(hook)

  test.err = err
  test.state = 'failed'
  test.duration = hook.duration // TODO: nope (?)
  test.hookName = hookName // TODO: why are we doing this?
  test.failedFromHookId = hook.hookId

  if (hook.alreadyEmittedMocha) {
    test.alreadyEmittedMocha = true
  } else {
    return Cypress.action('runner:test:end', wrap(test))
  }
}

const _runnerListeners = function (_runner, Cypress, _emissions, getTestById, getTest, setTest, getHookId) {
  _runner.on('start', () => {
    return Cypress.action('runner:start', {
      start: new Date(),
    })
  })

  _runner.on('end', () => {
    return Cypress.action('runner:end', {
      end: new Date(),
    })
  })

  _runner.on('suite', (suite) => {
    if (_emissions.started[suite.id]) {
      return
    }

    _emissions.started[suite.id] = true

    return Cypress.action('runner:suite:start', wrap(suite))
  })

  _runner.on('suite end', (suite) => {
    // cleanup our suite + its hooks
    forceGc(suite)
    eachHookInSuite(suite, forceGc)

    if (_emissions.ended[suite.id]) {
      return
    }

    _emissions.ended[suite.id] = true

    return Cypress.action('runner:suite:end', wrap(suite))
  })

  _runner.on('hook', (hook) => {
    if (hook.hookId == null) {
      hook.hookId = getHookId()
    }

    if (hook.hookName == null) {
      hook.hookName = getHookName(hook)
    }

    // mocha incorrectly sets currentTest on before/after all's.
    // if there is a nested suite with a before, then
    // currentTest will refer to the previous test run
    // and not our current
    if ((hook.hookName === 'before all' || hook.hookName === 'after all') && hook.ctx.currentTest) {
      delete hook.ctx.currentTest
    }

    // set the hook's id from the test because
    // hooks do not have their own id, their
    // commands need to grouped with the test
    // and we can only associate them by this id
    const test = getTestFromHookOrFindTest(hook, getTestById)

    if (!test) {
      // we couldn't find a test to run with this hook
      // probably because the entire suite has already completed
      // so return early and tell onRunnableRun to skip the test
      return
    }

    console.log('got from hook', hook.hookName, test)
    hook.id = test.id
    hook.ctx.currentTest = test

    // make sure we set this test as the current now
    // else its possible that our TEST_AFTER_RUN_EVENT
    // will never fire if this failed in a before hook
    setTest(test)

    return Cypress.action('runner:hook:start', wrap(hook))
  })

  _runner.on('hook end', (hook) => {
    return Cypress.action('runner:hook:end', wrap(hook))
  })

  _runner.on('test', (test) => {
    setTest(test)

    if (_emissions.started[test.id]) {
      return
    }

    _emissions.started[test.id] = true

    return Cypress.action('runner:test:start', wrap(test))
  })

  _runner.on('test end', (test) => {
    if (_emissions.ended[test.id]) {
      return
    }

    _emissions.ended[test.id] = true

    return Cypress.action('runner:test:end', wrap(test))
  })

  _runner.on('pass', (test) => {
    return Cypress.action('runner:pass', wrap(test))
  })

  // if a test is pending mocha will only
  // emit the pending event instead of the test
  // so we normalize the pending / test events
  _runner.on('pending', function (test) {
    // do nothing if our test is skipped
    if (test._ALREADY_RAN) {
      return
    }

    if (!fired(TEST_BEFORE_RUN_EVENT, test)) {
      fire(TEST_BEFORE_RUN_EVENT, test, Cypress)
    }

    test.state = 'pending'

    if (!test.alreadyEmittedMocha) {
      // do not double emit this event
      test.alreadyEmittedMocha = true

      Cypress.action('runner:pending', wrap(test))
    }

    this.emit('test', test)

    // if this is not the last test amongst its siblings
    // then go ahead and fire its test:after:run event
    // else this will not get called
    const tests = getAllSiblingTests(test.parent, getTestById)

    if (_.last(tests) !== test) {
      return fire(TEST_AFTER_RUN_EVENT, test, Cypress)
    }
  })

  return _runner.on('fail', (runnable, err) => {
    let hookName
    const isHook = runnable.type === 'hook'

    $errUtils.normalizeErrorStack(err)

    if (isHook) {
      const parentTitle = runnable.parent.title

      hookName = getHookName(runnable)

      // append a friendly message to the error indicating
      // we're skipping the remaining tests in this suite
      err = $errUtils.appendErrMsg(
        err,
        $errUtils.errMsgByPath('uncaught.error_in_hook', {
          parentTitle,
          hookName,
        }),
      )
    }

    // always set runnable err so we can tap into
    // taking a screenshot on error
    runnable.err = $errUtils.wrapErr(err)

    if (!runnable.alreadyEmittedMocha) {
      // do not double emit this event
      runnable.alreadyEmittedMocha = true

      Cypress.action('runner:fail', wrap(runnable), runnable.err)
    }

    // if we've already fired the test after run event
    // it means that this runnable likely failed due to
    // a double done(err) callback, and we need to fire
    // this again!
    if (fired(TEST_AFTER_RUN_EVENT, runnable)) {
      fire(TEST_AFTER_RUN_EVENT, runnable, Cypress)
    }

    if (isHook) {
      // if a hook fails (such as a before) then the test will never
      // get run and we'll need to make sure we set the test so that
      // the TEST_AFTER_RUN_EVENT fires correctly
      return hookFailed(runnable, runnable.err, hookName, getTestById, getTest)
    }
  })
}

const create = function (specWindow, mocha, Cypress, cy) {
  let _id = 0
  let _hookId = 0
  let _uncaughtFn = null

  const _runner = mocha.getRunner()

  _runner.suite = mocha.getRootSuite()

  specWindow.onerror = function () {
    let err = cy.onSpecWindowUncaughtException.apply(cy, arguments)

    // err will not be returned if cy can associate this
    // uncaught exception to an existing runnable
    if (!err) {
      return true
    }

    const todoMsg = function () {
      if (!Cypress.config('isTextTerminal')) {
        return 'Check your console for the stack trace or click this message to see where it originated from.'
      }
    }

    const append = () => {
      return _.chain([
        'Cypress could not associate this error to any specific test.',
        'We dynamically generated a new test to display this failure.',
        todoMsg(),
      ])
      .compact()
      .join('\n\n')
      .value()
    }

    // else  do the same thing as mocha here
    err = $errUtils.appendErrMsg(err, append())

    const throwErr = function () {
      throw err
    }

    // we could not associate this error
    // and shouldn't ever start our run
    _uncaughtFn = throwErr

    // return undefined so the browser does its default
    // uncaught exception behavior (logging to console)
    return undefined
  }

  // hold onto the _runnables for faster lookup later
  let _stopped = false
  let _test = null
  let _tests = []
  let _testsById = {}
  const _testsQueue = []
  const _testsQueueById = {}
  const _runnables = []
  const _logsById = {}
  let _emissions = {
    started: {},
    ended: {},
  }
  let _startTime = null

  // increment the id counter
  const getTestId = () => {
    return `r${_id += 1}`
  }

  const getHookId = () => {
    return `h${_hookId += 1}`
  }

  const setTestsById = (tbid) => {
    return _testsById = tbid
  }

  const setTests = (t) => {
    return _tests = t
  }

  const getTests = () => {
    return _tests
  }

  const onRunnable = (r) => {
    return _runnables.push(r)
  }

  const onLogsById = (l) => {
    return _logsById[l.id] = l
  }

  const getTest = () => {
    return _test
  }

  const setTest = (t) => {
    return _test = t
  }

  const getTestById = function (id) {
    // perf short circuit
    if (!id) {
      return
    }

    return _testsById[id]
  }

  overrideRunnerHook(Cypress, _runner, getTestById, getTest, setTest, getTests)

  return {
    normalizeAll (tests) {
      // if we have an uncaught error then slice out
      // all of the tests and suites and just generate
      // a single test since we received an uncaught
      // error prior to processing any of mocha's tests
      // which could have occurred in a separate support file
      if (_uncaughtFn) {
        _runner.suite.suites = []
        _runner.suite.tests = []

        // create a runnable to associate for the failure
        mocha.createRootTest('An uncaught error was detected outside of a test', _uncaughtFn)
      }

      return normalizeAll(
        _runner.suite,
        tests,
        setTestsById,
        setTests,
        onRunnable,
        onLogsById,
        getTestId,
      )
    },

    run (fn) {
      if (_startTime == null) {
        _startTime = moment().toJSON()
      }

      _runnerListeners(_runner, Cypress, _emissions, getTestById, getTest, setTest, getHookId)

      return _runner.run((failures) => {
        // if we happen to make it all the way through
        // the run, then just set _stopped to true here
        _stopped = true

        // TODO this functions is not correctly
        // synchronized with the 'end' event that
        // we manage because of uncaught hook errors
        if (fn) {
          return fn(failures, getTestResults(_tests))
        }
      })
    },

    onRunnableRun (runnableRun, runnable, args) {
      // extract out the next(fn) which mocha uses to
      // move to the next runnable - this will be our async seam
      const _next = args[0]

      const test = getTestFromRunnable(runnable)

      // if there's no test, this is likely a rouge before/after hook
      // that should not have run, so skip this runnable
      if (!test) {
        return _next()
      }

      // closure for calculating the actual
      // runtime of a runnables fn exection duration
      // and also the run of the runnable:after:run:async event
      let lifecycleStart
      let wallClockStartedAt = null
      let wallClockEnd = null
      let fnDurationStart = null
      let fnDurationEnd = null
      let afterFnDurationStart = null
      let afterFnDurationEnd = null

      // when this is a hook, capture the real start
      // date so we can calculate our test's duration
      // including all of its hooks
      wallClockStartedAt = new Date()

      if (!test.wallClockStartedAt) {
        // if we don't have lifecycle timings yet
        lifecycleStart = wallClockStartedAt
      }

      if (test.wallClockStartedAt == null) {
        test.wallClockStartedAt = wallClockStartedAt
      }

      // if this isnt a hook, then the name is 'test'
      const hookName = runnable.type === 'hook' ? getHookName(runnable) : 'test'

      // if we haven't yet fired this event for this test
      // that means that we need to reset the previous state
      // of cy - since we now have a new 'test' and all of the
      // associated _runnables will share this state
      if (!fired(TEST_BEFORE_RUN_EVENT, test)) {
        fire(TEST_BEFORE_RUN_EVENT, test, Cypress)
      }

      const next = function (err) {
        // now set the duration of the after runnable run async event
        afterFnDurationEnd = (wallClockEnd = new Date())

        switch (runnable.type) {
          case 'hook':
            // reset runnable duration to include lifecycle
            // and afterFn timings purely for the mocha runner.
            // this is what it 'feels' like to the user
            runnable.duration = wallClockEnd - wallClockStartedAt

            setTestTimingsForHook(test, hookName, {
              hookId: runnable.hookId,
              fnDuration: fnDurationEnd - fnDurationStart,
              afterFnDuration: afterFnDurationEnd - afterFnDurationStart,
            })

            break

          case 'test':
            // if we are currently on a test then
            // recalculate its duration to be based
            // against that (purely for the mocha reporter)
            test.duration = wallClockEnd - test.wallClockStartedAt

            // but still preserve its actual function
            // body duration for timings
            setTestTimings(test, 'test', {
              fnDuration: fnDurationEnd - fnDurationStart,
              afterFnDuration: afterFnDurationEnd - afterFnDurationStart,
            })

            break

          default:
            break
        }

        return _next(err)
      }

      const onNext = function (err) {
        // when done with the function set that to end
        fnDurationEnd = new Date()

        // and also set the afterFnDuration to this same date
        afterFnDurationStart = fnDurationEnd

        // attach error right now
        // if we have one
        if (err) {
          if (err instanceof Pending) {
            err.isPending = true
          }

          runnable.err = $errUtils.wrapErr(err)
        }

        return runnableAfterRunAsync(runnable, Cypress)
        .then(() => {
          // once we complete callback with the
          // original err
          next(err)

          // return null here to signal to bluebird
          // that we did not forget to return a promise
          // because mocha internally does not return
          // the test.run(fn)
          return null
        }).catch((err) => {
          next(err)

          // return null here to signal to bluebird
          // that we did not forget to return a promise
          // because mocha internally does not return
          // the test.run(fn)
          return null
        })
      }

      // our runnable is about to run, so let cy know. this enables
      // us to always have a correct runnable set even when we are
      // running lifecycle events
      // and also get back a function result handler that we use as
      // an async seam
      cy.setRunnable(runnable, hookName)

      // TODO: handle promise timeouts here!
      // whenever any runnable is about to run
      // we figure out what test its associated to
      // if its a hook, and then we fire the
      // test:before:run:async action if its not
      // been fired before for this test
      return testBeforeRunAsync(test, Cypress)
      .catch((err) => {
        // TODO: if our async tasks fail
        // then allow us to cause the test
        // to fail here by blowing up its fn
        // callback
        const { fn } = runnable

        const restore = () => {
          return runnable.fn = fn
        }

        runnable.fn = function () {
          restore()

          throw err
        }
      }).finally(() => {
        if (lifecycleStart) {
          // capture how long the lifecycle took as part
          // of the overall wallClockDuration of our test
          setTestTimings(test, 'lifecycle', new Date() - lifecycleStart)
        }

        // capture the moment we're about to invoke
        // the runnable's callback function
        fnDurationStart = new Date()

        // call the original method with our
        // custom onNext function
        return runnableRun.call(runnable, onNext)
      })
    },

    getStartTime () {
      return _startTime
    },

    setStartTime (iso) {
      _startTime = iso
    },

    countByTestState (tests, state) {
      const count = _.filter(tests, (test, key) => {
        return test.state === state
      })

      return count.length
    },

    setNumLogs (num) {
      return $Log.setCounter(num)
    },

    getEmissions () {
      return _emissions
    },

    getTestsState () {
      const id = _test != null ? _test.id : undefined
      const tests = {}

      // bail if we dont have a current test
      if (!id) {
        return {}
      }

      // search through all of the tests
      // until we find the current test
      // and break then
      for (let test of _tests) {
        if (test.id === id) {
          break
        } else {
          test = wrapAll(test)

          _.each(RUNNABLE_LOGS, (type) => {
            let logs

            logs = test[type]

            if (logs) {
              test[type] = _.map(logs, $Log.toSerializedJSON)
            }
          })

          tests[test.id] = test
        }
      }

      return tests
    },

    stop () {
      if (_stopped) {
        return
      }

      _stopped = true

      // abort the run
      _runner.abort()

      // emit the final 'end' event
      // since our reporter depends on this event
      // and mocha may never fire this becuase our
      // runnable may never finish
      _runner.emit('end')

      // remove all the listeners
      // so no more events fire
      return _runner.removeAllListeners()
    },

    getDisplayPropsForLog: $Log.getDisplayProps,

    getConsolePropsForLogById (logId) {
      let attrs

      attrs = _logsById[logId]

      if (attrs) {
        return $Log.getConsoleProps(attrs)
      }
    },

    getSnapshotPropsForLogById (logId) {
      let attrs

      attrs = _logsById[logId]

      if (attrs) {
        return $Log.getSnapshotProps(attrs)
      }
    },

    getErrorByTestId (testId) {
      let test

      test = getTestById(testId)

      if (test) {
        return $errUtils.wrapErr(test.err)
      }
    },

    resumeAtTest (id, emissions = {}) {
      Cypress._RESUMED_AT_TEST = id

      _emissions = emissions

      for (let test of _tests) {
        if (test.id !== id) {
          test._ALREADY_RAN = true
          test.pending = true
        } else {
          // bail so we can stop now
          return
        }
      }
    },

    cleanupQueue (numTestsKeptInMemory) {
      const cleanup = function (queue) {
        if (queue.length > numTestsKeptInMemory) {
          const test = queue.shift()

          delete _testsQueueById[test.id]

          _.each(RUNNABLE_LOGS, (logs) => {
            return _.each(test[logs], (attrs) => {
            // we know our attrs have been cleaned
            // now, so lets store that
              attrs._hasBeenCleanedUp = true

              return $Log.reduceMemory(attrs)
            })
          })

          return cleanup(queue)
        }
      }

      return cleanup(_testsQueue)
    },

    addLog (attrs, isInteractive) {
      // we dont need to hold a log reference
      // to anything in memory when we're headless
      // because you cannot inspect any logs
      let existing

      if (!isInteractive) {
        return
      }

      let test = getTestById(attrs.testId)

      // bail if for whatever reason we
      // cannot associate this log to a test
      if (!test) {
        return
      }

      // if this test isnt in the current queue
      // then go ahead and add it
      if (!_testsQueueById[test.id]) {
        _testsQueueById[test.id] = true
        _testsQueue.push(test)
      }

      existing = _logsById[attrs.id]

      if (existing) {
        // because log:state:changed may
        // fire at a later time, its possible
        // we've already cleaned up these attrs
        // and in that case we don't want to do
        // anything at all
        if (existing._hasBeenCleanedUp) {
          return
        }

        // mutate the existing object
        return _.extend(existing, attrs)
      }

      _logsById[attrs.id] = attrs

      const { testId, instrument } = attrs

      test = getTestById(testId)

      if (test) {
        // pluralize the instrument
        // as a property on the runnable
        let name
        const logs = test[name = `${instrument}s`] != null ? test[name] : (test[name] = [])

        // else push it onto the logs
        return logs.push(attrs)
      }
    },
  }
}

module.exports = {
  overrideRunnerHook,

  normalize,

  normalizeAll,

  create,
}<|MERGE_RESOLUTION|>--- conflicted
+++ resolved
@@ -251,12 +251,6 @@
 
 const getTestFromHook = function (hook) {
   // if theres already a currentTest use that
-<<<<<<< HEAD
-  const ctxTest = hook.ctx.currentTest
-
-  if (ctxTest) {
-    return ctxTest
-=======
 
   const test = hook.ctx.currentTest
 
@@ -269,7 +263,6 @@
 
   if (test) {
     return test
->>>>>>> 22d2780a
   }
 
   const suite = hook.parent
@@ -284,12 +277,6 @@
   if (hook.hookName === 'before all') {
     const siblings = getAllSiblingTests(suite, getTestById)
 
-<<<<<<< HEAD
-    return _.first(siblings)
-  }
-
-  throw new Error('failed to get test from hook')
-=======
     return _.find(siblings, isNotAlreadyRunTest)
   }
 }
@@ -303,7 +290,6 @@
       return runnable
     default: null
   }
->>>>>>> 22d2780a
 }
 
 // we have to see if this is the last suite amongst
@@ -480,7 +466,6 @@
   const normalizedSuite = normalize(suite, tests, initialTests, onRunnable, onLogsById, getTestId)
 
   if (setTestsById) {
-    console.log('settestsbyid', tests)
     // use callback here to hand back
     // the optimized tests
     setTestsById(tests)
@@ -685,7 +670,6 @@
       return
     }
 
-    console.log('got from hook', hook.hookName, test)
     hook.id = test.id
     hook.ctx.currentTest = test
 
