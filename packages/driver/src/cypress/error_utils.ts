--- conflicted
+++ resolved
@@ -3,11 +3,6 @@
 import chai from 'chai'
 import _ from 'lodash'
 import $dom from '../dom'
-<<<<<<< HEAD
-import $utils from './utils'
-import $stackUtils, { StackAndCodeFrameIndex } from './stack_utils'
-=======
->>>>>>> 4b50f9ee
 import $errorMessages from './error_messages'
 import $stackUtils, { StackAndCodeFrameIndex } from './stack_utils'
 import $utils from './utils'
