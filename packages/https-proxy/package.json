{
  "name": "@packages/https-proxy",
  "version": "0.0.0-development",
  "private": true,
  "main": "index.js",
  "scripts": {
    "clean-deps": "rimraf node_modules",
    "https": "node https.js",
    "regenerate:certs": "cd ./test/helpers/certs && ./regenerate-certs.sh",
    "start": "node index.js",
    "test": "yarn test-unit",
    "test-debug": "yarn test-unit --inspect-brk=5566",
    "test-unit": "cross-env NODE_ENV=test mocha --reporter mocha-multi-reporters --reporter-options configFile=../../mocha-reporter-config.json",
    "test-watch": "cross-env NODE_ENV=test mocha --watch"
  },
  "dependencies": {
    "bluebird": "3.5.3",
    "debug": "^4.3.2",
    "fs-extra": "9.1.0",
    "lodash": "^4.17.21",
<<<<<<< HEAD
    "node-forge": "1.0.0",
    "rimraf": "3.0.2",
=======
    "node-forge": "1.3.0",
>>>>>>> 88556c23
    "semaphore": "1.1.0"
  },
  "devDependencies": {
    "@cypress/debugging-proxy": "2.0.1",
    "@cypress/request": "2.88.10",
    "@cypress/request-promise": "4.2.6",
    "@packages/network": "0.0.0-development",
    "@packages/ts": "0.0.0-development",
    "chai": "3.5.0",
    "cross-env": "6.0.3",
    "mocha": "3.5.3",
    "sinon": "1.17.7",
    "sinon-as-promised": "4.0.3",
    "sinon-chai": "3.3.0",
    "ssl-root-cas": "1.3.1",
    "supertest": "4.0.2"
  },
  "files": [
    "lib"
  ]
}<|MERGE_RESOLUTION|>--- conflicted
+++ resolved
@@ -4,7 +4,7 @@
   "private": true,
   "main": "index.js",
   "scripts": {
-    "clean-deps": "rimraf node_modules",
+    "clean-deps": "rm -rf node_modules",
     "https": "node https.js",
     "regenerate:certs": "cd ./test/helpers/certs && ./regenerate-certs.sh",
     "start": "node index.js",
@@ -18,12 +18,7 @@
     "debug": "^4.3.2",
     "fs-extra": "9.1.0",
     "lodash": "^4.17.21",
-<<<<<<< HEAD
-    "node-forge": "1.0.0",
-    "rimraf": "3.0.2",
-=======
     "node-forge": "1.3.0",
->>>>>>> 88556c23
     "semaphore": "1.1.0"
   },
   "devDependencies": {
