--- conflicted
+++ resolved
@@ -93,13 +93,9 @@
 
   context('with specs', () => {
     it('refreshes spec list on spec changes', () => {
-<<<<<<< HEAD
-      cy.get('[data-cy="create-spec-page-title"]').should('be.visible')
-=======
       cy.visitApp()
 
-      cy.get('[data-testid="create-spec-page-title"]').should('be.visible')
->>>>>>> 73ad6d4d
+      cy.get('[data-cy="create-spec-page-title"]').should('be.visible')
 
       cy.withCtx(async (ctx, { testState }) => {
         await ctx.actions.file.writeFileInProject(testState.newFilePath, '')
