describe('App: Spec List (E2E)', () => {
  beforeEach(() => {
    cy.scaffoldProject('cypress-in-cypress')
    cy.openProject('cypress-in-cypress')
    cy.startAppServer('e2e')

    cy.withCtx((ctx) => {
      const yesterday = new Date()

      yesterday.setDate(yesterday.getDate() - 1)

      sinon.stub(ctx.lifecycleManager.git!, 'gitInfoFor').callsFake(() => {
        return {
          author: 'Test Author',
          lastModifiedTimestamp: yesterday.toDateString(),
          lastModifiedHumanReadable: yesterday.toDateString(),
          statusType: 'unmodified',
          subject: 'commit subject',
          shortHash: '1234567890',
        }
      })
    })

    cy.visitApp()
    cy.contains('E2E specs')
  })

  it('shows the "Specs" navigation as highlighted in the lefthand nav bar', () => {
    cy.findByLabelText('Sidebar').within(() => {
      cy.findByText('Specs').should('be.visible')
      cy.findByText('Specs').click()
    })

    cy.get('[data-selected="true"]').contains('Specs').should('be.visible')
  })

  it('displays the App Top Nav', () => {
    cy.get('[data-cy="app-header-bar"]').should('be.visible')
    cy.get('[data-cy="app-header-bar"]').findByText('Specs').should('be.visible')
  })

  it('shows the "E2E specs" label as the header for the Spec Name column', () => {
    cy.get('[data-cy="specs-testing-type-header"]').should('contain', 'E2E specs')
  })

  it('shows a git status for each spec', () => {
    cy.get('[data-cy="git-info-row"]').each((row) => {
      cy.wrap(row).find('svg').should('have.length', 1)
    })
  })

  it('collapses or expands folders when clicked, hiding or revealing the specs within it', () => {
    cy.get('[data-cy="spec-item"]').should('contain', 'dom-content.spec.js')
    cy.get('[data-cy="row-directory-depth-0"]').click()
    cy.get('[data-cy="spec-item"]').should('not.exist')
    cy.get('[data-cy="row-directory-depth-0"]').click()
    cy.get('[data-cy="spec-item"]').should('contain', 'dom-content.spec.js')
  })

  it('opens the "Create a new spec" modal after clicking the "New Specs" button', () => {
    cy.get('[data-cy="standard-modal"]').should('not.exist')
    cy.get('[data-cy="new-spec-button"]').click()
    cy.get('[data-cy="standard-modal"]').get('h2').contains('Create a new spec')
    cy.get('button').contains('Scaffold example specs').should('be.visible')
    cy.get('button').contains('Create new empty spec').should('be.visible')
    cy.get('button').get('[aria-label="Close"]').click()
    cy.get('[data-cy="standard-modal"]').should('not.exist')
  })

  it('has an <a> tag in the Spec File Row that runs the selected spec when clicked', () => {
    cy.get('[data-selected-spec="true"]').should('not.exist')
    cy.get('[data-cy="spec-item-link"]').should('have.attr', 'href')
    cy.get('[data-cy="spec-item-link"]').contains('dom-content.spec.js').click()

    cy.contains('[aria-controls=reporter-inline-specs-list]', 'Specs')
    cy.findByText('Your tests are loading...').should('not.be.visible')
    cy.get('body').type('f')

    cy.get('[data-selected-spec="true"]').contains('dom-content.spec.js')
    cy.get('[data-cy="runnable-header"]').should('be.visible')
  })

  it('cannot open the Spec File Row link in a new tab with "cmd + click"', (done) => {
    let numTargets
    let newNumTargets

    Cypress.automation('remote:debugger:protocol', { command: 'Target.getTargets' }).then((res) => {
      numTargets = res.targetInfos.length

      cy.get('[data-cy="spec-item-link"]').first().click({ metaKey: true }).then(async () => {
        await Cypress.automation('remote:debugger:protocol', { command: 'Target.getTargets' }).then((res) => {
          newNumTargets = res.targetInfos.length
        })

        expect(numTargets).to.eq(newNumTargets)

        done()
      })
    })
  })

<<<<<<< HEAD
  it('shows a list of recent runs', () => {
    cy.get('[data-cy="run-status-dots"]').each((row) => {
      cy.wrap(row).find('ol > li > svg').should('have.length', 4)
=======
  describe('typing the filter', function () {
    it('displays only matching spec', function () {
      cy.get('button').contains('14 Matches')
      cy.findByLabelText('Search Specs').type('content')
      cy.get('[data-cy="spec-item"]')
      .should('have.length', 2)
      .and('contain', 'dom-content.spec.js')

      cy.get('button').contains('2 of 14 Matches')

      cy.findByLabelText('Search Specs').clear().type('asdf')
      cy.get('[data-cy="spec-item"]')
      .should('have.length', 0)

      cy.get('button').contains('0 of 14 Matches')
    })

    it('only shows matching folders', () => {
      cy.findByLabelText('Search Specs').type('new')
      cy.get('[data-cy="spec-list-directory"]')
      .should('have.length', 1)

      cy.findByLabelText('Search Specs').clear().type('admin')
      cy.get('[data-cy="spec-list-directory"]')
      .should('have.length', 2)
    })

    it('ignores non-letter characters', function () {
      cy.findByLabelText('Search Specs').clear().type('appspec')

      cy.get('[data-cy="spec-item"]')
      .should('have.length', 1)
      .and('contain', 'app.spec.js')
    })

    it('ignores non-number characters', function () {
      cy.findByLabelText('Search Specs').clear().type('123spec')

      cy.get('[data-cy="spec-item"]')
      .should('have.length', 1)
      .and('contain', '123.spec.js')
    })

    it('ignores commonly used path characters', function () {
      cy.findByLabelText('Search Specs').clear().type('defg')

      cy.get('[data-cy="spec-item"]')
      .should('have.length', 1)
      .and('contain', 'd~e(f)g.spec.js')
    })

    it('treats non-Latin characters as letters', function () {
      cy.findByLabelText('Search Specs').clear().type('柏树很棒')

      cy.get('[data-cy="spec-item"]')
      .should('have.length', 1)
      .and('contain', '柏树很棒.spec.js')
    })

    // TODO: https://cypress-io.atlassian.net/browse/UNIFY-682
    it.skip('clears the filter on search bar clear button click', function () {
      cy.get('.clear-filter').click()
      cy.findByLabelText('Search Specs')
      .should('have.value', '')

      cy.get('[data-cy="spec-item"]')
      .should('have.length', 14)
    })

    it('clears the filter if the user presses ESC key', function () {
      cy.findByLabelText('Search Specs').type('asdf')

      cy.findByLabelText('Search Specs').realType('{esc}')

      cy.findByLabelText('Search Specs')
      .should('have.value', '')

      cy.get('[data-cy="spec-item"]')
      .should('have.length', 14)
    })

    it('shows empty message if no results', function () {
      cy.findByLabelText('Search Specs').clear().type('foobarbaz')
      cy.get('[data-cy="spec-item"]').should('not.exist')

      cy.findByText('No specs matched your search:')
    })

    it('clears and focuses the filter field when clear search is clicked', function () {
      cy.findByLabelText('Search Specs').type('asdf')
      cy.findByText('Clear Search').click()
      cy.focused().should('have.id', 'spec-filter')

      cy.get('[data-cy="spec-item"]')
      .should('have.length', 14)
    })

    //TODO: https://cypress-io.atlassian.net/browse/UNIFY-1588
    it.skip('saves the filter to local storage for the project', function () {
      cy.window().then((win) => {
        expect(win.localStorage[`specsFilter-${this.config.projectId}-/foo/bar`]).to.be.a('string')

        expect(JSON.parse(win.localStorage[`specsFilter-${this.config.projectId}-/foo/bar`])).to.equal('new')
      })
>>>>>>> eff3fa26
    })
  })
})<|MERGE_RESOLUTION|>--- conflicted
+++ resolved
@@ -99,11 +99,12 @@
     })
   })
 
-<<<<<<< HEAD
   it('shows a list of recent runs', () => {
     cy.get('[data-cy="run-status-dots"]').each((row) => {
       cy.wrap(row).find('ol > li > svg').should('have.length', 4)
-=======
+    })
+  })
+
   describe('typing the filter', function () {
     it('displays only matching spec', function () {
       cy.get('button').contains('14 Matches')
@@ -208,7 +209,6 @@
 
         expect(JSON.parse(win.localStorage[`specsFilter-${this.config.projectId}-/foo/bar`])).to.equal('new')
       })
->>>>>>> eff3fa26
     })
   })
 })