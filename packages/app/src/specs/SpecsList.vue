<template>
  <div class="p-24px spec-container">
    <Alert
      v-if="isAlertOpen"
      v-model="isAlertOpen"
      status="error"
      :title="t('specPage.noSpecErrorTitle')"
      class="mb-16px"
      :icon="WarningIcon"
      dismissible
    >
      <p class="mb-24px">
        {{ t('specPage.noSpecErrorIntro') }} <InlineCodeFragment variant="error">
          {{ route.params.unrunnable }}
        </InlineCodeFragment>
      </p>
      <p>{{ t('specPage.noSpecErrorExplainer') }}</p>
    </Alert>
    <SpecsListHeader
      v-model="search"
      class="pb-32px"
      :result-count="specs.length"
      :spec-count="cachedSpecs.length"
      @show-create-spec-modal="emit('showCreateSpecModal')"
      @show-spec-pattern-modal="showSpecPatternModal = true"
    />
    <SpecPatternModal
      v-if="props.gql.currentProject"
      :show="showSpecPatternModal"
      :gql="props.gql.currentProject"
      @close="showSpecPatternModal = false"
    />
    <div
      v-if="specs.length"
      class="mb-4 grid grid-cols-6 children:font-medium children:text-gray-800 "
    >
      <div
        class="flex col-span-3 items-center justify-between"
        data-cy="specs-testing-type-header"
      >
        {{ props.gql.currentProject?.currentTestingType === 'component' ?
          t('specPage.componentSpecsHeader') : t('specPage.e2eSpecsHeader') }}
      </div>
<<<<<<< HEAD
      <div class="flex col-span-2 items-center justify-between">
        <div>{{ t('specPage.gitStatusHeader') }}</div>
=======
      <div class="flex items-center justify-between">
        <div>{{ t('specPage.lastUpdatedHeader') }}</div>
>>>>>>> fac356cc
      </div>
      <div class="flex items-center justify-between">
        <div>{{ t('specPage.latestRunsHeader') }}</div>
      </div>
    </div>
    <!--
      The markup around the virtualized list is pretty delicate. We might be tempted to
      combine the `v-if="specs.length"` above and the `:class="specs.length ? 'grid': 'hidden'"` below
      into a single v-if on a `<template>` that would wrap both, but we are deliberately using
      `hidden` here to ensure that the `.spec-list-container` element stays in the DOM when
      the empty state is shown, fixing a bug that meant recovering from the empty state with the
      "Clear Search" button didn't work as expected.
    -->
    <div
      class="pb-32px spec-list-container"
      :class="specs.length ? 'grid': 'hidden'"
      v-bind="containerProps"
    >
      <div
        v-bind="wrapperProps"
        class="divide-y-1 children:h-40px"
      >
        <SpecsListRowItem
          v-for="row in list"
          :id="getIdIfDirectory(row)"
          :key="row.index"
          :data-cy="row.data.isLeaf ? 'spec-list-file' : 'spec-list-directory'"
          :data-cy-row="row.data.data?.baseName"
        >
          <template #file>
            <RouterLink
              v-if="row.data.isLeaf && row.data"
              :key="row.data.data?.absolute"
              class="focus:outline-transparent"
              :to="{ path: '/specs/runner', query: { file: row.data.data?.relative?.replace(/\\/g, '/') } }"
              data-cy="spec-item-link"
              @click.meta.prevent="handleCtrlClick"
              @click.ctrl.prevent="handleCtrlClick"
            >
              <SpecItem
                :file-name="row.data.data?.fileName || row.data.name"
                :extension="row.data.data?.specFileExtension || ''"
                :indexes="row.data.data?.fileIndexes"
                :style="{ paddingLeft: `${((row.data.depth - 2) * 10) + 22}px` }"
              />
            </RouterLink>

            <RowDirectory
              v-else
              :name="row.data.name"
              :expanded="treeSpecList[row.index].expanded.value"
              :depth="row.data.depth - 2"
              :style="{ paddingLeft: `${(row.data.depth - 2) * 10}px` }"
              :indexes="getDirIndexes(row.data)"
              :aria-controls="getIdIfDirectory(row)"
              @click="row.data.toggle"
            />
          </template>

          <template #git-info>
            <SpecListGitInfo
              v-if="row.data.isLeaf && row.data.data?.gitInfo"
              :gql="row.data.data?.gitInfo"
            />
          </template>

          <template #latest-runs>
            <RunStatusDots
              v-if="row.data.isLeaf"
              :runs="row.data.data?.runInfo?.runs?.nodes ?? testingRuns"
            />
          </template>
        </SpecsListRowItem>
      </div>
    </div>
    <NoResults
      v-show="!specs.length"
      :search="search"
      :message="t('specPage.noResultsMessage')"
      class="mt-56px"
      @clear="handleClear"
    />
  </div>
</template>

<script setup lang="ts">
import SpecsListHeader from './SpecsListHeader.vue'
import SpecListGitInfo from './SpecListGitInfo.vue'
import RunStatusDots from './RunStatusDots.vue'
import SpecsListRowItem from './SpecsListRowItem.vue'
import { gql, useSubscription } from '@urql/vue'
import { computed, ref, watch } from 'vue'
import { Specs_SpecsListFragment, SpecsList_GitInfoUpdatedDocument, SpecsListFragment } from '../generated/graphql'
import { useI18n } from '@cy/i18n'
import { buildSpecTree, fuzzySortSpecs, getDirIndexes, makeFuzzyFoundSpec, useCachedSpecs } from '@packages/frontend-shared/src/utils/spec-utils'
import type { FuzzyFoundSpec } from '@packages/frontend-shared/src/utils/spec-utils'
import { useCollapsibleTree } from '@packages/frontend-shared/src/composables/useCollapsibleTree'
import RowDirectory from './RowDirectory.vue'
import SpecItem from './SpecItem.vue'
import { useVirtualList } from '@packages/frontend-shared/src/composables/useVirtualList'
import NoResults from '@cy/components/NoResults.vue'
import SpecPatternModal from '../components/SpecPatternModal.vue'
import { useDebounce } from '@vueuse/core'
import Alert from '../../../frontend-shared/src/components/Alert.vue'
import InlineCodeFragment from '../../../frontend-shared/src/components/InlineCodeFragment.vue'
import WarningIcon from '~icons/cy/warning_x16.svg'
import { useRoute } from 'vue-router'
import type { CloudProjectSpecs, CloudRun } from '../../../graphql/src/gen/cloud-source-types.gen'

const route = useRoute()
const { t } = useI18n()

gql`
subscription SpecsList_GitInfoUpdated {
  gitInfoChange {
    id
    absolute
    gitInfo {
      ...SpecListRow
    }
  }
}
`

gql`
fragment SpecsList on Spec {
  id
  name
  specType
  absolute
  baseName
  fileName
  specFileExtension
  fileExtension
  relative
  gitInfo {
    ...SpecListRow
  }
}
`

// gql`
// fragment CloudSpecData on CloudProject {
//   # temporarily use hardcoded paths, pending an update to the GQL layer
//   specs(specPaths: ["cypress/e2e/practice/practice.cy.js","cypress/e2e/final/somethingelse.cy.js","cypress/e2e/final/app.cy.js","cypress/e2e/app.cy.js"]) {
//       specPath
//       averageDuration
//       recentRuns {
//         id
//         status
//       }
//   }
// }
// `

gql`
fragment Specs_SpecsList on Query {
  currentProject {
    id
    projectRoot
    currentTestingType
    specs {
      id
      ...SpecsList
    }
    config
    ...SpecPatternModal
    #cloudProject{
    #  ...CloudSpecData
    #}
  }
}
`

useSubscription({ query: SpecsList_GitInfoUpdatedDocument })

const props = defineProps<{
  gql: Specs_SpecsListFragment
}>()

const testingRuns: CloudRun[] = [
  { id: '4', status: 'RUNNING', completedAt: new Date('2022-04-17T03:17:00').toISOString() },
  { id: '3', status: 'PASSED', completedAt: new Date('2022-04-17T03:17:00').toISOString() },
  { id: '2', status: 'FAILED', completedAt: new Date('2022-04-17T03:17:00').toISOString() },
]

const emit = defineEmits<{
  (e: 'showCreateSpecModal'): void
}>()

const showSpecPatternModal = ref(false)

const isAlertOpen = ref(!!route.params?.unrunnable)

const cachedSpecs = useCachedSpecs(
  computed(() => props.gql.currentProject?.specs ?? []),
)

const search = ref('')
const debouncedSearchString = useDebounce(search, 200)

function handleClear () {
  search.value = ''
}

const specs = computed(() => {
  const specs2 = cachedSpecs.value.map((x) => {
    const s = makeFuzzyFoundSpec(x)

    // if(props.gql.currentProject?.cloudProject?.__typename === 'CloudProject'){
    //   const runInfo = props.gql.currentProject?.cloudProject?.specs?.find(ss=>ss?.specPath === s.name)
    //   return {
    //     ...s,
    //     runInfo
    //   }
    // }
    return s
  })

  if (!debouncedSearchString.value) {
    return specs2
  }

  return fuzzySortSpecs(specs2, debouncedSearchString.value)
})

const collapsible = computed(() => {
  return useCollapsibleTree(
    buildSpecTree<FuzzyFoundSpec<SpecsListFragment & {runInfo: CloudProjectSpecs}>>(specs.value), { dropRoot: true },
  )
})
const treeSpecList = computed(() => collapsible.value.tree.filter(((item) => !item.hidden.value)))

const { containerProps, list, wrapperProps, scrollTo } = useVirtualList(treeSpecList, { itemHeight: 40, overscan: 10 })

// If you are scrolled down the virtual list and list changes,
// reset scroll position to top of list
watch(() => treeSpecList.value, () => scrollTo(0))

function handleCtrlClick () {
  // noop intended to reduce the chances of opening tests multiple tabs
  // which is not a supported state in Cypress
}

function getIdIfDirectory (row) {
  if (row.data.isLeaf && row.data) {
    return undefined
  }

  return `speclist-${row.data.data.relative.replace(row.data.data.baseName, '')}`
}

</script>

<style scoped>
/** h-[calc] was getting dropped so moved to styles. Virtual list requires defined height */

/** Header is 64px */
.spec-container {
  height: calc(100vh - 64px);
}

/** Search bar is 72px + List header is 40px = 112px offset */
.spec-list-container {
  height: calc(100% - 112px)
}
</style><|MERGE_RESOLUTION|>--- conflicted
+++ resolved
@@ -41,13 +41,8 @@
         {{ props.gql.currentProject?.currentTestingType === 'component' ?
           t('specPage.componentSpecsHeader') : t('specPage.e2eSpecsHeader') }}
       </div>
-<<<<<<< HEAD
       <div class="flex col-span-2 items-center justify-between">
-        <div>{{ t('specPage.gitStatusHeader') }}</div>
-=======
-      <div class="flex items-center justify-between">
         <div>{{ t('specPage.lastUpdatedHeader') }}</div>
->>>>>>> fac356cc
       </div>
       <div class="flex items-center justify-between">
         <div>{{ t('specPage.latestRunsHeader') }}</div>
@@ -117,7 +112,7 @@
           <template #latest-runs>
             <RunStatusDots
               v-if="row.data.isLeaf"
-              :runs="row.data.data?.runInfo?.runs?.nodes ?? testingRuns"
+              :runs="testingRuns"
             />
           </template>
         </SpecsListRowItem>
