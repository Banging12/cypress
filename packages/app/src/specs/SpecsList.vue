<template>
  <div class="p-24px spec-container">
    <Alert
      v-if="isAlertOpen"
      v-model="isAlertOpen"
      status="error"
      :title="t('specPage.noSpecErrorTitle')"
      class="mb-16px"
      :icon="WarningIcon"
      dismissible
    >
      <p class="mb-24px">
        {{ t('specPage.noSpecErrorIntro') }} <InlineCodeFragment variant="error">
          {{ route.params.unrunnable }}
        </InlineCodeFragment>
      </p>
      <p>{{ t('specPage.noSpecErrorExplainer') }}</p>
    </Alert>
    <SpecsListHeader
      v-model="search"
      class="pb-32px"
      :result-count="specs.length"
      :spec-count="cachedSpecs.length"
      @show-create-spec-modal="emit('showCreateSpecModal')"
      @show-spec-pattern-modal="showSpecPatternModal = true"
    />
    <SpecPatternModal
      v-if="props.gql.currentProject"
      :show="showSpecPatternModal"
      :gql="props.gql.currentProject"
      @close="showSpecPatternModal = false"
    />
    <div
      v-if="specs.length"
      class="mb-4 grid grid-cols-6 children:font-medium children:text-gray-800 "
    >
      <div
        class="flex col-span-3 items-center justify-between"
        data-cy="specs-testing-type-header"
      >
        {{ props.gql.currentProject?.currentTestingType === 'component' ?
          t('specPage.componentSpecsHeader') : t('specPage.e2eSpecsHeader') }}
      </div>
      <div class="flex col-span-2 items-center justify-between">
        <div>{{ t('specPage.gitStatusHeader') }}</div>
      </div>
      <div class="flex items-center justify-between">
        <div>{{ t('specPage.latestRunsHeader') }}</div>
      </div>
    </div>
    <!--
      The markup around the virtualized list is pretty delicate. We might be tempted to
      combine the `v-if="specs.length"` above and the `:class="specs.length ? 'grid': 'hidden'"` below
      into a single v-if on a `<template>` that would wrap both, but we are deliberately using
      `hidden` here to ensure that the `.spec-list-container` element stays in the DOM when
      the empty state is shown, fixing a bug that meant recovering from the empty state with the
      "Clear Search" button didn't work as expected.
    -->
    <div
      class="pb-32px spec-list-container"
      :class="specs.length ? 'grid': 'hidden'"
      v-bind="containerProps"
    >
      <div
        v-bind="wrapperProps"
        class="divide-y-1 children:h-40px"
      >
        <SpecsListRowItem
          v-for="row in list"
          :id="getIdIfDirectory(row)"
          :key="row.index"
          :data-cy="row.data.isLeaf ? 'spec-list-file' : 'spec-list-directory'"
          :data-cy-row="row.data.data?.baseName"
        >
          <template #file>
            <RouterLink
              v-if="row.data.isLeaf && row.data"
              :key="row.data.data?.absolute"
              class="focus:outline-transparent"
              :to="{ path: '/specs/runner', query: { file: row.data.data?.relative?.replace(/\\/g, '/') } }"
              data-cy="spec-item-link"
              @click.meta.prevent="handleCtrlClick"
              @click.ctrl.prevent="handleCtrlClick"
            >
              <SpecItem
                :file-name="row.data.data?.fileName || row.data.name"
                :extension="row.data.data?.specFileExtension || ''"
                :indexes="row.data.data?.fileIndexes"
                :style="{ paddingLeft: `${((row.data.depth - 2) * 10) + 22}px` }"
              />
            </RouterLink>

            <RowDirectory
              v-else
              :name="row.data.name"
              :expanded="treeSpecList[row.index].expanded.value"
              :depth="row.data.depth - 2"
              :style="{ paddingLeft: `${(row.data.depth - 2) * 10}px` }"
              :indexes="getDirIndexes(row.data)"
              :aria-controls="getIdIfDirectory(row)"
              @click="row.data.toggle"
            />
          </template>

          <template #git-info>
            <SpecListGitInfo
              v-if="row.data.isLeaf && row.data.data?.gitInfo"
              :gql="row.data.data.gitInfo"
            />
          </template>

          <template #latest-runs>
            <RunStatusDots
              v-if="row.data.isLeaf"
              :runs="row.data.data?.runInfo?.recentRuns ?? testingRuns"
            />
          </template>
        </SpecsListRowItem>
      </div>
    </div>
    <NoResults
      v-show="!specs.length"
      :search="search"
      :message="t('specPage.noResultsMessage')"
      class="mt-56px"
      @clear="handleClear"
    />
  </div>
</template>

<script setup lang="ts">
import SpecsListHeader from './SpecsListHeader.vue'
import SpecListGitInfo from './SpecListGitInfo.vue'
import RunStatusDots from './RunStatusDots.vue'
import SpecsListRowItem from './SpecsListRowItem.vue'
import { gql, useSubscription } from '@urql/vue'
import { computed, ref, watch } from 'vue'
import { Specs_SpecsListFragment, SpecsList_GitInfoUpdatedDocument, SpecsListFragment } from '../generated/graphql'
import { useI18n } from '@cy/i18n'
import { buildSpecTree, fuzzySortSpecs, getDirIndexes, makeFuzzyFoundSpec, useCachedSpecs } from '@packages/frontend-shared/src/utils/spec-utils'
import type { FuzzyFoundSpec } from '@packages/frontend-shared/src/utils/spec-utils'
import { useCollapsibleTree } from '@packages/frontend-shared/src/composables/useCollapsibleTree'
import RowDirectory from './RowDirectory.vue'
import SpecItem from './SpecItem.vue'
import { useVirtualList } from '@packages/frontend-shared/src/composables/useVirtualList'
import NoResults from '@cy/components/NoResults.vue'
import SpecPatternModal from '../components/SpecPatternModal.vue'
import { useDebounce } from '@vueuse/core'
import Alert from '../../../frontend-shared/src/components/Alert.vue'
import InlineCodeFragment from '../../../frontend-shared/src/components/InlineCodeFragment.vue'
import WarningIcon from '~icons/cy/warning_x16.svg'
import { useRoute } from 'vue-router'
import type { CloudProjectSpecs, CloudRun } from '../../../graphql/src/gen/cloud-source-types.gen'

const route = useRoute()
const { t } = useI18n()

gql`
subscription SpecsList_GitInfoUpdated {
  gitInfoChange {
    id
    absolute
    gitInfo {
      ...SpecListRow
    }
  }
}
`

gql`
fragment SpecsList on Spec {
  id
  name
  specType
  absolute
  baseName
  fileName
  specFileExtension
  fileExtension
  relative
  gitInfo {
    ...SpecListRow
  }
}
`

// gql`
// fragment CloudSpecData on CloudProject {
//   # temporarily use hardcoded paths, pending an update to the GQL layer
//   specs(specPaths: ["cypress/e2e/practice/practice.cy.js","cypress/e2e/final/somethingelse.cy.js","cypress/e2e/final/app.cy.js","cypress/e2e/app.cy.js"]) {
//       specPath
//       averageDuration
//       recentRuns {
//         id
//         status
//       }
//   }
// }
// `

gql`
fragment Specs_SpecsList on Query {
  currentProject {
    id
    projectRoot
    currentTestingType
    specs {
      id
      ...SpecsList
    }
    config
    ...SpecPatternModal
    #cloudProject{
    #  ...CloudSpecData
    #}
  }
}
`

useSubscription({ query: SpecsList_GitInfoUpdatedDocument })

const props = defineProps<{
  gql: Specs_SpecsListFragment
}>()

const testingRuns: CloudRun[] = [
  { id: '4', status: 'RUNNING' },
  { id: '3', status: 'PASSED' },
  { id: '2', status: 'FAILED' },
]

const emit = defineEmits<{
  (e: 'showCreateSpecModal'): void
}>()

const showSpecPatternModal = ref(false)

const isAlertOpen = ref(!!route.params?.unrunnable)

const cachedSpecs = useCachedSpecs(
  computed(() => props.gql.currentProject?.specs ?? []),
)

const search = ref('')
const debouncedSearchString = useDebounce(search, 200)

function handleClear () {
  search.value = ''
}

const specs = computed(() => {
  const specs2 = cachedSpecs.value.map((x) => {
    const s = makeFuzzyFoundSpec(x)

    // if(props.gql.currentProject?.cloudProject?.__typename === 'CloudProject'){
    //   const runInfo = props.gql.currentProject?.cloudProject?.specs?.find(ss=>ss?.specPath === s.name)
    //   return {
    //     ...s,
    //     runInfo
    //   }
    // }
    return s
  })

  if (!debouncedSearchString.value) {
    return specs2
  }

  return fuzzySortSpecs(specs2, debouncedSearchString.value)
})

const collapsible = computed(() => {
  return useCollapsibleTree(
<<<<<<< HEAD
    buildSpecTree<FuzzyFoundSpec & { gitInfo: SpecListRowFragment } & {runInfo: CloudProjectSpecs} >(specs.value), { dropRoot: true },
=======
    buildSpecTree<FuzzyFoundSpec<SpecsListFragment>>(specs.value), { dropRoot: true },
>>>>>>> 6cb7eb19
  )
})
const treeSpecList = computed(() => collapsible.value.tree.filter(((item) => !item.hidden.value)))

const { containerProps, list, wrapperProps, scrollTo } = useVirtualList(treeSpecList, { itemHeight: 40, overscan: 10 })

// If you are scrolled down the virtual list and list changes,
// reset scroll position to top of list
watch(() => treeSpecList.value, () => scrollTo(0))

function handleCtrlClick () {
  // noop intended to reduce the chances of opening tests multiple tabs
  // which is not a supported state in Cypress
}

function getIdIfDirectory (row) {
  if (row.data.isLeaf && row.data) {
    return undefined
  }

  return `speclist-${row.data.data.relative.replace(row.data.data.baseName, '')}`
}

</script>

<style scoped>
/** h-[calc] was getting dropped so moved to styles. Virtual list requires defined height */

/** Header is 64px */
.spec-container {
  height: calc(100vh - 64px);
}

/** Search bar is 72px + List header is 40px = 112px offset */
.spec-list-container {
  height: calc(100% - 112px)
}
</style><|MERGE_RESOLUTION|>--- conflicted
+++ resolved
@@ -112,7 +112,7 @@
           <template #latest-runs>
             <RunStatusDots
               v-if="row.data.isLeaf"
-              :runs="row.data.data?.runInfo?.recentRuns ?? testingRuns"
+              :runs="row.data.data?.runInfo?.runs?.nodes ?? testingRuns"
             />
           </template>
         </SpecsListRowItem>
@@ -224,9 +224,9 @@
 }>()
 
 const testingRuns: CloudRun[] = [
-  { id: '4', status: 'RUNNING' },
-  { id: '3', status: 'PASSED' },
-  { id: '2', status: 'FAILED' },
+  { id: '4', status: 'RUNNING', completedAt: new Date('2022-04-17T03:17:00').toISOString() },
+  { id: '3', status: 'PASSED', completedAt: new Date('2022-04-17T03:17:00').toISOString() },
+  { id: '2', status: 'FAILED', completedAt: new Date('2022-04-17T03:17:00').toISOString() },
 ]
 
 const emit = defineEmits<{
@@ -271,11 +271,7 @@
 
 const collapsible = computed(() => {
   return useCollapsibleTree(
-<<<<<<< HEAD
-    buildSpecTree<FuzzyFoundSpec & { gitInfo: SpecListRowFragment } & {runInfo: CloudProjectSpecs} >(specs.value), { dropRoot: true },
-=======
-    buildSpecTree<FuzzyFoundSpec<SpecsListFragment>>(specs.value), { dropRoot: true },
->>>>>>> 6cb7eb19
+    buildSpecTree<FuzzyFoundSpec<SpecsListFragment & {runInfo: CloudProjectSpecs}>>(specs.value), { dropRoot: true },
   )
 })
 const treeSpecList = computed(() => collapsible.value.tree.filter(((item) => !item.hidden.value)))
