<template>
  <SettingsSection>
    <template #title>
      {{ t('settingsPage.testingPreferences.title') }}
    </template>
    <template #description>
      {{ t('settingsPage.testingPreferences.description') }}
    </template>
    <div
      class="rounded border border-gray-100 px-16px divide-y divide-gray-200"
    >
      <div
        v-for="pref in prefs"
        :key="pref.id"
        class="py-16px"
      >
        <h4 class="text-gray-800 text-size-16px leading-24px flex items-center">
          {{ pref.title }}
          <Switch
            class="mx-8px"
            :value="props.gql.localSettings.preferences[pref.id] ?? false"
            :name="pref.title"
            @update="(value) => updatePref(pref.id, value)"
          />
        </h4>
        <p class="text-size-14px leading-24px text-gray-600">
          {{ pref.description }}
        </p>
      </div>
    </div>
  </SettingsSection>
</template>

<script lang="ts" setup>
import SettingsSection from '../SettingsSection.vue'
import { useI18n } from '@cy/i18n'
import Switch from '@packages/frontend-shared/src/components/Switch.vue'
import { gql, useMutation } from '@urql/vue'
import {
  SetTestingPreferencesDocument,
} from '@packages/data-context/src/gen/all-operations.gen'
import type { TestingPreferencesFragment } from '../../generated/graphql'

const { t } = useI18n()

gql`
fragment TestingPreferences on Query {
  localSettings {
    preferences {
      autoScrollingEnabled
      useDarkSidebar
      watchForSpecChange
    }
  }
}
`

gql`
<<<<<<< HEAD
mutation SetAutoScrollingEnabled($value: Boolean!) {
  setAutoScrollingEnabled(value: $value) {
    autoScrollingEnabled
  }
=======
mutation SetTestingPreferences($value: String!) {
  setPreferences (value: $value)
>>>>>>> cc3be10f
}`

const setPreferences = useMutation(SetTestingPreferencesDocument)

const prefs = [
  {
    id: 'autoScrollingEnabled',
    title: t('settingsPage.testingPreferences.autoScrollingEnabled.title'),
    description: t('settingsPage.testingPreferences.autoScrollingEnabled.description'),
  },
  {
    id: 'useDarkSidebar',
    title: t('settingsPage.testingPreferences.useDarkSidebar.title'),
    description: t('settingsPage.testingPreferences.useDarkSidebar.description'),
  },
  {
    id: 'watchForSpecChange',
    title: t('settingsPage.testingPreferences.watchForSpecChange.title'),
    description: t('settingsPage.testingPreferences.watchForSpecChange.description'),
  },
] as const

function updatePref (preferenceId: typeof prefs[number]['id'], value: boolean) {
  setPreferences.executeMutation({
    value: JSON.stringify({ [preferenceId]: value }),
  })
}

const props = defineProps<{
  gql: TestingPreferencesFragment
}>()
</script><|MERGE_RESOLUTION|>--- conflicted
+++ resolved
@@ -56,15 +56,8 @@
 `
 
 gql`
-<<<<<<< HEAD
-mutation SetAutoScrollingEnabled($value: Boolean!) {
-  setAutoScrollingEnabled(value: $value) {
-    autoScrollingEnabled
-  }
-=======
 mutation SetTestingPreferences($value: String!) {
   setPreferences (value: $value)
->>>>>>> cc3be10f
 }`
 
 const setPreferences = useMutation(SetTestingPreferencesDocument)
