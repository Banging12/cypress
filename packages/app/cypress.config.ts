import { defineConfig } from 'cypress'
import getenv from 'getenv'

const CYPRESS_INTERNAL_CLOUD_ENV = getenv('CYPRESS_INTERNAL_CLOUD_ENV', process.env.CYPRESS_INTERNAL_ENV || 'development')

export default defineConfig({
  projectId: CYPRESS_INTERNAL_CLOUD_ENV === 'staging' ? 'ypt4pf' : 'sehy69',
  viewportWidth: 800,
  viewportHeight: 850,
  retries: {
    runMode: 2,
    openMode: 0,
  },
<<<<<<< HEAD
  'nodeVersion': 'system',
  'reporter': '../../node_modules/cypress-multi-reporters/index.js',
  'reporterOptions': {
    'configFile': '../../mocha-reporter-config.json',
  },
  'supportFile': false,
  'component': {
    'specPattern': 'src/**/*.{spec,cy}.{js,ts,tsx,jsx}',
    'supportFile': 'cypress/component/support/index.ts',
=======

  testFiles: '**/*.{spec,cy}.{js,ts,tsx,jsx}',
  reporter: '../../node_modules/cypress-multi-reporters/index.js',
  reporterOptions: {
    configFile: '../../mocha-reporter-config.json',
  },
  integrationFolder: 'cypress/e2e/integration',
  componentFolder: 'src',
  supportFile: false,
  experimentalInteractiveRunEvents: true,
  component: {
    testFiles: '**/*.{spec,cy}.{js,ts,tsx,jsx}',
    supportFile: 'cypress/component/support/index.ts',
>>>>>>> d27d2aec
    devServer (cypressConfig, devServerConfig) {
      const { startDevServer } = require('@cypress/vite-dev-server')

      return startDevServer({ options: cypressConfig, ...devServerConfig })
    },
    devServerConfig: {
      viteConfig: {
        // TODO(tim): Figure out why this isn't being picked up
        optimizeDeps: {
          include: [
            '@headlessui/vue',
            'vue3-file-selector',
            'just-my-luck',
            'combine-properties',
            'faker',
          ],
        },
      },
    },
  },
<<<<<<< HEAD
  'e2e': {
    'specPattern': 'cypress/e2e/integration/**/*.spec.ts',
    'pluginsFile': 'cypress/e2e/plugins/index.ts',
    'supportFile': 'cypress/e2e/support/e2eSupport.ts',
=======
  e2e: {
    pluginsFile: 'cypress/e2e/plugins/index.ts',
    supportFile: 'cypress/e2e/support/e2eSupport.ts',
>>>>>>> d27d2aec
    async setupNodeEvents (on, config) {
      const { monorepoPaths } = require('../../scripts/gulp/monorepoPaths')
      const { e2ePluginSetup } = require('@packages/frontend-shared/cypress/e2e/e2ePluginSetup')

      return await e2ePluginSetup(monorepoPaths.pkgApp, on, config)
    },
  },
})<|MERGE_RESOLUTION|>--- conflicted
+++ resolved
@@ -11,31 +11,15 @@
     runMode: 2,
     openMode: 0,
   },
-<<<<<<< HEAD
-  'nodeVersion': 'system',
-  'reporter': '../../node_modules/cypress-multi-reporters/index.js',
-  'reporterOptions': {
-    'configFile': '../../mocha-reporter-config.json',
-  },
-  'supportFile': false,
-  'component': {
-    'specPattern': 'src/**/*.{spec,cy}.{js,ts,tsx,jsx}',
-    'supportFile': 'cypress/component/support/index.ts',
-=======
-
-  testFiles: '**/*.{spec,cy}.{js,ts,tsx,jsx}',
+  nodeVersion: 'system',
   reporter: '../../node_modules/cypress-multi-reporters/index.js',
   reporterOptions: {
     configFile: '../../mocha-reporter-config.json',
   },
-  integrationFolder: 'cypress/e2e/integration',
-  componentFolder: 'src',
-  supportFile: false,
   experimentalInteractiveRunEvents: true,
   component: {
-    testFiles: '**/*.{spec,cy}.{js,ts,tsx,jsx}',
     supportFile: 'cypress/component/support/index.ts',
->>>>>>> d27d2aec
+    specPattern: 'src/**/*.{spec,cy}.{js,ts,tsx,jsx}',
     devServer (cypressConfig, devServerConfig) {
       const { startDevServer } = require('@cypress/vite-dev-server')
 
@@ -56,16 +40,10 @@
       },
     },
   },
-<<<<<<< HEAD
   'e2e': {
-    'specPattern': 'cypress/e2e/integration/**/*.spec.ts',
-    'pluginsFile': 'cypress/e2e/plugins/index.ts',
-    'supportFile': 'cypress/e2e/support/e2eSupport.ts',
-=======
-  e2e: {
+    specPattern: 'cypress/e2e/integration/**/*.spec.ts',
     pluginsFile: 'cypress/e2e/plugins/index.ts',
     supportFile: 'cypress/e2e/support/e2eSupport.ts',
->>>>>>> d27d2aec
     async setupNodeEvents (on, config) {
       const { monorepoPaths } = require('../../scripts/gulp/monorepoPaths')
       const { e2ePluginSetup } = require('@packages/frontend-shared/cypress/e2e/e2ePluginSetup')
