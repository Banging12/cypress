export const PLUGINS_STATE = ['uninitialized', 'initializing', 'initialized', 'error'] as const

export type PluginsState = typeof PLUGINS_STATE[number]

export const BUNDLERS = [
  {
    type: 'webpack',
    name: 'Webpack',
    package: '@cypress/webpack-dev-server',
  },
  {
    type: 'vite',
    name: 'Vite',
    package: '@cypress/vite-dev-server',
  },
] as const

export type Bundler = typeof BUNDLERS[number]

export const CODE_GEN_FRAMEWORKS = ['react', 'vue'] as const

export type CodeGenFramework = typeof CODE_GEN_FRAMEWORKS[number]

export const FRONTEND_FRAMEWORKS = [
  {
    type: 'cra',
    name: 'Create React App',
    supportedBundlers: ['webpack'],
    package: '@cypress/react',
    glob: '**/*.{jsx,tsx}',
    deps: ['react-scripts', 'react', 'react-dom'],
    codeGenFramework: CODE_GEN_FRAMEWORKS[0],
  },
  {
    type: 'vuecli',
    name: 'Vue CLI',
    supportedBundlers: ['webpack'],
    package: '@cypress/vue',
    glob: '**/*.vue',
    deps: ['@vue/cli-service', 'vue'],
    codeGenFramework: CODE_GEN_FRAMEWORKS[1],
  },
  {
    type: 'react',
    name: 'React.js',
    supportedBundlers: ['webpack', 'vite'],
    package: '@cypress/react',
    glob: '**/*.{jsx,tsx}',
    deps: ['react', 'react-dom'],
    codeGenFramework: CODE_GEN_FRAMEWORKS[0],
  },
  {
    type: 'vue',
    name: 'Vue.js',
    supportedBundlers: ['webpack', 'vite'],
    package: '@cypress/vue',
    glob: '**/*.vue',
    deps: ['vue'],
    codeGenFramework: CODE_GEN_FRAMEWORKS[1],
  },
  {
    type: 'nextjs',
    name: 'Next.js',
    supportedBundlers: ['webpack'],
    package: '@cypress/react',
    glob: '**/*.{jsx,tsx}',
    deps: ['next', 'react', 'react-dom'],
    codeGenFramework: CODE_GEN_FRAMEWORKS[0],
  },
  {
    type: 'nuxtjs',
    name: 'Nuxt.js',
    supportedBundlers: ['webpack'],
    package: '@cypress/vue',
    glob: '**/*.vue',
    deps: ['nuxt'],
    codeGenFramework: CODE_GEN_FRAMEWORKS[1],
  },
] as const

export type FrontendFramework = typeof FRONTEND_FRAMEWORKS[number]

export const CODE_LANGUAGES = [
  {
    type: 'js',
    name: 'JavaScript',
  },
  {
    type: 'ts',
    name: 'TypeScript',
  },
] as const

export type CodeLanguage = typeof CODE_LANGUAGES[number]

<<<<<<< HEAD
export const NAV_ITEMS = [
  {
    type: 'projectSetup',
    name: 'Project Setup',
    iconPath: 'clarity/dashboard-line',
  },
  {
    type: 'runs',
    name: 'Runs',
    iconPath: 'clarity/bullet-list-line',
  },
  {
    type: 'learn',
    name: 'Learn',
    iconPath: 'clarity/terminal-line',
  },
  {
    type: 'settings',
    name: 'Settings',
    iconPath: 'clarity/settings-line',
=======
export const WIZARD_STEPS = [
  {
    type: 'welcome',
    title: 'Welcome to Cypress!',
    description: 'Choose which method of testing you would like to get started with for this project.',
  },
  {
    type: 'initializePlugins',
    title: 'Initializing Config...',
    description: 'Please wait while we load your project and find browsers installed on your system.',
  },
  {
    type: 'selectFramework',
    title: 'Project Setup',
    description: 'Confirm the front-end framework and bundler used in your project.',
  },
  {
    type: 'installDependencies',
    title: 'Install Dev Dependencies',
    description: 'Paste the command below into your terminal to install the required packages.',
  },
  {
    type: 'configFiles',
    title: 'Configuration Files',
    description: 'We added the following files to your project.',
  },
  {
    type: 'setupComplete',
    title: 'Choose a Browser',
    description: 'Choose your preferred browser for testing your components.',
>>>>>>> 8bdbd1a2
  },
] as const

export type AllPackages = FrontendFramework['package'] | Bundler['package']

export type AllPackageTypes = FrontendFramework['type'] | Bundler['type']

export const PACKAGES_DESCRIPTIONS: Record<AllPackages, string> = {
  '@cypress/vue': 'Allows Cypress to mount each Vue component using <span class="text-purple-400">cy.mount()</span>',
  '@cypress/react': 'Allows Cypress to mount each React component using <span class="text-purple-400">cy.mount()</span>',
  '@cypress/webpack-dev-server': 'Allows Cypress to use your existing build configuration in order to bundle and run your tests',
  '@cypress/vite-dev-server': 'Allows Cypress to use your existing build configuration in order to bundle and run your tests',
  // '@cypress/storybook': 'Allows Cypress to automatically read and test each of your stories',
} as const<|MERGE_RESOLUTION|>--- conflicted
+++ resolved
@@ -93,62 +93,6 @@
 
 export type CodeLanguage = typeof CODE_LANGUAGES[number]
 
-<<<<<<< HEAD
-export const NAV_ITEMS = [
-  {
-    type: 'projectSetup',
-    name: 'Project Setup',
-    iconPath: 'clarity/dashboard-line',
-  },
-  {
-    type: 'runs',
-    name: 'Runs',
-    iconPath: 'clarity/bullet-list-line',
-  },
-  {
-    type: 'learn',
-    name: 'Learn',
-    iconPath: 'clarity/terminal-line',
-  },
-  {
-    type: 'settings',
-    name: 'Settings',
-    iconPath: 'clarity/settings-line',
-=======
-export const WIZARD_STEPS = [
-  {
-    type: 'welcome',
-    title: 'Welcome to Cypress!',
-    description: 'Choose which method of testing you would like to get started with for this project.',
-  },
-  {
-    type: 'initializePlugins',
-    title: 'Initializing Config...',
-    description: 'Please wait while we load your project and find browsers installed on your system.',
-  },
-  {
-    type: 'selectFramework',
-    title: 'Project Setup',
-    description: 'Confirm the front-end framework and bundler used in your project.',
-  },
-  {
-    type: 'installDependencies',
-    title: 'Install Dev Dependencies',
-    description: 'Paste the command below into your terminal to install the required packages.',
-  },
-  {
-    type: 'configFiles',
-    title: 'Configuration Files',
-    description: 'We added the following files to your project.',
-  },
-  {
-    type: 'setupComplete',
-    title: 'Choose a Browser',
-    description: 'Choose your preferred browser for testing your components.',
->>>>>>> 8bdbd1a2
-  },
-] as const
-
 export type AllPackages = FrontendFramework['package'] | Bundler['package']
 
 export type AllPackageTypes = FrontendFramework['type'] | Bundler['type']
