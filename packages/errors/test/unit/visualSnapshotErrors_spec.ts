/* eslint-disable no-console */
import chai, { expect } from 'chai'
import Debug from 'debug'
import fse from 'fs-extra'
import globby from 'globby'
import _ from 'lodash'
import path from 'path'
import sinon, { SinonSpy } from 'sinon'
import * as errors from '../../src'
import { convertHtmlToImage } from '../support/utils'

// For importing the files below
process.env.CYPRESS_INTERNAL_ENV = 'test'

// require'd so the unsafe types from the server / missing types don't mix in here
const termToHtml = require('term-to-html')
const isCi = require('is-ci')
const { terminalBanner } = require('terminal-banner')
const ciProvider = require('@packages/server/lib/util/ci_provider')
const browsers = require('@packages/server/lib/browsers')
const launcherBrowsers = require('@packages/launcher/lib/browsers')

const debug = Debug(isCi ? '*' : 'visualSnapshotErrors')

let snapshotFailures = 0

after(() => {
  if (snapshotFailures > 0) {
    console.log(`
      =================================

      Snapshot failures see for visualSnapshotErrors.

      Run "yarn comparison" locally from the @packages/error package to resolve

      =================================
    `)
  }
})

interface ErrorGenerator<T extends CypressErrorType> {
  default: Parameters<typeof errors.AllCypressErrors[T]>
  [key: string]: Parameters<typeof errors.AllCypressErrors[T]>
}

type CypressErrorType = keyof typeof errors.AllCypressErrors

chai.config.truncateThreshold = 0
chai.use(require('@cypress/sinon-chai'))

termToHtml.themes.dark.bg = '#111'

const lineAndColNumsRe = /:\d+:\d+/

const snapshotHtmlFolder = path.join(__dirname, '..', '..', '__snapshot-html__')
const snapshotHtmlLocalFolder = path.join(__dirname, '..', '..', '__snapshot-html-local__')
const snapshotMarkdownFolder = path.join(__dirname, '..', '..', '__snapshot-md__')
const snapshotImagesFolder = path.join(__dirname, '..', '..', '__snapshot-images__')

const saveHtml = async (filename: string, html: string) => {
  await fse.outputFile(filename, html, 'utf8')
}

const cypressRootPath = path.join(__dirname, '..', '..', '..', '..')

const sanitize = (str: string) => {
  return str
  .split(lineAndColNumsRe).join('')
  .split(cypressRootPath).join('cypress')
}

const snapshotAndTestErrorConsole = async function (errorFileName: string) {
  const logs = _
  .chain(consoleLog.args)
  .map((args) => args.map(sanitize).join(' '))
  .join('\n')
  .value()

  // if the sanitized snapshot matches, let's save the ANSI colors converted into HTML
  const html = termToHtml
  .strings(logs, termToHtml.themes.dark.name)
  .split('color:#55F').join('color:#4ec4ff') // replace blueBright colors
  .split('color:#A00').join('color:#e05561') // replace red colors
  .split('color:#A50').join('color:#e5e510') // replace yellow colors
  .split('color:#555').join('color:#4f5666') // replace gray colors
  .split('color:#eee').join('color:#e6e6e6') // replace white colors
  .split('color:#A0A').join('color:#c062de') // replace magenta colors
  .split('color:#F5F').join('color:#de73ff') // replace magentaBright colors
  .split('"Courier New", ').join('"Courier Prime", ') // replace font
  .split('<style>').join(`
    <link rel="preconnect" href="https://fonts.googleapis.com">
    <link rel="preconnect" href="https://fonts.gstatic.com" crossorigin>
    <link href="https://fonts.googleapis.com/css2?family=Courier+Prime&display=swap" rel="stylesheet">
    <style>
  `)
  .split('</style>').join(`
    body {
      margin: 5px;
      padding: 0;
      overflow: hidden;
    }
    pre {
      white-space: pre-wrap;
      word-break: break-word;
      -webkit-font-smoothing: antialiased;
    }
    </style>
  `) // remove margin/padding and force text overflow like a terminal

  if (isCi) {
    expect(logs).not.to.contain('[object Object]')
  }

  try {
    fse.accessSync(errorFileName)
  } catch (e) {
    await saveHtml(errorFileName, html)
  }

  const contents = await fse.readFile(errorFileName, 'utf8')

  try {
    expect(contents).to.eq(html)
  } catch (e) {
    snapshotFailures++
    await saveHtml(errorFileName.replace('__snapshot-html__', '__snapshot-html-local__'), html)
    throw e
  }
}

let consoleLog: SinonSpy

beforeEach(() => {
  sinon.restore()
  consoleLog = sinon.spy(console, 'log')
})

afterEach(() => {
  sinon.restore()
})

const testVisualError = <K extends CypressErrorType> (errorGeneratorFn: () => ErrorGenerator<K>, errorType: K) => {
  const variants = errorGeneratorFn()

  expect(variants).to.be.an('object')

  for (const [key, arr] of Object.entries(variants)) {
    const filename = key === 'default' ? errorType : `${errorType} - ${key}`

    it(`${errorType} - ${key}`, async () => {
      debug(`Converting ${filename}`)

      terminalBanner(filename)

      consoleLog.resetHistory()

      const err = errors.get(errorType, ...arr)

      if (!errors.isCypressErr(err)) {
        throw new Error(`Expected Cypress Error`)
      }

      errors.log(err)

      const htmlFilename = path.join(snapshotHtmlFolder, `${filename}.html`)
      const mdFilename = path.join(snapshotMarkdownFolder, `${filename}.md`)

      await snapshotAndTestErrorConsole(htmlFilename)

      await fse.outputFile(mdFilename, err.messageMarkdown, 'utf8')

      debug(`Snapshotted ${htmlFilename}`)

      // dont run html -> image conversion if we're in CI / if not enabled
      if (!isCi && process.env.HTML_IMAGE_CONVERSION) {
        debug(`Converting ${errorType} to image`)

        await convertHtmlToImage(htmlFilename, snapshotImagesFolder)

        debug(`Conversion complete for ${errorType}`)
      }
    }).timeout(5000)
  }
}

const testVisualErrors = (whichError: CypressErrorType | '*', errorsToTest: {[K in CypressErrorType]: () => ErrorGenerator<K>}) => {
  // if we aren't testing all the errors
  if (whichError !== '*') {
    // then just test this individual error
    return testVisualError(errorsToTest[whichError], whichError)
  }

  // otherwise test all the errors
  before(() => {
    // prune out all existing local staging folders
    return Promise.all([
      fse.remove(snapshotMarkdownFolder),
      fse.remove(snapshotHtmlLocalFolder),
      fse.remove(snapshotImagesFolder),
    ])
  })

  after(async () => {
    // if we're in CI, make sure there's all the files
    // we expect there to be in __snapshot-html__
    const files = await globby(`${snapshotHtmlFolder}/*`)
    const errorKeys = _.keys(errors.AllCypressErrors)

    if (isCi) {
      const errorNames = files.map((file) => {
        return path.basename(file, '.html').split(' ')[0]
      })
      const uniqErrors = _.uniq(errorNames)
      // const excessErrors = _.difference(uniqErrors, _.keys(errors.AllCypressErrors))

      // await Promise.all(excessErrors.map((file) => {
      //   const pathToHtml = path.join(baseImageFolder, file + EXT)
      //   return fse.remove(pathToHtml)
      // }))

      const sortedUniqErrors = uniqErrors.sort()
      const sortedErrorKeys = errorKeys.sort()

      _.each(sortedUniqErrors, (val, index) => {
        expect(val).to.eq(sortedErrorKeys[index])
      })
    } else {
      const errorFiles = files.map((file) => {
        return {
          errorType: path.basename(file, '.html').split(' ')[0],
          filePath: file,
        }
      })
      const excessErrors = _
      .chain(errorFiles)
      .map('errorType')
      .uniq()
      .difference(errorKeys)
      .value()

      return Promise.all(
        errorFiles
        .filter((obj) => {
          return _.includes(excessErrors, obj.errorType)
        })
        .map((obj) => {
          return fse.remove(obj.filePath)
        }),
      )
    }
  })

  // test each error visually
  // @ts-expect-error
  _.forEach(errorsToTest, testVisualError)

  // if we are testing all the errors then make sure we
  // have a test to validate that we've written a test
  // for each error type
  it('ensures there are matching tests for each cypress error', () => {
    const { missingErrorTypes, excessErrorTypes } = _
    .chain(errors.AllCypressErrors)
    .keys()
    .thru((errorTypes) => {
      const errorsToTestTypes = _.keys(errorsToTest)

      return {
        missingErrorTypes: _.difference(errorTypes, errorsToTestTypes),
        excessErrorTypes: _.difference(errorsToTestTypes, errorTypes),
      }
    })
    .value()

    expect(missingErrorTypes, 'you are missing tests around the following error types').to.be.empty
    expect(excessErrorTypes, 'you have added excessive tests for errors which do not exist').to.be.empty
  })
}

const makeApiErr = () => {
  const err = new Error('500 - "Internal Server Error"')

  err.name = 'StatusCodeError'

  return err
}

const makeErr = () => {
  const err = new Error('fail whale')

  err.stack = err.stack?.split('\n').slice(0, 3).join('\n') ?? ''

  return err as Error & {stack: string}
}

describe('visual error templates', () => {
  const errorType = (process.env.ERROR_TYPE || '*') as CypressErrorType

  // testVisualErrors('CANNOT_RECORD_NO_PROJECT_ID', {
  testVisualErrors(errorType, {
    LEGACY_CONFIG_ERROR_DURING_MIGRATION: () => {
      const err = makeErr()

      return {
        default: ['cypress/plugins/index.js', err],
      }
    },
    CANNOT_TRASH_ASSETS: () => {
      const err = makeErr()

      return {
        default: [err],
      }
    },
    CANNOT_REMOVE_OLD_BROWSER_PROFILES: () => {
      const err = makeErr()

      return {
        default: [err],
      }
    },
    VIDEO_RECORDING_FAILED: () => {
      const err = makeErr()

      return {
        default: [err],
      }
    },
    VIDEO_POST_PROCESSING_FAILED: () => {
      const err = makeErr()

      return {
        default: [err],
      }
    },
    CHROME_WEB_SECURITY_NOT_SUPPORTED: () => {
      return {
        default: ['firefox'],
      }
    },
    BROWSER_NOT_FOUND_BY_NAME: () => {
      return {
        default: ['invalid-browser', browsers.formatBrowsersToOptions(launcherBrowsers.browsers)],
        canary: ['canary', browsers.formatBrowsersToOptions(launcherBrowsers.browsers)],
      }
    },
    BROWSER_NOT_FOUND_BY_PATH: () => {
      const err = makeErr()

      return {
        default: ['/path/does/not/exist', err.message],
      }
    },
    NOT_LOGGED_IN: () => {
      return {
        default: [],
      }
    },
    TESTS_DID_NOT_START_RETRYING: () => {
      return {
        default: ['Retrying...'],
        retryingAgain: ['Retrying again...'],
      }
    },
    TESTS_DID_NOT_START_FAILED: () => {
      return {
        default: [],
      }
    },
    DASHBOARD_CANCEL_SKIPPED_SPEC: () => {
      return {
        default: [],
      }
    },
    DASHBOARD_API_RESPONSE_FAILED_RETRYING: () => {
      return {
        default: [{
          tries: 3,
          delay: 5000,
          response: makeApiErr(),
        }],
        lastTry: [{
          tries: 1,
          delay: 5000,
          response: makeApiErr(),
        }],
      }
    },
    DASHBOARD_CANNOT_PROCEED_IN_PARALLEL: () => {
      return {
        default: [{
          flags: {
            ciBuildId: 'invalid',
            group: 'foo',
          },
          response: makeApiErr(),
        }],
      }
    },
    DASHBOARD_CANNOT_PROCEED_IN_SERIAL: () => {
      return {
        default: [{
          flags: {
            ciBuildId: 'invalid',
            group: 'foo',
          },
          response: makeApiErr(),
        }],
      }
    },
    DASHBOARD_UNKNOWN_INVALID_REQUEST: () => {
      return {
        default: [{
          flags: {
            ciBuildId: 'invalid',
            group: 'foo',
          },
          response: makeApiErr(),
        }],
      }
    },
    DASHBOARD_UNKNOWN_CREATE_RUN_WARNING: () => {
      return {
        default: [{
          props: {
            code: 'OUT_OF_TIME',
            name: 'OutOfTime',
            hadTime: 1000,
            spentTime: 999,
          },
          message: 'You are almost out of time',
        }],
      }
    },
    DASHBOARD_STALE_RUN: () => {
      return {
        default: [{
          runUrl: 'https://dashboard.cypress.io/project/abcd/runs/1',
          tag: '123',
          group: 'foo',
          parallel: true,
        }],
      }
    },
    DASHBOARD_ALREADY_COMPLETE: () => {
      return {
        default: [{
          runUrl: 'https://dashboard.cypress.io/project/abcd/runs/1',
          tag: '123',
          group: 'foo',
          parallel: true,
        }],
      }
    },
    DASHBOARD_PARALLEL_REQUIRED: () => {
      return {
        default: [{
          runUrl: 'https://dashboard.cypress.io/project/abcd/runs/1',
          tag: '123',
          group: 'foo',
          parallel: true,
        }],
      }
    },
    DASHBOARD_PARALLEL_DISALLOWED: () => {
      return {
        default: [{
          runUrl: 'https://dashboard.cypress.io/project/abcd/runs/1',
          tag: '123',
          group: 'foo',
          parallel: true,
        }],
      }
    },
    DASHBOARD_PARALLEL_GROUP_PARAMS_MISMATCH: () => {
      return {
        default: [
          {
            group: 'foo',
            runUrl: 'https://dashboard.cypress.io/project/abcd/runs/1',
            ciBuildId: 'test-ciBuildId-123',
            parameters: {
              osName: 'darwin',
              osVersion: 'v1',
              browserName: 'Electron',
              browserVersion: '59.1.2.3',
              specs: [
                'cypress/integration/app_spec.js',
              ],
            },
          },
        ],
      }
    },
    DASHBOARD_RUN_GROUP_NAME_NOT_UNIQUE: () => {
      return {
        default: [{
          runUrl: 'https://dashboard.cypress.io/project/abcd/runs/1',
          tag: '123',
          group: 'foo',
          parallel: true,
        }],
      }
    },
    DEPRECATED_BEFORE_BROWSER_LAUNCH_ARGS: () => {
      return {
        default: [],
      }
    },
    DUPLICATE_TASK_KEY: () => {
      const tasks = ['foo', 'bar', 'baz']

      return {
        default: [tasks],
      }
    },
    INDETERMINATE_CI_BUILD_ID: () => {
      return {
        default: [{
          group: 'foo',
          parallel: 'false',
        },
        ciProvider.detectableCiBuildIdProviders()],
      }
    },
    RECORD_PARAMS_WITHOUT_RECORDING: () => {
      return {
        default: [{ parallel: 'true' }],
      }
    },
    INCORRECT_CI_BUILD_ID_USAGE: () => {
      return {
        default: [{ ciBuildId: 'ciBuildId123' }],
      }
    },
    RECORD_KEY_MISSING: () => {
      return {
        default: [],
      }
    },
    CANNOT_RECORD_NO_PROJECT_ID: () => {
      return {
        default: ['/path/to/cypress.json'],
      }
    },
    PROJECT_ID_AND_KEY_BUT_MISSING_RECORD_OPTION: () => {
      return {
        default: ['project-id-123'],
      }
    },
    DASHBOARD_INVALID_RUN_REQUEST: () => {
      return {
        default: [{
          message: 'request should follow postRunRequest@2.0.0 schema',
          errors: [
            'data.commit has additional properties',
            'data.ci.buildNumber is required',
          ],
          object: {
            foo: 'foo',
            bar: 'bar',
            baz: 'baz',
          },
        }],
      }
    },
    RECORDING_FROM_FORK_PR: () => {
      return {
        default: [],
      }
    },
    DASHBOARD_CANNOT_UPLOAD_RESULTS: () => {
      const err = makeApiErr()

      return {
        default: [err],
      }
    },
    DASHBOARD_CANNOT_CREATE_RUN_OR_INSTANCE: () => {
      const err = makeApiErr()

      return {
        default: [err],
      }
    },
    DASHBOARD_RECORD_KEY_NOT_VALID: () => {
      return {
        default: ['record-key-123', 'project-id-123'],
      }
    },
    DASHBOARD_PROJECT_NOT_FOUND: () => {
      return {
        default: ['project-id-123', '/path/to/cypress.json'],
      }
    },
    NO_PROJECT_ID: () => {
      return {
        default: ['/path/to/project/cypress.json'],
      }
    },
    NO_PROJECT_FOUND_AT_PROJECT_ROOT: () => {
      return {
        default: ['/path/to/project'],
      }
    },
    CANNOT_FETCH_PROJECT_TOKEN: () => {
      return {
        default: [],
      }
    },
    CANNOT_CREATE_PROJECT_TOKEN: () => {
      return {
        default: [],
      }
    },
    PORT_IN_USE_SHORT: () => {
      return {
        default: [2020],
      }
    },
    PORT_IN_USE_LONG: () => {
      return {
        default: [2020],
      }
    },
    ERROR_READING_FILE: () => {
      return {
        default: ['/path/to/read/file.ts', makeErr()],
      }
    },
    ERROR_WRITING_FILE: () => {
      return {
        default: ['/path/to/write/file.ts', makeErr()],
      }
    },
    NO_SPECS_FOUND: () => {
      return {
        default: ['/path/to/project/root', '**_spec.js'],
        pathCommonPattern: ['/path/to/project/root', ['../**_spec.js', '../**/*.cy.*']],
        pathNoCommonPattern: ['/path/to/project/root', ['/foo/*_spec.js']],
        arrPattern: ['/path/to/project/root', ['**_spec.js', '**/*.cy.*']],
        noPattern: ['/path/to/project/root'],
      }
    },
    RENDERER_CRASHED: () => {
      return {
        default: [],
      }
    },
    AUTOMATION_SERVER_DISCONNECTED: () => {
      return {
        default: [],
      }
    },
    SUPPORT_FILE_NOT_FOUND: () => {
      return {
        default: ['/path/to/supportFile'],
      }
    },
    DEFAULT_SUPPORT_FILE_NOT_FOUND: () => {
      return {
        default: ['/path/to/supportFile/**/*.{js,jsx,ts,tsx}'],
      }
    },
    CONFIG_FILE_REQUIRE_ERROR: () => {
      const err = makeErr()

      return {
        default: ['/path/to/cypress.config.js', err],
      }
    },
    SETUP_NODE_EVENTS_IS_NOT_FUNCTION: () => {
      return {
        default: ['/path/to/cypress.config.js', 'e2e', { some: 'object' }],
        string: ['/path/to/cypress.config.js', 'component', 'some string'],
        array: ['/path/to/cypress.config.js', 'component', ['some', 'array']],
      }
    },
    CONFIG_FILE_SETUP_NODE_EVENTS_ERROR: () => {
      return {
        default: ['/path/to/cypress.config.js', 'e2e', makeErr()],
        component: ['/path/to/cypress.config.js', 'component', makeErr()],
      }
    },
    CONFIG_FILE_UNEXPECTED_ERROR: () => {
      const err = makeErr()

      return {
        default: ['/path/to/cypress.config.js', err],
      }
    },
    SETUP_NODE_EVENTS_INVALID_EVENT_NAME_ERROR: () => {
      const err = makeErr()

      return {
        default: [
          '/path/to/cypress.config.js',
          'invalid:event',
          ['foo', 'bar', 'baz'],
          err,
        ],
      }
    },
    BUNDLE_ERROR: () => {
      const err = makeErr()

      return {
        default: ['/path/to/file', err.message],
      }
    },
    CONFIG_VALIDATION_ERROR: () => {
      return {
        default: ['configFile', 'cypress.json', {
          key: 'defaultCommandTimeout',
          type: 'a number',
          value: false,
        }],
        list: ['configFile', 'cypress.json', {
          key: 'displayName',
          type: 'a non-empty string',
          value: { name: 'chrome', version: '1.2.3', displayName: null },
          list: 'browsers',
        }],
        invalidString: ['configFile', 'cypress.json', {
          key: 'defaultCommandTimeout',
          type: 'a number',
          value: '1234',
        }],
        invalidObject: ['configFile', 'cypress.json', {
          key: 'defaultCommandTimeout',
          type: 'a number',
          value: { foo: 'bar' },
        }],
        invalidArray: ['configFile', 'cypress.json', {
          key: 'defaultCommandTimeout',
          type: 'a number',
          value: [1, 2, 3],
        }],
        noFileType: [null, null, {
          key: 'defaultCommandTimeout',
          type: 'a number',
          value: false,
        }],
      }
    },
    CONFIG_VALIDATION_MSG_ERROR: () => {
      return {
        default: ['configFile', 'cypress.json', '`something` was not right'],
        noFileType: [null, null, '`something` was not right'],
      }
    },
    RENAMED_CONFIG_OPTION: () => {
      return {
        default: [{ name: 'oldName', newName: 'newName' }],
      }
    },
    CANNOT_CONNECT_BASE_URL: () => {
      return {
        default: [],
      }
    },
    CANNOT_CONNECT_BASE_URL_WARNING: () => {
      return {
        default: ['http://localhost:3000'],
      }
    },
    CANNOT_CONNECT_BASE_URL_RETRYING: () => {
      return {
        default: [{
          attempt: 1,
          baseUrl: 'http://localhost:3000',
          remaining: 60,
          delay: 500,
        }],
        retrying: [{
          attempt: 2,
          baseUrl: 'http://localhost:3000',
          remaining: 60,
          delay: 500,
        }],
      }
    },
    INVALID_REPORTER_NAME: () => {
      return {
        default: [{
          name: 'missing-reporter-name',
          paths: ['/path/to/reporter', '/path/reporter'],
          error: makeErr(),
        }],
      }
    },
    NO_DEFAULT_CONFIG_FILE_FOUND: () => {
      return {
        default: ['/path/to/project/root'],
      }
    },
    CONFIG_FILES_LANGUAGE_CONFLICT: () => {
      return {
        default: [
          '/path/to/project/root',
          ['cypress.config.js', 'cypress.config.ts', 'cypress.config.mjs'],
        ],
      }
    },
    CONFIG_FILE_NOT_FOUND: () => {
      return {
        default: ['cypress.json', '/path/to/project/root'],
      }
    },
    INVOKED_BINARY_OUTSIDE_NPM_MODULE: () => {
      return {
        default: [],
      }
    },
    FREE_PLAN_EXCEEDS_MONTHLY_PRIVATE_TESTS: () => {
      return {
        default: [{
          link: 'https://dashboard.cypress.io/project/abcd',
          limit: 500,
          usedTestsMessage: 'test',
        }],
      }
    },
    FREE_PLAN_IN_GRACE_PERIOD_EXCEEDS_MONTHLY_PRIVATE_TESTS: () => {
      return {
        default: [{
          link: 'https://dashboard.cypress.io/project/abcd',
          limit: 500,
          usedTestsMessage: 'test',
          gracePeriodMessage: 'the grace period ends',
        }],
      }
    },
    PAID_PLAN_EXCEEDS_MONTHLY_PRIVATE_TESTS: () => {
      return {
        default: [{
          link: 'https://on.cypress.io/set-up-billing',
          limit: 25000,
          usedTestsMessage: 'private test',
        }],
      }
    },
    FREE_PLAN_EXCEEDS_MONTHLY_TESTS: () => {
      return {
        default: [{
          link: 'https://on.cypress.io/set-up-billing',
          limit: 500,
          usedTestsMessage: 'test',
        }],
      }
    },
    FREE_PLAN_IN_GRACE_PERIOD_EXCEEDS_MONTHLY_TESTS: () => {
      return {
        default: [{
          link: 'https://on.cypress.io/set-up-billing',
          limit: 500,
          usedTestsMessage: 'test',
          gracePeriodMessage: 'Feb 1, 2022',
        }],
      }
    },
    PLAN_EXCEEDS_MONTHLY_TESTS: () => {
      return {
        default: [{
          link: 'https://on.cypress.io/set-up-billing',
          planType: 'Sprout',
          limit: 25000,
          usedTestsMessage: 'test',
        }],
      }
    },
    FREE_PLAN_IN_GRACE_PERIOD_PARALLEL_FEATURE: () => {
      return {
        default: [{
          link: 'https://on.cypress.io/set-up-billing',
          gracePeriodMessage: 'Feb 1, 2022',
        }],
      }
    },
    PARALLEL_FEATURE_NOT_AVAILABLE_IN_PLAN: () => {
      return {
        default: [{ link: 'https://on.cypress.io/set-up-billing' }],
      }
    },
    PLAN_IN_GRACE_PERIOD_RUN_GROUPING_FEATURE_USED: () => {
      return {
        default: [{
          link: 'https://on.cypress.io/set-up-billing',
          gracePeriodMessage: 'Feb 1, 2022',
        }],
      }
    },
    RUN_GROUPING_FEATURE_NOT_AVAILABLE_IN_PLAN: () => {
      return {
        default: [{ link: 'https://on.cypress.io/set-up-billing' }],
      }
    },
    FIXTURE_NOT_FOUND: () => {
      return {
        default: ['file', ['js', 'ts', 'json']],
      }
    },
    BAD_POLICY_WARNING: () => {
      return {
        default: [[
          'HKEY_LOCAL_MACHINE\\Software\\Policies\\Google\\Chrome\\ProxyServer',
          'HKEY_CURRENT_USER\\Software\\Policies\\Google\\Chromium\\ExtensionSettings',
        ]],
      }
    },
    BAD_POLICY_WARNING_TOOLTIP: () => {
      return {
        default: [],
      }
    },
    EXTENSION_NOT_LOADED: () => {
      return {
        default: ['Electron', '/path/to/extension'],
      }
    },
    COULD_NOT_FIND_SYSTEM_NODE: () => {
      return {
        default: ['16.2.1'],
      }
    },
    INVALID_CYPRESS_INTERNAL_ENV: () => {
      return {
        default: ['foo'],
      }
    },
    CDP_VERSION_TOO_OLD: () => {
      return {
        default: ['1.3', { major: 1, minor: 2 }],
        older: ['1.3', { major: 0, minor: 0 }],
      }
    },
    CDP_COULD_NOT_CONNECT: () => {
      return {
        default: ['chrome', 2345, makeErr()],
      }
    },
    FIREFOX_COULD_NOT_CONNECT: () => {
      const err = makeErr()

      return {
        default: [err],
      }
    },
    CDP_COULD_NOT_RECONNECT: () => {
      const err = makeErr()

      return {
        default: [err],
      }
    },
    CDP_RETRYING_CONNECTION: () => {
      return {
        default: [1, 'chrome'],
      }
    },
    UNEXPECTED_BEFORE_BROWSER_LAUNCH_PROPERTIES: () => {
      return {
        default: [
          ['baz'], ['preferences', 'extensions', 'args'],
        ],
      }
    },
    COULD_NOT_PARSE_ARGUMENTS: () => {
      return {
        default: ['spec', '1', 'spec must be a string or comma-separated list'],
      }
    },
    FIREFOX_MARIONETTE_FAILURE: () => {
      const err = makeErr()

      return {
        default: ['connection', err],
      }
    },
    FOLDER_NOT_WRITABLE: () => {
      return {
        default: ['/path/to/folder'],
      }
    },
    EXPERIMENTAL_SAMESITE_REMOVED: () => {
      return {
        default: [],
      }
    },
    EXPERIMENTAL_COMPONENT_TESTING_REMOVED: () => {
      return {
        default: [{ configFile: '/path/to/cypress.config.js' }],
      }
    },
    EXPERIMENTAL_SHADOW_DOM_REMOVED: () => {
      return {
        default: [],
      }
    },
    EXPERIMENTAL_NETWORK_STUBBING_REMOVED: () => {
      return {
        default: [],
      }
    },
    EXPERIMENTAL_RUN_EVENTS_REMOVED: () => {
      return {
        default: [],
      }
    },
    EXPERIMENTAL_STUDIO_REMOVED: () => {
      return {
        default: [],
      }
    },
    FIREFOX_GC_INTERVAL_REMOVED: () => {
      return {
        default: [],
      }
    },
    INCOMPATIBLE_PLUGIN_RETRIES: () => {
      return {
        default: ['./path/to/cypress-plugin-retries'],
      }
    },
    NODE_VERSION_DEPRECATION_BUNDLED: () => {
      return {
        default: [{ name: 'nodeVersion', value: 'bundled', 'configFile': 'cypress.json' }],
      }
    },
    NODE_VERSION_DEPRECATION_SYSTEM: () => {
      return {
        default: [{ name: 'nodeVersion', value: 'system', 'configFile': 'cypress.json' }],
      }
    },
    CONFIG_FILE_MIGRATION_NEEDED: () => {
      return {
        default: ['/path/to/projectRoot'],
      }
    },
    LEGACY_CONFIG_FILE: () => {
      return {
        default: ['cypress.json', '/path/to/projectRoot'],
      }
    },
    SETUP_NODE_EVENTS_DO_NOT_SUPPORT_DEV_SERVER: () => {
      return {
        default: ['/path/to/project/cypress.config.js'],
      }
    },
    CONFIG_FILE_INVALID_DEV_START_EVENT: () => {
      return {
        default: ['/path/to/plugins/file.js'],
      }
    },
    PLUGINS_RUN_EVENT_ERROR: () => {
      return {
        default: ['before:spec', makeErr()],
      }
    },
    INVALID_CONFIG_OPTION: () => {
      return {
        default: [['foo']],
        plural: [['foo', 'bar']],
      }
    },
    UNSUPPORTED_BROWSER_VERSION: () => {
      return {
        default: [`Cypress does not support running chrome version 64. To use chrome with Cypress, install a version of chrome newer than or equal to 64.`],
      }
    },
    MULTIPLE_SUPPORT_FILES_FOUND: () => {
      return {
        default: ['spec.{ts,js}', ['support.ts', 'support.js']],
      }
    },
    PLUGINS_FILE_CONFIG_OPTION_REMOVED: () => {
      return {
        default: [{ name: 'pluginsFile', configFile: '/path/to/cypress.config.js.ts' }],
      }
    },
    CONFIG_FILE_INVALID_ROOT_CONFIG: () => {
      return {
        default: [{ name: 'specPattern', configFile: '/path/to/cypress.config.js.ts' }],
      }
    },
    CONFIG_FILE_INVALID_ROOT_CONFIG_E2E: () => {
      return {
        default: [{ name: 'baseUrl', configFile: '/path/to/cypress.config.js.ts' }],
      }
    },
<<<<<<< HEAD
=======
    CONFIG_FILE_INVALID_ROOT_CONFIG_COMPONENT: () => {
      return {
        default: [{ name: 'indexHtmlFile', configFile: '/path/to/cypress.config.js.ts' }],
      }
    },
>>>>>>> 404447e3
    CONFIG_FILE_INVALID_TESTING_TYPE_CONFIG_COMPONENT: () => {
      return {
        default: [{ name: 'baseUrl', configFile: '/path/to/cypress.config.js.ts' }],
      }
    },
<<<<<<< HEAD
=======
    CONFIG_FILE_INVALID_TESTING_TYPE_CONFIG_E2E: () => {
      return {
        default: [{ name: 'indexHtmlFile', configFile: '/path/to/cypress.config.js.ts' }],
      }
    },
>>>>>>> 404447e3
    CONFIG_FILE_DEV_SERVER_IS_NOT_A_FUNCTION: () => {
      return {
        default: ['/path/to/config.ts', {}],
      }
    },
    UNEXPECTED_INTERNAL_ERROR: () => {
      return {
        default: [makeErr()],
      }
    },
    UNEXPECTED_MUTATION_ERROR: () => {
      return {
        default: ['wizardUpdate', {}, makeErr()],
      }
    },
    DASHBOARD_GRAPHQL_ERROR: () => {
      return {
        default: [makeErr()],
      }
    },
    MIGRATION_ALREADY_OCURRED: () => {
      return {
        default: ['custom.config.js', 'custom.json'],
      }
    },
    TEST_FILES_RENAMED: () => {
      return {
        default: [{ name: 'testFiles', newName: 'specPattern', configFile: '/path/to/cypress.config.js.ts' }],
      }
    },
    COMPONENT_FOLDER_REMOVED: () => {
      return {
        default: [{ name: 'componentFolder', configFile: '/path/to/cypress.config.js.ts' }],
      }
    },
    INTEGRATION_FOLDER_REMOVED: () => {
      return {
        default: [{ name: 'integrationFolder', configFile: '/path/to/cypress.config.js.ts' }],
      }
    },
  })
})<|MERGE_RESOLUTION|>--- conflicted
+++ resolved
@@ -1087,27 +1087,21 @@
         default: [{ name: 'baseUrl', configFile: '/path/to/cypress.config.js.ts' }],
       }
     },
-<<<<<<< HEAD
-=======
     CONFIG_FILE_INVALID_ROOT_CONFIG_COMPONENT: () => {
       return {
         default: [{ name: 'indexHtmlFile', configFile: '/path/to/cypress.config.js.ts' }],
       }
     },
->>>>>>> 404447e3
     CONFIG_FILE_INVALID_TESTING_TYPE_CONFIG_COMPONENT: () => {
       return {
         default: [{ name: 'baseUrl', configFile: '/path/to/cypress.config.js.ts' }],
       }
     },
-<<<<<<< HEAD
-=======
     CONFIG_FILE_INVALID_TESTING_TYPE_CONFIG_E2E: () => {
       return {
         default: [{ name: 'indexHtmlFile', configFile: '/path/to/cypress.config.js.ts' }],
       }
     },
->>>>>>> 404447e3
     CONFIG_FILE_DEV_SERVER_IS_NOT_A_FUNCTION: () => {
       return {
         default: ['/path/to/config.ts', {}],
