/* eslint-disable no-console */
import chai, { expect } from 'chai'
import Debug from 'debug'
import fse from 'fs-extra'
import globby from 'globby'
import _ from 'lodash'
import path from 'path'
import sinon, { SinonSpy } from 'sinon'
import * as errors from '../../src'
import { convertHtmlToImage } from '../support/utils'

// For importing the files below
process.env.CYPRESS_INTERNAL_ENV = 'test'

// require'd so the unsafe types from the server / missing types don't mix in here
const termToHtml = require('term-to-html')
const isCi = require('is-ci')
const { terminalBanner } = require('terminal-banner')
const ciProvider = require('@packages/server/lib/util/ci_provider')
const browsers = require('@packages/server/lib/browsers')
const launcherBrowsers = require('@packages/launcher/lib/browsers')

const debug = Debug(isCi ? '*' : 'visualSnapshotErrors')

let snapshotFailures = 0

after(() => {
  if (snapshotFailures > 0) {
    console.log(`
      =================================

      Snapshot failures see for visualSnapshotErrors.

      Run "yarn comparison" locally from the @packages/error package to resolve

      =================================
    `)
  }
})

interface ErrorGenerator<T extends CypressErrorType> {
  default: Parameters<typeof errors.AllCypressErrors[T]>
  [key: string]: Parameters<typeof errors.AllCypressErrors[T]>
}

type CypressErrorType = keyof typeof errors.AllCypressErrors

chai.config.truncateThreshold = 0
chai.use(require('@cypress/sinon-chai'))

termToHtml.themes.dark.bg = '#111'

const lineAndColNumsRe = /:\d+:\d+/

const snapshotHtmlFolder = path.join(__dirname, '..', '..', '__snapshot-html__')
const snapshotHtmlLocalFolder = path.join(__dirname, '..', '..', '__snapshot-html-local__')
const snapshotMarkdownFolder = path.join(__dirname, '..', '..', '__snapshot-md__')
const snapshotImagesFolder = path.join(__dirname, '..', '..', '__snapshot-images__')

const saveHtml = async (filename: string, html: string) => {
  await fse.outputFile(filename, html, 'utf8')
}

const cypressRootPath = path.join(__dirname, '..', '..', '..', '..')

const sanitize = (str: string) => {
  return str
  .split(lineAndColNumsRe).join('')
  .split(cypressRootPath).join('cypress')
}

const snapshotAndTestErrorConsole = async function (errorFileName: string) {
  const logs = _
  .chain(consoleLog.args)
  .map((args) => args.map(sanitize).join(' '))
  .join('\n')
  .value()

  // if the sanitized snapshot matches, let's save the ANSI colors converted into HTML
  const html = termToHtml
  .strings(logs, termToHtml.themes.dark.name)
  .split('color:#55F').join('color:#4ec4ff') // replace blueBright colors
  .split('color:#A00').join('color:#e05561') // replace red colors
  .split('color:#A50').join('color:#e5e510') // replace yellow colors
  .split('color:#555').join('color:#4f5666') // replace gray colors
  .split('color:#eee').join('color:#e6e6e6') // replace white colors
  .split('color:#A0A').join('color:#c062de') // replace magenta colors
  .split('color:#F5F').join('color:#de73ff') // replace magentaBright colors
  .split('"Courier New", ').join('"Courier Prime", ') // replace font
  .split('<style>').join(`
    <link rel="preconnect" href="https://fonts.googleapis.com">
    <link rel="preconnect" href="https://fonts.gstatic.com" crossorigin>
    <link href="https://fonts.googleapis.com/css2?family=Courier+Prime&display=swap" rel="stylesheet">
    <style>
  `)
  .split('</style>').join(`
    body {
      margin: 5px;
      padding: 0;
      overflow: hidden;
    }
    pre {
      white-space: pre-wrap;
      word-break: break-word;
      -webkit-font-smoothing: antialiased;
    }
    </style>
  `) // remove margin/padding and force text overflow like a terminal

  if (isCi) {
    expect(logs).not.to.contain('[object Object]')
  }

  try {
    fse.accessSync(errorFileName)
  } catch (e) {
    await saveHtml(errorFileName, html)
  }

  const contents = await fse.readFile(errorFileName, 'utf8')

  try {
    expect(contents).to.eq(html)
  } catch (e) {
    snapshotFailures++
    await saveHtml(errorFileName.replace('__snapshot-html__', '__snapshot-html-local__'), html)
    throw e
  }
}

let consoleLog: SinonSpy

beforeEach(() => {
  sinon.restore()
  consoleLog = sinon.spy(console, 'log')
})

afterEach(() => {
  sinon.restore()
})

const testVisualError = <K extends CypressErrorType> (errorGeneratorFn: () => ErrorGenerator<K>, errorType: K) => {
  const variants = errorGeneratorFn()

  expect(variants).to.be.an('object')

  for (const [key, arr] of Object.entries(variants)) {
    const filename = key === 'default' ? errorType : `${errorType} - ${key}`

    it(`${errorType} - ${key}`, async () => {
      debug(`Converting ${filename}`)

      terminalBanner(filename)

      consoleLog.resetHistory()

      const err = errors.get(errorType, ...arr)

      if (!errors.isCypressErr(err)) {
        throw new Error(`Expected Cypress Error`)
      }

      errors.log(err)

      const htmlFilename = path.join(snapshotHtmlFolder, `${filename}.html`)
      const mdFilename = path.join(snapshotMarkdownFolder, `${filename}.md`)

      await snapshotAndTestErrorConsole(htmlFilename)

      await fse.outputFile(mdFilename, err.messageMarkdown, 'utf8')

      debug(`Snapshotted ${htmlFilename}`)

      // dont run html -> image conversion if we're in CI / if not enabled
      if (!isCi && process.env.HTML_IMAGE_CONVERSION) {
        debug(`Converting ${errorType} to image`)

        await convertHtmlToImage(htmlFilename, snapshotImagesFolder)

        debug(`Conversion complete for ${errorType}`)
      }
    }).timeout(5000)
  }
}

const testVisualErrors = (whichError: CypressErrorType | '*', errorsToTest: {[K in CypressErrorType]: () => ErrorGenerator<K>}) => {
  // if we aren't testing all the errors
  if (whichError !== '*') {
    // then just test this individual error
    return testVisualError(errorsToTest[whichError], whichError)
  }

  // otherwise test all the errors
  before(() => {
    // prune out all existing local staging folders
    return Promise.all([
      fse.remove(snapshotMarkdownFolder),
      fse.remove(snapshotHtmlLocalFolder),
      fse.remove(snapshotImagesFolder),
    ])
  })

  after(async () => {
    // if we're in CI, make sure there's all the files
    // we expect there to be in __snapshot-html__
    const files = await globby(`${snapshotHtmlFolder}/*`)
    const errorKeys = _.keys(errors.AllCypressErrors)

    if (isCi) {
      const errorNames = files.map((file) => {
        return path.basename(file, '.html').split(' ')[0]
      })
      const uniqErrors = _.uniq(errorNames)
      // const excessErrors = _.difference(uniqErrors, _.keys(errors.AllCypressErrors))

      // await Promise.all(excessErrors.map((file) => {
      //   const pathToHtml = path.join(baseImageFolder, file + EXT)
      //   return fse.remove(pathToHtml)
      // }))

      const sortedUniqErrors = uniqErrors.sort()
      const sortedErrorKeys = errorKeys.sort()

      _.each(sortedUniqErrors, (val, index) => {
        expect(val).to.eq(sortedErrorKeys[index])
      })
    } else {
      const errorFiles = files.map((file) => {
        return {
          errorType: path.basename(file, '.html').split(' ')[0],
          filePath: file,
        }
      })
      const excessErrors = _
      .chain(errorFiles)
      .map('errorType')
      .uniq()
      .difference(errorKeys)
      .value()

      return Promise.all(
        errorFiles
        .filter((obj) => {
          return _.includes(excessErrors, obj.errorType)
        })
        .map((obj) => {
          return fse.remove(obj.filePath)
        }),
      )
    }
  })

  // test each error visually
  // @ts-expect-error
  _.forEach(errorsToTest, testVisualError)

  // if we are testing all the errors then make sure we
  // have a test to validate that we've written a test
  // for each error type
  it('ensures there are matching tests for each cypress error', () => {
    const { missingErrorTypes, excessErrorTypes } = _
    .chain(errors.AllCypressErrors)
    .keys()
    .thru((errorTypes) => {
      const errorsToTestTypes = _.keys(errorsToTest)

      return {
        missingErrorTypes: _.difference(errorTypes, errorsToTestTypes),
        excessErrorTypes: _.difference(errorsToTestTypes, errorTypes),
      }
    })
    .value()

    expect(missingErrorTypes, 'you are missing tests around the following error types').to.be.empty
    expect(excessErrorTypes, 'you have added excessive tests for errors which do not exist').to.be.empty
  })
}

const makeApiErr = () => {
  const err = new Error('500 - "Internal Server Error"')

  err.name = 'StatusCodeError'

  return err
}

const makeErr = () => {
  const err = new Error('fail whale')

  err.stack = err.stack?.split('\n').slice(0, 3).join('\n') ?? ''

  return err as Error & {stack: string}
}

describe('visual error templates', () => {
  const errorType = (process.env.ERROR_TYPE || '*') as CypressErrorType

  // testVisualErrors('CANNOT_RECORD_NO_PROJECT_ID', {
  testVisualErrors(errorType, {
    CANNOT_TRASH_ASSETS: () => {
      const err = makeErr()

      return {
        default: [err],
      }
    },
    CANNOT_REMOVE_OLD_BROWSER_PROFILES: () => {
      const err = makeErr()

      return {
        default: [err],
      }
    },
    VIDEO_RECORDING_FAILED: () => {
      const err = makeErr()

      return {
        default: [err],
      }
    },
    VIDEO_POST_PROCESSING_FAILED: () => {
      const err = makeErr()

      return {
        default: [err],
      }
    },
    CHROME_WEB_SECURITY_NOT_SUPPORTED: () => {
      return {
        default: ['firefox'],
      }
    },
    BROWSER_NOT_FOUND_BY_NAME: () => {
      return {
        default: ['invalid-browser', browsers.formatBrowsersToOptions(launcherBrowsers.browsers)],
        canary: ['canary', browsers.formatBrowsersToOptions(launcherBrowsers.browsers)],
      }
    },
    BROWSER_NOT_FOUND_BY_PATH: () => {
      const err = makeErr()

      return {
        default: ['/path/does/not/exist', err.message],
      }
    },
    NOT_LOGGED_IN: () => {
      return {
        default: [],
      }
    },
    TESTS_DID_NOT_START_RETRYING: () => {
      return {
        default: ['Retrying...'],
        retryingAgain: ['Retrying again...'],
      }
    },
    TESTS_DID_NOT_START_FAILED: () => {
      return {
        default: [],
      }
    },
    DASHBOARD_CANCEL_SKIPPED_SPEC: () => {
      return {
        default: [],
      }
    },
    DASHBOARD_API_RESPONSE_FAILED_RETRYING: () => {
      return {
        default: [{
          tries: 3,
          delay: 5000,
          response: makeApiErr(),
        }],
        lastTry: [{
          tries: 1,
          delay: 5000,
          response: makeApiErr(),
        }],
      }
    },
    DASHBOARD_CANNOT_PROCEED_IN_PARALLEL: () => {
      return {
        default: [{
          flags: {
            ciBuildId: 'invalid',
            group: 'foo',
          },
          response: makeApiErr(),
        }],
      }
    },
    DASHBOARD_CANNOT_PROCEED_IN_SERIAL: () => {
      return {
        default: [{
          flags: {
            ciBuildId: 'invalid',
            group: 'foo',
          },
          response: makeApiErr(),
        }],
      }
    },
    DASHBOARD_UNKNOWN_INVALID_REQUEST: () => {
      return {
        default: [{
          flags: {
            ciBuildId: 'invalid',
            group: 'foo',
          },
          response: makeApiErr(),
        }],
      }
    },
    DASHBOARD_UNKNOWN_CREATE_RUN_WARNING: () => {
      return {
        default: [{
          props: {
            code: 'OUT_OF_TIME',
            name: 'OutOfTime',
            hadTime: 1000,
            spentTime: 999,
          },
          message: 'You are almost out of time',
        }],
      }
    },
    DASHBOARD_STALE_RUN: () => {
      return {
        default: [{
          runUrl: 'https://dashboard.cypress.io/project/abcd/runs/1',
          tag: '123',
          group: 'foo',
          parallel: true,
        }],
      }
    },
    DASHBOARD_ALREADY_COMPLETE: () => {
      return {
        default: [{
          runUrl: 'https://dashboard.cypress.io/project/abcd/runs/1',
          tag: '123',
          group: 'foo',
          parallel: true,
        }],
      }
    },
    DASHBOARD_PARALLEL_REQUIRED: () => {
      return {
        default: [{
          runUrl: 'https://dashboard.cypress.io/project/abcd/runs/1',
          tag: '123',
          group: 'foo',
          parallel: true,
        }],
      }
    },
    DASHBOARD_PARALLEL_DISALLOWED: () => {
      return {
        default: [{
          runUrl: 'https://dashboard.cypress.io/project/abcd/runs/1',
          tag: '123',
          group: 'foo',
          parallel: true,
        }],
      }
    },
    DASHBOARD_PARALLEL_GROUP_PARAMS_MISMATCH: () => {
      return {
        default: [
          {
            group: 'foo',
            runUrl: 'https://dashboard.cypress.io/project/abcd/runs/1',
            ciBuildId: 'test-ciBuildId-123',
            parameters: {
              osName: 'darwin',
              osVersion: 'v1',
              browserName: 'Electron',
              browserVersion: '59.1.2.3',
              specs: [
                'cypress/integration/app_spec.js',
              ],
            },
          },
        ],
      }
    },
    DASHBOARD_RUN_GROUP_NAME_NOT_UNIQUE: () => {
      return {
        default: [{
          runUrl: 'https://dashboard.cypress.io/project/abcd/runs/1',
          tag: '123',
          group: 'foo',
          parallel: true,
        }],
      }
    },
    DEPRECATED_BEFORE_BROWSER_LAUNCH_ARGS: () => {
      return {
        default: [],
      }
    },
    DUPLICATE_TASK_KEY: () => {
      const tasks = ['foo', 'bar', 'baz']

      return {
        default: [tasks],
      }
    },
    INDETERMINATE_CI_BUILD_ID: () => {
      return {
        default: [{
          group: 'foo',
          parallel: 'false',
        },
        ciProvider.detectableCiBuildIdProviders()],
      }
    },
    RECORD_PARAMS_WITHOUT_RECORDING: () => {
      return {
        default: [{ parallel: 'true' }],
      }
    },
    INCORRECT_CI_BUILD_ID_USAGE: () => {
      return {
        default: [{ ciBuildId: 'ciBuildId123' }],
      }
    },
    RECORD_KEY_MISSING: () => {
      return {
        default: [],
      }
    },
    CANNOT_RECORD_NO_PROJECT_ID: () => {
      return {
        default: ['/path/to/cypress.json'],
      }
    },
    PROJECT_ID_AND_KEY_BUT_MISSING_RECORD_OPTION: () => {
      return {
        default: ['project-id-123'],
      }
    },
    DASHBOARD_INVALID_RUN_REQUEST: () => {
      return {
        default: [{
          message: 'request should follow postRunRequest@2.0.0 schema',
          errors: [
            'data.commit has additional properties',
            'data.ci.buildNumber is required',
          ],
          object: {
            foo: 'foo',
            bar: 'bar',
            baz: 'baz',
          },
        }],
      }
    },
    RECORDING_FROM_FORK_PR: () => {
      return {
        default: [],
      }
    },
    DASHBOARD_CANNOT_UPLOAD_RESULTS: () => {
      const err = makeApiErr()

      return {
        default: [err],
      }
    },
    DASHBOARD_CANNOT_CREATE_RUN_OR_INSTANCE: () => {
      const err = makeApiErr()

      return {
        default: [err],
      }
    },
    DASHBOARD_RECORD_KEY_NOT_VALID: () => {
      return {
        default: ['record-key-123', 'project-id-123'],
      }
    },
    DASHBOARD_PROJECT_NOT_FOUND: () => {
      return {
        default: ['project-id-123', '/path/to/cypress.json'],
      }
    },
    NO_PROJECT_ID: () => {
      return {
        default: ['/path/to/project/cypress.json'],
      }
    },
    NO_PROJECT_FOUND_AT_PROJECT_ROOT: () => {
      return {
        default: ['/path/to/project'],
      }
    },
    CANNOT_FETCH_PROJECT_TOKEN: () => {
      return {
        default: [],
      }
    },
    CANNOT_CREATE_PROJECT_TOKEN: () => {
      return {
        default: [],
      }
    },
    PORT_IN_USE_SHORT: () => {
      return {
        default: [2020],
      }
    },
    PORT_IN_USE_LONG: () => {
      return {
        default: [2020],
      }
    },
    ERROR_READING_FILE: () => {
      return {
        default: ['/path/to/read/file.ts', makeErr()],
      }
    },
    ERROR_WRITING_FILE: () => {
      return {
        default: ['/path/to/write/file.ts', makeErr()],
      }
    },
    NO_SPECS_FOUND: () => {
      return {
        default: ['/path/to/project/root', '**_spec.js'],
        pathCommonPattern: ['/path/to/project/root', ['../**_spec.js', '../**/*.cy.*']],
        pathNoCommonPattern: ['/path/to/project/root', ['/foo/*_spec.js']],
        arrPattern: ['/path/to/project/root', ['**_spec.js', '**/*.cy.*']],
        noPattern: ['/path/to/project/root'],
      }
    },
    RENDERER_CRASHED: () => {
      return {
        default: [],
      }
    },
    AUTOMATION_SERVER_DISCONNECTED: () => {
      return {
        default: [],
      }
    },
    SUPPORT_FILE_NOT_FOUND: () => {
      return {
        default: ['/path/to/supportFile'],
      }
    },
    CONFIG_FILE_REQUIRE_ERROR: () => {
      const err = makeErr()

      return {
        default: ['/path/to/cypress.config.js', err],
      }
    },
    SETUP_NODE_EVENTS_IS_NOT_FUNCTION: () => {
      return {
        default: ['/path/to/cypress.config.js', 'e2e', { some: 'object' }],
        string: ['/path/to/cypress.config.js', 'component', 'some string'],
        array: ['/path/to/cypress.config.js', 'component', ['some', 'array']],
      }
    },
    CONFIG_FILE_SETUP_NODE_EVENTS_ERROR: () => {
      return {
        default: ['/path/to/cypress.config.js', 'e2e', makeErr()],
        component: ['/path/to/cypress.config.js', 'component', makeErr()],
      }
    },
    CONFIG_FILE_UNEXPECTED_ERROR: () => {
      const err = makeErr()

      return {
        default: ['/path/to/cypress.config.js', err],
      }
    },
    PLUGINS_INVALID_EVENT_NAME_ERROR: () => {
      const err = makeErr()

      return {
        default: [
          '/path/to/cypress.config.js',
          'invalid:event',
          ['foo', 'bar', 'baz'],
          err,
        ],
      }
    },
    BUNDLE_ERROR: () => {
      const err = makeErr()

      return {
        default: ['/path/to/file', err.message],
      }
    },
    CONFIG_VALIDATION_ERROR: () => {
      return {
        default: ['configFile', 'cypress.json', {
          key: 'defaultCommandTimeout',
          type: 'a number',
          value: false,
        }],
        list: ['configFile', 'cypress.json', {
          key: 'displayName',
          type: 'a non-empty string',
          value: { name: 'chrome', version: '1.2.3', displayName: null },
          list: 'browsers',
        }],
        invalidString: ['configFile', 'cypress.json', {
          key: 'defaultCommandTimeout',
          type: 'a number',
          value: '1234',
        }],
        invalidObject: ['configFile', 'cypress.json', {
          key: 'defaultCommandTimeout',
          type: 'a number',
          value: { foo: 'bar' },
        }],
        invalidArray: ['configFile', 'cypress.json', {
          key: 'defaultCommandTimeout',
          type: 'a number',
          value: [1, 2, 3],
        }],
        pluginsFile: ['pluginsFile', 'cypress/plugins/index.js', {
          key: 'defaultCommandTimeout',
          type: 'a number',
          value: false,
        }],
        noFileType: [null, null, {
          key: 'defaultCommandTimeout',
          type: 'a number',
          value: false,
        }],
      }
    },
    CONFIG_VALIDATION_MSG_ERROR: () => {
      return {
        default: ['configFile', 'cypress.json', '`something` was not right'],
        noFileType: [null, null, '`something` was not right'],
      }
    },
    RENAMED_CONFIG_OPTION: () => {
      return {
        default: [{ name: 'oldName', newName: 'newName' }],
      }
    },
    CANNOT_CONNECT_BASE_URL: () => {
      return {
        default: [],
      }
    },
    CANNOT_CONNECT_BASE_URL_WARNING: () => {
      return {
        default: ['http://localhost:3000'],
      }
    },
    CANNOT_CONNECT_BASE_URL_RETRYING: () => {
      return {
        default: [{
          attempt: 1,
          baseUrl: 'http://localhost:3000',
          remaining: 60,
          delay: 500,
        }],
        retrying: [{
          attempt: 2,
          baseUrl: 'http://localhost:3000',
          remaining: 60,
          delay: 500,
        }],
      }
    },
    INVALID_REPORTER_NAME: () => {
      return {
        default: [{
          name: 'missing-reporter-name',
          paths: ['/path/to/reporter', '/path/reporter'],
          error: makeErr(),
        }],
      }
    },
    NO_DEFAULT_CONFIG_FILE_FOUND: () => {
      return {
        default: ['/path/to/project/root'],
      }
    },
    CONFIG_FILES_LANGUAGE_CONFLICT: () => {
      return {
        default: [
          '/path/to/project/root',
          'cypress.config.js',
          'cypress.config.ts',
        ],
      }
    },
    CONFIG_FILE_NOT_FOUND: () => {
      return {
        default: ['cypress.json', '/path/to/project/root'],
      }
    },
    INVOKED_BINARY_OUTSIDE_NPM_MODULE: () => {
      return {
        default: [],
      }
    },
    FREE_PLAN_EXCEEDS_MONTHLY_PRIVATE_TESTS: () => {
      return {
        default: [{
          link: 'https://dashboard.cypress.io/project/abcd',
          limit: 500,
          usedTestsMessage: 'test',
        }],
      }
    },
    FREE_PLAN_IN_GRACE_PERIOD_EXCEEDS_MONTHLY_PRIVATE_TESTS: () => {
      return {
        default: [{
          link: 'https://dashboard.cypress.io/project/abcd',
          limit: 500,
          usedTestsMessage: 'test',
          gracePeriodMessage: 'the grace period ends',
        }],
      }
    },
    PAID_PLAN_EXCEEDS_MONTHLY_PRIVATE_TESTS: () => {
      return {
        default: [{
          link: 'https://on.cypress.io/set-up-billing',
          limit: 25000,
          usedTestsMessage: 'private test',
        }],
      }
    },
    FREE_PLAN_EXCEEDS_MONTHLY_TESTS: () => {
      return {
        default: [{
          link: 'https://on.cypress.io/set-up-billing',
          limit: 500,
          usedTestsMessage: 'test',
        }],
      }
    },
    FREE_PLAN_IN_GRACE_PERIOD_EXCEEDS_MONTHLY_TESTS: () => {
      return {
        default: [{
          link: 'https://on.cypress.io/set-up-billing',
          limit: 500,
          usedTestsMessage: 'test',
          gracePeriodMessage: 'Feb 1, 2022',
        }],
      }
    },
    PLAN_EXCEEDS_MONTHLY_TESTS: () => {
      return {
        default: [{
          link: 'https://on.cypress.io/set-up-billing',
          planType: 'Sprout',
          limit: 25000,
          usedTestsMessage: 'test',
        }],
      }
    },
    FREE_PLAN_IN_GRACE_PERIOD_PARALLEL_FEATURE: () => {
      return {
        default: [{
          link: 'https://on.cypress.io/set-up-billing',
          gracePeriodMessage: 'Feb 1, 2022',
        }],
      }
    },
    PARALLEL_FEATURE_NOT_AVAILABLE_IN_PLAN: () => {
      return {
        default: [{ link: 'https://on.cypress.io/set-up-billing' }],
      }
    },
    PLAN_IN_GRACE_PERIOD_RUN_GROUPING_FEATURE_USED: () => {
      return {
        default: [{
          link: 'https://on.cypress.io/set-up-billing',
          gracePeriodMessage: 'Feb 1, 2022',
        }],
      }
    },
    RUN_GROUPING_FEATURE_NOT_AVAILABLE_IN_PLAN: () => {
      return {
        default: [{ link: 'https://on.cypress.io/set-up-billing' }],
      }
    },
    FIXTURE_NOT_FOUND: () => {
      return {
        default: ['file', ['js', 'ts', 'json']],
      }
    },
    BAD_POLICY_WARNING: () => {
      return {
        default: [[
          'HKEY_LOCAL_MACHINE\\Software\\Policies\\Google\\Chrome\\ProxyServer',
          'HKEY_CURRENT_USER\\Software\\Policies\\Google\\Chromium\\ExtensionSettings',
        ]],
      }
    },
    BAD_POLICY_WARNING_TOOLTIP: () => {
      return {
        default: [],
      }
    },
    EXTENSION_NOT_LOADED: () => {
      return {
        default: ['Electron', '/path/to/extension'],
      }
    },
    COULD_NOT_FIND_SYSTEM_NODE: () => {
      return {
        default: ['16.2.1'],
      }
    },
    INVALID_CYPRESS_INTERNAL_ENV: () => {
      return {
        default: ['foo'],
      }
    },
    CDP_VERSION_TOO_OLD: () => {
      return {
        default: ['1.3', { major: 1, minor: 2 }],
        older: ['1.3', { major: 0, minor: 0 }],
      }
    },
    CDP_COULD_NOT_CONNECT: () => {
      return {
        default: ['chrome', 2345, makeErr()],
      }
    },
    FIREFOX_COULD_NOT_CONNECT: () => {
      const err = makeErr()

      return {
        default: [err],
      }
    },
    CDP_COULD_NOT_RECONNECT: () => {
      const err = makeErr()

      return {
        default: [err],
      }
    },
    CDP_RETRYING_CONNECTION: () => {
      return {
        default: [1, 'chrome'],
      }
    },
    UNEXPECTED_BEFORE_BROWSER_LAUNCH_PROPERTIES: () => {
      return {
        default: [
          ['baz'], ['preferences', 'extensions', 'args'],
        ],
      }
    },
    COULD_NOT_PARSE_ARGUMENTS: () => {
      return {
        default: ['spec', '1', 'spec must be a string or comma-separated list'],
      }
    },
    FIREFOX_MARIONETTE_FAILURE: () => {
      const err = makeErr()

      return {
        default: ['connection', err],
      }
    },
    FOLDER_NOT_WRITABLE: () => {
      return {
        default: ['/path/to/folder'],
      }
    },
    EXPERIMENTAL_SAMESITE_REMOVED: () => {
      return {
        default: [],
      }
    },
    EXPERIMENTAL_COMPONENT_TESTING_REMOVED: () => {
      return {
        default: [{ configFile: '/path/to/cypress.config.js' }],
      }
    },
    EXPERIMENTAL_SHADOW_DOM_REMOVED: () => {
      return {
        default: [],
      }
    },
    EXPERIMENTAL_NETWORK_STUBBING_REMOVED: () => {
      return {
        default: [],
      }
    },
    EXPERIMENTAL_RUN_EVENTS_REMOVED: () => {
      return {
        default: [],
      }
    },
    FIREFOX_GC_INTERVAL_REMOVED: () => {
      return {
        default: [],
      }
    },
    INCOMPATIBLE_PLUGIN_RETRIES: () => {
      return {
        default: ['./path/to/cypress-plugin-retries'],
      }
    },
    NODE_VERSION_DEPRECATION_BUNDLED: () => {
      return {
        default: [{ name: 'nodeVersion', value: 'bundled', 'configFile': 'cypress.json' }],
      }
    },
    NODE_VERSION_DEPRECATION_SYSTEM: () => {
      return {
        default: [{ name: 'nodeVersion', value: 'system', 'configFile': 'cypress.json' }],
      }
    },
    CONFIG_FILE_MIGRATION_NEEDED: () => {
      return {
        default: ['/path/to/projectRoot'],
      }
    },
    LEGACY_CONFIG_FILE: () => {
      return {
        default: ['cypress.json', '/path/to/projectRoot'],
      }
    },
    SETUP_NODE_EVENTS_DO_NOT_SUPPORT_DEV_SERVER: () => {
      return {
        default: ['/path/to/project/cypress.config.js'],
      }
    },
    CONFIG_FILE_INVALID_DEV_START_EVENT: () => {
      return {
        default: ['/path/to/plugins/file.js'],
      }
    },
    PLUGINS_RUN_EVENT_ERROR: () => {
      return {
        default: ['before:spec', makeErr()],
      }
    },
    INVALID_CONFIG_OPTION: () => {
      return {
        default: [['foo']],
        plural: [['foo', 'bar']],
      }
    },
    UNSUPPORTED_BROWSER_VERSION: () => {
      return {
        default: [`Cypress does not support running chrome version 64. To use chrome with Cypress, install a version of chrome newer than or equal to 64.`],
      }
    },
    MULTIPLE_SUPPORT_FILES_FOUND: () => {
      return {
        default: ['spec.{ts,js}', ['support.ts', 'support.js']],
      }
    },
    CONFIG_FILE_INVALID_ROOT_CONFIG: () => {
      return {
        default: [{ name: 'specPattern', configFile: '/path/to/cypress.config.js.ts' }],
      }
    },
    CONFIG_FILE_INVALID_ROOT_CONFIG_E2E: () => {
      return {
        default: [{ name: 'baseUrl', configFile: '/path/to/cypress.config.js.ts' }],
      }
    },
    CONFIG_FILE_INVALID_TESTING_TYPE_CONFIG_COMPONENT: () => {
      return {
        default: [{ name: 'baseUrl', configFile: '/path/to/cypress.config.js.ts' }],
      }
    },
    CONFIG_FILE_DEV_SERVER_IS_NOT_A_FUNCTION: () => {
      return {
        default: ['/path/to/config.ts', {}],
      }
    },
    UNEXPECTED_INTERNAL_ERROR: () => {
      return {
        default: [makeErr()],
      }
    },
    UNEXPECTED_MUTATION_ERROR: () => {
      return {
        default: ['wizardUpdate', {}, makeErr()],
      }
    },
    DASHBOARD_GRAPHQL_ERROR: () => {
      return {
        default: [makeErr()],
      }
    },
<<<<<<< HEAD
    SETUP_NODE_EVENTS_INVALID_OPTIONS_PLUGINS_FILE: () => {
      return {
        default: [{ name: 'pluginsFile' }, makeErr()],
      }
    },
    SETUP_NODE_EVENTS_INVALID_OPTIONS_SPEC_PATTERN: () => {
      return {
        default: [{ name: 'integrationFolder' }, makeErr()],
        testFiles: [{ name: 'testFiles' }, makeErr()],
        componentFolder: [{ name: 'componentFolder' }, makeErr()],
=======
    MIGRATION_ALREADY_OCURRED: () => {
      return {
        default: ['custom.config.js', 'custom.json'],
>>>>>>> 3392ba9e
      }
    },
  })
})<|MERGE_RESOLUTION|>--- conflicted
+++ resolved
@@ -1096,7 +1096,6 @@
         default: [makeErr()],
       }
     },
-<<<<<<< HEAD
     SETUP_NODE_EVENTS_INVALID_OPTIONS_PLUGINS_FILE: () => {
       return {
         default: [{ name: 'pluginsFile' }, makeErr()],
@@ -1107,11 +1106,11 @@
         default: [{ name: 'integrationFolder' }, makeErr()],
         testFiles: [{ name: 'testFiles' }, makeErr()],
         componentFolder: [{ name: 'componentFolder' }, makeErr()],
-=======
+      }
+    },
     MIGRATION_ALREADY_OCURRED: () => {
       return {
         default: ['custom.config.js', 'custom.json'],
->>>>>>> 3392ba9e
       }
     },
   })
