import path from 'path'
import {
  codeGenerator,
  Action,
  CodeGenResults,
  CodeGenResult,
} from '../../src/codegen/code-generator'
import templates from '../../src/codegen/templates'
import { expect } from 'chai'
import dedent from 'dedent'
import fs from 'fs-extra'
import { parse } from '@babel/parser'

const tmpPath = path.join(__dirname, 'tmp/test-code-gen')

describe('code-generator', () => {
  before(async () => {
    await fs.remove(tmpPath)
  })

  it('should generate files with ejs and preserve file structure', async () => {
    const target = path.join(tmpPath, 'test')
    const indexFileName = 'index.js'
    const templateDir = path.join(__dirname, 'template-test')

    const action: Action = {
      templateDir,
      target,
    }
    const codeGenArgs = { indexFileName, message: 'Hello World' }

    const codeGenResults = await codeGenerator(action, codeGenArgs)
    const expected: CodeGenResults = {
      files: [
        {
          type: 'binary',
          status: 'add',
          file: path.join(target, 'binary.jpg'),
          // Don't care about content
          content: (
            await fs.readFile(path.join(templateDir, 'binary.jpg'))
          ).toString(),
        },
        {
          type: 'text',
          status: 'add',
          file: path.join(target, indexFileName),
          content: 'console.log("Hello World")',
        },
        {
          type: 'text',
          status: 'add',
          file: path.join(target, 'nested/Hello.md'),
          content: '# Hello World',
        },
      ],
      failed: [],
    }

    expect(codeGenResults).deep.eq(expected)

    const skippedExpected = {
      ...expected,
      files: expected.files.map((file) => ({ ...file, status: 'skipped' })),
    }
    const skippedCodeGenResults = await codeGenerator(action, codeGenArgs)

    expect(skippedCodeGenResults).deep.eq(skippedExpected)

    const getMTimes = (files: Array<CodeGenResult>) => {
      return Promise.all(
        files.map(({ file }) => fs.stat(file).then((stat) => stat.mtimeMs)),
      )
    }
    const mTimesBefore = await getMTimes(codeGenResults.files)
    let mTimesAfter = await getMTimes(skippedCodeGenResults.files)

    expect(mTimesBefore).deep.eq(mTimesAfter)

    const overwriteAction: Action = { ...action, overwrite: true }
    const overwriteExpected: CodeGenResults = {
      ...expected,
      files: expected.files.map((file) => ({ ...file, status: 'overwrite' })),
    }
    const overwriteCodeGenResults = await codeGenerator(
      overwriteAction,
      codeGenArgs,
    )

    expect(overwriteCodeGenResults).deep.eq(overwriteExpected)

    mTimesAfter = await getMTimes(overwriteCodeGenResults.files)

    expect(mTimesBefore).not.deep.eq(mTimesAfter)
    mTimesAfter.forEach((time, i) => expect(time > mTimesBefore[i]))
  })

<<<<<<< HEAD
  xit('should generate from integration template', async () => {
=======
  it('should generate from e2e template', async () => {
>>>>>>> b5cafece
    const fileName = 'my-integration-file.js'
    const target = path.join(tmpPath, 'integration')
    const fileAbsolute = path.join(target, fileName)
    const action: Action = {
      templateDir: templates.e2e,
      target,
    }
    const codeGenArgs = { fileName }

    const codeGenResults = await codeGenerator(action, codeGenArgs)
    const expected: CodeGenResults = {
      files: [
        {
          type: 'text',
          status: 'add',
          file: fileAbsolute,
          content: `${dedent`
            describe('my-integration-file.js', () => {
              it('should visit', () => {
                cy.visit('/')
              })
            })` }\n`,
        },
      ],
      failed: [],
    }

    expect(codeGenResults).deep.eq(expected)

    const fileContent = (await fs.readFile(fileAbsolute)).toString()

    expect(fileContent).eq(expected.files[0].content)

    expect(() => parse(fileContent)).not.throw()
  })

  it('should generate from component template', async () => {
    const fileName = 'Button.tsx'
    const target = path.join(tmpPath, 'component')
    const fileAbsolute = path.join(target, fileName)
    const action: Action = {
      templateDir: templates.component,
      target,
    }
    const codeGenArgs = {
      imports: [
        'import { mount } from "@cypress/react"',
        'import Button from "./Button"',
      ],
      componentName: 'Button',
      docsLink: '// see: https://reactjs.org/docs/test-utils.html',
      mount: 'mount(<Button />)',
      fileName,
    }

    const codeGenResults = await codeGenerator(action, codeGenArgs)
    const expected: CodeGenResults = {
      files: [
        {
          type: 'text',
          status: 'add',
          file: fileAbsolute,
          content: dedent`
            import { mount } from "@cypress/react"
            import Button from "./Button"
            
            describe('<Button />', () => {
              it('renders', () => {
                // see: https://reactjs.org/docs/test-utils.html
                mount(<Button />)
              })
            })`,
        },
      ],
      failed: [],
    }

    expect(codeGenResults).deep.eq(expected)

    const fileContent = (await fs.readFile(fileAbsolute)).toString()

    expect(fileContent).eq(expected.files[0].content)

    expect(() => {
      return parse(fileContent, {
        sourceType: 'module',
        plugins: ['jsx', 'typescript'],
      })
    }).not.throw()
  })

  it('should generate from story template', async () => {
    const fileName = 'Button.stories.jsx'
    const target = path.join(tmpPath, 'story')
    const fileAbsolute = path.join(target, fileName)
    const action: Action = {
      templateDir: templates.story,
      target,
    }
    const codeGenArgs = {
      imports: [
        'import React from "react"',
        'import { mount } from "@cypress/react"',
        'import { composeStories } from "@storybook/testing-react"',
        `import * as stories from "./Button.stories"`,
      ],
      stories: [{ component: 'Primary', mount: 'mount(<Primary />)' }],
      title: 'ButtonStories',
      fileName,
    }

    const codeGenResults = await codeGenerator(action, codeGenArgs)
    const expected: CodeGenResults = {
      files: [
        {
          type: 'text',
          status: 'add',
          file: fileAbsolute,
          content: dedent`
            import React from "react"
            import { mount } from "@cypress/react"
            import { composeStories } from "@storybook/testing-react"
            import * as stories from "./Button.stories"
            
            const composedStories = composeStories(stories)
            
            describe('ButtonStories', () => {
              it('should render Primary', () => {
                const { Primary } = composedStories
                mount(<Primary />)
              })
            })`,
        },
      ],
      failed: [],
    }

    expect(codeGenResults).deep.eq(expected)

    const fileContent = (await fs.readFile(fileAbsolute)).toString()

    expect(fileContent).eq(expected.files[0].content)

    expect(() => {
      return parse(fileContent, { sourceType: 'module', plugins: ['jsx'] })
    }).not.throw()
  })

  it('should generate from scaffoldIntegration', async () => {
    const target = path.join(tmpPath, 'scaffold-integration')
    const action: Action = {
      templateDir: templates.scaffoldIntegration,
      target,
    }

    // We don't control the scaffold-integration template. It comes from
    // https://github.com/cypress-io/cypress-example-kitchensink
    const codeGenResult = await codeGenerator(action, {})

    expect(codeGenResult.files.length).gt(0)
    for (const res of codeGenResult.files) {
      expect(async () => await fs.access(res.file, fs.constants.F_OK)).not.throw()
      const shouldParse = ['js', 'ts'].some((ext) => res.file.endsWith(ext))

      if (shouldParse) {
        expect(() => {
          return parse(res.content, {
            sourceType: 'module',
          })
        }).not.throw()
      }
    }
  })
})<|MERGE_RESOLUTION|>--- conflicted
+++ resolved
@@ -95,11 +95,7 @@
     mTimesAfter.forEach((time, i) => expect(time > mTimesBefore[i]))
   })
 
-<<<<<<< HEAD
-  xit('should generate from integration template', async () => {
-=======
-  it('should generate from e2e template', async () => {
->>>>>>> b5cafece
+  it('should generate from integration template', async () => {
     const fileName = 'my-integration-file.js'
     const target = path.join(tmpPath, 'integration')
     const fileAbsolute = path.join(target, fileName)
