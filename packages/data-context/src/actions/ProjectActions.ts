--- conflicted
+++ resolved
@@ -143,13 +143,9 @@
   async loadProjects () {
     const projectRoots = await this.api.getProjectRootsFromCache()
 
-<<<<<<< HEAD
     this.ctx.update((d) => {
       d.app.projects = [...projectRoots]
     })
-=======
-    this.projects = projectRoots.map((projectRoot) => ({ projectRoot }))
->>>>>>> 4108ca01
 
     return this.projects
   }
@@ -204,7 +200,6 @@
   async addProject (args: AddProject) {
     const projectRoot = await this.getDirectoryPath(args.path)
 
-<<<<<<< HEAD
     const found = this.projects.find((x) => x.projectRoot === projectRoot)
 
     if (!found) {
@@ -212,8 +207,6 @@
       await this.api.insertProjectToCache(projectRoot)
     }
 
-=======
->>>>>>> 4108ca01
     if (args.open) {
       this.setCurrentProject(projectRoot).catch(this.ctx.onError)
     } else {
