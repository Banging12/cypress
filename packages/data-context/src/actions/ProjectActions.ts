--- conflicted
+++ resolved
@@ -1,9 +1,5 @@
 import type { CodeGenType, MutationAddProjectArgs, MutationSetProjectPreferencesArgs, TestingTypeEnum } from '@packages/graphql/src/gen/nxs.gen'
-<<<<<<< HEAD
-import type { InitializeProjectOptions, FoundBrowser, FoundSpec, FullConfig, LaunchOpts, OpenProjectLaunchOptions, Preferences, SettingsOptions } from '@packages/types'
-=======
-import type { InitializeProjectOptions, FindSpecs, FoundBrowser, FoundSpec, LaunchOpts, OpenProjectLaunchOptions, Preferences, TestingType } from '@packages/types'
->>>>>>> 6d10a7fa
+import type { InitializeProjectOptions, FoundBrowser, FoundSpec, LaunchOpts, OpenProjectLaunchOptions, Preferences, TestingType } from '@packages/types'
 import execa from 'execa'
 import path from 'path'
 import assert from 'assert'
@@ -15,11 +11,6 @@
 import templates from '../codegen/templates'
 
 export interface ProjectApiShape {
-<<<<<<< HEAD
-  getConfig(projectRoot: string, options?: SettingsOptions): Promise<FullConfig>
-=======
-  findSpecs(payload: FindSpecs): Promise<FoundSpec[]>
->>>>>>> 6d10a7fa
   /**
    * "Initializes" the given mode, since plugins can define the browsers available
    * TODO(tim): figure out what this is actually doing, it seems it's necessary in
@@ -183,11 +174,7 @@
     let activeSpec: FoundSpec | undefined
 
     if (specPath) {
-<<<<<<< HEAD
-      activeSpec = await this.ctx.project.getCurrentSpecByAbsolute(specPath)
-=======
-      activeSpec = await this.ctx.project.getCurrentSpecByAbsolute(this.ctx.currentProject, specPath)
->>>>>>> 6d10a7fa
+      // activeSpec = await this.ctx.project.getCurrentSpecByAbsolute(specPath)
     }
 
     // Ensure that we have loaded browsers to choose from
@@ -323,7 +310,7 @@
       throw Error(`Cannot set specs without currentProject.`)
     }
 
-    this.ctx.currentProject.specs = specs
+    this.ctx.project.setSpecs(specs)
   }
 
   async setProjectPreferences (args: MutationSetProjectPreferencesArgs) {
@@ -418,12 +405,7 @@
 
     assert(projectRoot, `Cannot create spec without currentProject.`)
 
-<<<<<<< HEAD
-    const integrationFolder = 'cypress/integration' || project.projectRoot
-=======
-    const config = await this.ctx.lifecycleManager.getFullInitialConfig()
-    const integrationFolder = config.integrationFolder || projectRoot
->>>>>>> 6d10a7fa
+    const integrationFolder = 'cypress/integration' || this.ctx.currentProject
 
     const results = await codeGenerator(
       { templateDir: templates['scaffoldIntegration'], target: integrationFolder },
@@ -445,14 +427,14 @@
       }
     })
 
-    const specPattern = await this.ctx.project.specPatternForTestingType(project.projectRoot, 'e2e')
+    const specPattern = await this.ctx.project.specPatternForTestingType('e2e')
 
     if (!specPattern) {
       throw Error('Could not find specPattern for project')
     }
 
     // created new specs - find and cache them!
-    project.specs = await this.ctx.project.findSpecs(project.projectRoot, 'e2e', specPattern)
+    // this.ctx.project.specs = await this.ctx.project.findSpecs(projectRoot, 'e2e', specPattern)
 
     return withFileParts
   }
