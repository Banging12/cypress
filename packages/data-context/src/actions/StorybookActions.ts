import type { FullConfig, GeneratedSpec } from '@packages/types'
import { readCsfOrMdx } from '@storybook/csf-tools'
import endent from 'endent'
import * as path from 'path'
import type { DataContext } from '..'

export class StorybookActions {
  constructor (private ctx: DataContext) {}

  async generateSpecFromStory (storyPath: string) {
    const project = this.ctx.activeProject

    if (!project) {
      throw Error(`Cannot generate a spec without activeProject.`)
    }

    const config = await this.ctx.project.getConfig(project.projectRoot)

    const spec = await this.generateSpec(
      storyPath,
      project.projectRoot,
      config.componentFolder,
    )

<<<<<<< HEAD
    this.ctx.wizardData.generatedSpec = spec

    return spec
=======
    project.generatedSpec = spec
>>>>>>> 3f32b684
  }

  private async generateSpec (
    storyPath: string,
    projectRoot: string,
    componentFolder: FullConfig['componentFolder'],
  ): Promise<GeneratedSpec | null> {
    const specFileExtension = '.cy'
    const parsedFile = path.parse(storyPath)
    const fileName = parsedFile.name.split('.')[0] as string

    let newSpecContent: string | null

    try {
      newSpecContent = await this.generateSpecFromCsf(
        storyPath,
        fileName,
      )

      if (!newSpecContent) {
        return null
      }
    } catch (e) {
      return null
    }

    let newSpecAbsolute = path.join(
      parsedFile.dir,
      `${fileName}${specFileExtension}${parsedFile.ext}`,
    )

    try {
      newSpecAbsolute = await this.getFilename(
        newSpecAbsolute,
        fileName,
        specFileExtension,
      )

      await this.ctx.fs.outputFile(newSpecAbsolute, newSpecContent)
    } catch (e) {
      return null
    }

    const parsedNewSpec = path.parse(newSpecAbsolute)

    // Can this be obtained from the spec watcher?
    return {
      spec: {
        absolute: newSpecAbsolute,
        baseName: parsedNewSpec.base,
        fileExtension: parsedNewSpec.ext,
        fileName,
        name: path.relative(componentFolder || projectRoot, newSpecAbsolute),
        relative: path.relative(projectRoot, newSpecAbsolute),
        specFileExtension,
        specType: 'component',
      },
      content: newSpecContent,
    }
  }

  private async generateSpecFromCsf (
    absolute: string,
    storyName: string,
  ): Promise<null | string> {
    const csf = await readCsfOrMdx(absolute, {
      defaultTitle: storyName,
    }).then((res) => res.parse())

    if ((!csf.meta.title && !csf.meta.component) || !csf.stories.length) {
      return null
    }

    const isReact = csf._ast.program.body.some((statement) => {
      return (
        statement.type === 'ImportDeclaration' &&
        statement.source.value === 'react'
      )
    })
    const isVue = csf._ast.program.body.some((statement) => {
      return (
        statement.type === 'ImportDeclaration' &&
        statement.source.value.endsWith('.vue')
      )
    })

    if (!isReact && !isVue) {
      throw new Error('Provided story is not supported')
    }

    const getDependency = () => {
      return endent`
      import { mount } from "@cypress/${isReact ? 'react' : 'vue'}"
      import { composeStories } from "@storybook/testing-${
        isReact ? 'react' : 'vue3'
      }"`
    }
    const getMountSyntax = (component: string) => {
      return isReact ? `<${component} />` : `${component}()`
    }
    const itContent = csf.stories
    .map((story, i) => {
      const component = story.name.replace(/\s+/, '')
      let it = endent`
          it('should render ${component}', () => {
            const { ${component} } = composedStories
            mount(${getMountSyntax(component)})
          })`

      if (i !== 0) {
        it = it
        .split('\n')
        .map((line) => `// ${line}`)
        .join('\n')
      }

      return it
    })
    .join('\n\n')

    return endent`${isReact ? `import React from "react"` : ''}
      import * as stories from "./${path.parse(absolute).name}"
      ${getDependency()}
  
      const composedStories = composeStories(stories)
  
      describe('${csf.meta.title || csf.meta.component}', () => {
        ${itContent}
      })`
  }

  private async getFilename (absolute: string, fileName: string, specFileExtension: string) {
    let fileToGenerate = absolute
    const { dir, ext } = path.parse(absolute)
    let i = 0

    while (this.fileExists(fileToGenerate)) {
      fileToGenerate = path.join(
        dir,
        `${fileName}-copy-${++i}${specFileExtension}${ext}`,
      )
    }

    return fileToGenerate
  }

  private fileExists (absolute: string) {
    try {
      this.ctx.fs.accessSync(absolute, this.ctx.fs.constants.F_OK)

      return true
    } catch (e) {
      return false
    }
  }
}<|MERGE_RESOLUTION|>--- conflicted
+++ resolved
@@ -22,13 +22,7 @@
       config.componentFolder,
     )
 
-<<<<<<< HEAD
-    this.ctx.wizardData.generatedSpec = spec
-
-    return spec
-=======
     project.generatedSpec = spec
->>>>>>> 3f32b684
   }
 
   private async generateSpec (
