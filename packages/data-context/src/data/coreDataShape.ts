--- conflicted
+++ resolved
@@ -1,13 +1,9 @@
-<<<<<<< HEAD
-=======
-import { BUNDLERS, FoundBrowser, FoundSpec, FullConfig, Preferences, DevicePreferences, devicePreferenceDefaults, Editor, Warning } from '@packages/types'
->>>>>>> 0665e132
 import type { NexusGenEnums, TestingTypeEnum } from '@packages/graphql/src/gen/nxs.gen'
 import type { BrowserWindow } from 'electron'
 import type { ChildProcess } from 'child_process'
 import path from 'path'
 import type { ApplicationErrorSource } from '@packages/graphql/src/schemaTypes/objectTypes/gql-ApplicationError'
-import { devicePreferenceDefaults, DevicePreferences, Editor, FoundBrowser, FullConfig, LaunchArgs, Preferences } from '@packages/types'
+import { devicePreferenceDefaults, DevicePreferences, Editor, FoundBrowser, FullConfig, LaunchArgs, Preferences, Warning } from '@packages/types'
 
 export type Maybe<T> = T | null | undefined
 
@@ -120,11 +116,6 @@
   chosenFramework: NexusGenEnums['FrontendFrameworkEnum'] | null
   chosenLanguage: NexusGenEnums['CodeLanguageEnum']
   chosenManualInstall: boolean
-<<<<<<< HEAD
-=======
-  chosenBrowser: FoundBrowser | null
-  warnings: Warning[]
->>>>>>> 0665e132
 }
 
 export interface ElectronShape {
@@ -150,6 +141,7 @@
   electron: ElectronShape
   hasIntializedMode: 'open' | 'run' | null
   isAuthBrowserOpened: boolean
+  warnings: Warning[]
 }
 
 function makeCurrentProject (launchArgs: LaunchArgs): CurrentProjectShape | null {
@@ -202,15 +194,8 @@
       chosenFramework: null,
       chosenLanguage: 'js',
       chosenManualInstall: false,
-<<<<<<< HEAD
-=======
-      currentStep: 'welcome',
-      allBundlers: BUNDLERS,
-      history: ['welcome'],
-      chosenBrowser: null,
-      warnings: [],
->>>>>>> 0665e132
-    },
+    },
+    warnings: [],
     user: null,
     electron: {
       browserWindow: null,
