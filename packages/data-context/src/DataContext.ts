import type { AllModeOptions } from '@packages/types'
import fsExtra from 'fs-extra'
import path from 'path'
import util from 'util'
import chalk from 'chalk'
import assert from 'assert'
import str from 'underscore.string'
import _ from 'lodash'

import 'server-destroy'

import { AppApiShape, DataEmitterActions, LocalSettingsApiShape, ProjectApiShape } from './actions'
import type { NexusGenAbstractTypeMembers } from '@packages/graphql/src/gen/nxs.gen'
import type { AuthApiShape } from './actions/AuthActions'
import type { ElectronApiShape } from './actions/ElectronActions'
import debugLib from 'debug'
import { CoreDataShape, makeCoreData } from './data/coreDataShape'
import { DataActions } from './DataActions'
import {
  FileDataSource,
  ProjectDataSource,
  WizardDataSource,
  BrowserDataSource,
  CloudDataSource,
  EnvDataSource,
  HtmlDataSource,
  UtilDataSource,
  BrowserApiShape,
  MigrationDataSource,
} from './sources/'
import { cached } from './util/cached'
import type { GraphQLSchema, OperationTypeNode, DocumentNode } from 'graphql'
import type { IncomingHttpHeaders, Server } from 'http'
import type { AddressInfo } from 'net'
import type { App as ElectronApp } from 'electron'
import { VersionsDataSource } from './sources/VersionsDataSource'
import type { SocketIONamespace, SocketIOServer } from '@packages/socket'
import { globalPubSub } from '.'
import { InjectedConfigApi, ProjectLifecycleManager } from './data/ProjectLifecycleManager'
import { CypressError, getError } from '@packages/errors'
import { ErrorDataSource } from './sources/ErrorDataSource'
import { GraphQLDataSource } from './sources/GraphQLDataSource'
<<<<<<< HEAD
import { RemoteRequestDataSource } from './sources/RemoteRequestDataSource'
=======
import { resetIssuedWarnings } from '@packages/config'
>>>>>>> 4108ca01

const IS_DEV_ENV = process.env.CYPRESS_INTERNAL_ENV !== 'production'

export type Updater = (proj: CoreDataShape) => void | undefined | CoreDataShape

export type CurrentProjectUpdater = (proj: Exclude<CoreDataShape['currentProject'], null | undefined>) => void | undefined | CoreDataShape['currentProject']

export interface InternalDataContextOptions {
  loadCachedProjects: boolean
}

export interface DataContextConfig {
  schema: GraphQLSchema
  schemaCloud: GraphQLSchema
  mode: 'run' | 'open'
  modeOptions: Partial<AllModeOptions>
  electronApp?: ElectronApp
  coreData?: CoreDataShape
  /**
   * Injected from the server
   */
  appApi: AppApiShape
  localSettingsApi: LocalSettingsApiShape
  authApi: AuthApiShape
  configApi: InjectedConfigApi
  projectApi: ProjectApiShape
  electronApi: ElectronApiShape
  browserApi: BrowserApiShape
}

export interface GraphQLRequestInfo {
  app: 'app' | 'launchpad'
  operationName: string | null
  document: DocumentNode
  operation: OperationTypeNode
  variables: Record<string, any> | null
  headers: IncomingHttpHeaders
}

export class DataContext {
  readonly graphqlRequestInfo?: GraphQLRequestInfo
  private _config: Omit<DataContextConfig, 'modeOptions'>
  private _modeOptions: Readonly<Partial<AllModeOptions>>
  private _coreData: CoreDataShape
  readonly lifecycleManager: ProjectLifecycleManager

  constructor (_config: DataContextConfig) {
    const { modeOptions, ...rest } = _config

    this._config = rest
    this._modeOptions = modeOptions ?? {} // {} For legacy tests
    this._coreData = _config.coreData ?? makeCoreData(this._modeOptions)
    this.lifecycleManager = new ProjectLifecycleManager(this)
  }

  get schema () {
    return this._config.schema
  }

  get schemaCloud () {
    return this._config.schemaCloud
  }

  get isRunMode () {
    return this._config.mode === 'run'
  }

  @cached
  get graphql () {
    return new GraphQLDataSource()
  }

  @cached
  get remoteRequest () {
    return new RemoteRequestDataSource()
  }

  get electronApp () {
    return this._config.electronApp
  }

  get electronApi () {
    return this._config.electronApi
  }

  get localSettingsApi () {
    return this._config.localSettingsApi
  }

  get isGlobalMode () {
    return this.appData.isInGlobalMode
  }

  get modeOptions () {
    return this._modeOptions
  }

  get coreData () {
    return this._coreData
  }

  get user () {
    return this.coreData.user
  }

  get browserList () {
    return this.coreData.app.browsers
  }

  get nodePath () {
    return this.coreData.app.nodePath
  }

  get baseError () {
    return this.coreData.currentProjectData?.testingTypeData?.activeAppData?.error
      ?? this.coreData.currentProjectData?.testingTypeData?.error
      ?? this.coreData.currentProjectData?.error
      ?? this.coreData.baseError
      ?? null
  }

  get warnings () {
    return [
      ...this.coreData.currentProjectData?.testingTypeData?.activeAppData?.warnings ?? [],
      ...this.coreData.currentProjectData?.testingTypeData?.warnings ?? [],
      ...this.coreData.currentProjectData?.warnings ?? [],
      ...this.coreData.warnings ?? [],
    ]
  }

  @cached
  get file () {
    return new FileDataSource(this)
  }

  @cached
  get versions () {
    return new VersionsDataSource(this)
  }

  @cached
  get browser () {
    return new BrowserDataSource(this)
  }

  /**
   * All mutations (update / delete / create), fs writes, etc.
   * should run through this namespace. Everything else should be a "getter"
   */
  @cached
  get actions () {
    return new DataActions(this)
  }

  get appData () {
    return this.coreData.app
  }

  @cached
  get wizard () {
    return new WizardDataSource(this)
  }

  get wizardData () {
    return this.coreData.wizard
  }

  get currentProject () {
    return this.coreData.currentProject
  }

  @cached
  get project () {
    return new ProjectDataSource(this)
  }

  @cached
  get cloud () {
    return new CloudDataSource({
      fetch: (...args) => this.util.fetch(...args),
      getUser: () => this.user,
      logout: () => this.actions.auth.logout().catch(this.logTraceError),
      onError: (err) => {
        // This should never happen in prod, and if it does, it means we've intentionally broken the
        // remote contract with the test runner. Showing the main overlay is too heavy-handed of an action
        // to take here, so we only show it in development, when we maybe did something wrong in our e2e
        // Cypress test mocking and want to know immediately in the UI that things are broken
        if (process.env.CYPRESS_INTERNAL_ENV !== 'production') {
          return this.onError(getError('DASHBOARD_GRAPHQL_ERROR', err), 'Cypress Dashboard Error')
        }
      },
    })
  }

  @cached
  get env () {
    return new EnvDataSource(this)
  }

  @cached
  get emitter () {
    return new DataEmitterActions(this)
  }

  @cached
  get html () {
    return new HtmlDataSource(this)
  }

  @cached
  get error () {
    return new ErrorDataSource(this)
  }

  @cached
  get util () {
    return new UtilDataSource(this)
  }

  @cached
  get migration () {
    return new MigrationDataSource(this)
  }

  get projectsList () {
    return this.coreData.app.projects
  }

  // Servers

  setAppServerPort (port: number | undefined) {
    this.update((d) => {
      d.servers.appServerPort = port ?? null
    })
  }

  setAppSocketServer (socketServer: SocketIOServer | undefined) {
    this.update((d) => {
      d.servers.appSocketServer?.disconnectSockets(true)
      d.servers.appSocketNamespace?.disconnectSockets(true)
      d.servers.appSocketServer = socketServer
      d.servers.appSocketNamespace = socketServer?.of('/data-context')
    })
  }

  setGqlServer (srv: Server) {
    this.update((d) => {
      d.servers.gqlServer = srv
      d.servers.gqlServerPort = (srv.address() as AddressInfo).port
    })
  }

  setGqlSocketServer (socketServer: SocketIONamespace | undefined) {
    this.update((d) => {
      d.servers.gqlSocketServer?.disconnectSockets(true)
      d.servers.gqlSocketServer = socketServer
    })
  }

  /**
   * This will be replaced with Immer, for immutable state updates.
   */
  update = (updater: Updater): void => {
    updater(this._coreData)
  }

  get appServerPort () {
    return this.coreData.servers.appServerPort
  }

  get gqlServerPort () {
    return this.coreData.servers.gqlServerPort
  }

  // Utilities

  @cached
  get fs () {
    return fsExtra
  }

  @cached
  get path () {
    return path
  }

  get _apis () {
    return {
      appApi: this._config.appApi,
      authApi: this._config.authApi,
      browserApi: this._config.browserApi,
      configApi: this._config.configApi,
      projectApi: this._config.projectApi,
      electronApi: this._config.electronApi,
      localSettingsApi: this._config.localSettingsApi,
    }
  }

  makeId<T extends NexusGenAbstractTypeMembers['Node']> (typeName: T, nodeString: string) {
    return Buffer.from(`${typeName}:${nodeString}`).toString('base64')
  }

  // TODO(tim): type check
  fromId (str: string, accepted: NexusGenAbstractTypeMembers['Node']): string {
    const result = Buffer.from(str, 'base64').toString('utf-8')

    const [type, val] = result.split(':') as [string, string]

    if (type !== accepted) {
      throw new Error(`Expecting node with type ${accepted} saw ${type}`)
    }

    return val
  }

  debug = debugLib('cypress:data-context')

  private _debugCache: Record<string, debug.Debugger> = {}

  debugNs = (ns: string, evt: string, ...args: any[]) => {
    const _debug = this._debugCache[ns] ??= debugLib(`cypress:data-context:${ns}`)

    _debug(evt, ...args)
  }

  logTraceError (e: unknown) {
    // TODO(tim): handle this consistently
    // eslint-disable-next-line no-console
    console.error(e)
  }

  onError = (cypressError: CypressError, title: string = 'Unexpected Error') => {
    if (this.isRunMode) {
      if (this.lifecycleManager?.runModeExitEarly) {
        this.lifecycleManager.runModeExitEarly(cypressError)
      } else {
        throw cypressError
      }
    } else {
      const err = {
        id: _.uniqueId('Error'),
        title,
        cypressError,
      }

      this.update((d) => {
        if (d.currentProjectData?.testingTypeData?.activeAppData) {
          d.currentProjectData.testingTypeData.activeAppData.error = err
        } else if (d.currentProjectData?.testingTypeData) {
          d.currentProjectData.testingTypeData.error = err
        } else if (d.currentProjectData) {
          d.currentProjectData.error = err
        } else {
          d.baseError = err
        }
      })

      this.emitter.errorWarningChange()
    }
  }

  onWarning = (err: CypressError) => {
    if (this.isRunMode) {
      // eslint-disable-next-line
      console.log(chalk.yellow(err.message))
    } else {
      const warning = {
        id: _.uniqueId('Warning'),
        title: `Warning: ${str.titleize(str.humanize(err.type ?? ''))}`,
        cypressError: err,
      }

      this.update((d) => {
        if (d.currentProjectData?.testingTypeData?.activeAppData) {
          d.currentProjectData.testingTypeData.activeAppData.warnings.push(warning)
        } else if (d.currentProjectData?.testingTypeData) {
          d.currentProjectData.testingTypeData.warnings.push(warning)
        } else if (d.currentProjectData) {
          d.currentProjectData.warnings.push(warning)
        } else {
          d.warnings.push(warning)
        }
      })

      this.emitter.errorWarningChange()
    }
  }

  async destroy () {
    const destroy = util.promisify(this.coreData.servers.gqlServer?.destroy || (() => {}))

    return Promise.all([
      destroy(),
      this._reset(),
    ])
  }

  /**
   * Resets all of the state for the data context,
   * so we can initialize fresh for each E2E test
   */
  async reinitializeCypress (modeOptions: Partial<AllModeOptions> = {}) {
    await this._reset()

    this._modeOptions = modeOptions
    this._coreData = makeCoreData(modeOptions)
    // @ts-expect-error - we've already cleaned up, this is for testing only
    this.lifecycleManager = new ProjectLifecycleManager(this)

    globalPubSub.emit('reset:data-context', this)
  }

  _reset () {
    this.setAppSocketServer(undefined)
    this.setGqlSocketServer(undefined)

    resetIssuedWarnings()

    return Promise.all([
      this.lifecycleManager.destroy(),
      this.cloud.reset(),
      this.actions.project.clearCurrentProject(),
      this.actions.dev.dispose(),
    ])
  }

  async initializeMode () {
    assert(!this.coreData.hasInitializedMode)
    this.coreData.hasInitializedMode = this._config.mode
    if (this._config.mode === 'run') {
      await this.lifecycleManager.initializeRunMode(this.coreData.currentTestingType)
    } else if (this._config.mode === 'open') {
      await this.initializeOpenMode()
      await this.lifecycleManager.initializeOpenMode(this.coreData.currentTestingType)
    } else {
      throw new Error(`Missing DataContext config "mode" setting, expected run | open`)
    }
  }

  private async initializeOpenMode () {
    if (IS_DEV_ENV && !process.env.CYPRESS_INTERNAL_E2E_TESTING_SELF) {
      this.actions.dev.watchForRelaunch()
    }

    // We want to fetch the user immediately, but we don't need to block the UI on this
    this.actions.auth.getUser().catch((e) => {
      // This error should never happen, since it's internally handled by getUser
      // Log anyway, just incase
      this.logTraceError(e)
    })

    const toAwait: Promise<any>[] = [
      this.actions.localSettings.refreshLocalSettings(),
    ]

    // load projects from cache on start
    toAwait.push(this.actions.project.loadProjects())

    await Promise.all(toAwait)
  }
}<|MERGE_RESOLUTION|>--- conflicted
+++ resolved
@@ -40,11 +40,8 @@
 import { CypressError, getError } from '@packages/errors'
 import { ErrorDataSource } from './sources/ErrorDataSource'
 import { GraphQLDataSource } from './sources/GraphQLDataSource'
-<<<<<<< HEAD
 import { RemoteRequestDataSource } from './sources/RemoteRequestDataSource'
-=======
 import { resetIssuedWarnings } from '@packages/config'
->>>>>>> 4108ca01
 
 const IS_DEV_ENV = process.env.CYPRESS_INTERNAL_ENV !== 'production'
 
