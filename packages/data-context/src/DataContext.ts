import type { LaunchArgs, OpenProjectLaunchOptions, PlatformName } from '@packages/types'
import fsExtra from 'fs-extra'
import path from 'path'

import { AppApiShape, ApplicationDataApiShape, DataEmitterActions, ProjectApiShape } from './actions'
import type { NexusGenAbstractTypeMembers } from '@packages/graphql/src/gen/nxs.gen'
import type { AuthApiShape } from './actions/AuthActions'
import type { ElectronApiShape } from './actions/ElectronActions'
import debugLib from 'debug'
import { CoreDataShape, makeCoreData } from './data/coreDataShape'
import { DataActions } from './DataActions'
import {
  GitDataSource,
  FileDataSource,
  ProjectDataSource,
  WizardDataSource,
  BrowserDataSource,
  StorybookDataSource,
  CloudDataSource,
  ConfigDataSource,
  EnvDataSource,
  GraphQLDataSource,
  HtmlDataSource,
  UtilDataSource,
} from './sources/'
import { cached } from './util/cached'
import type { GraphQLSchema } from 'graphql'
import type { Server } from 'http'
import type { AddressInfo } from 'net'
import EventEmitter from 'events'
import type { App as ElectronApp } from 'electron'

const IS_DEV_ENV = process.env.CYPRESS_INTERNAL_ENV !== 'production'

export interface InternalDataContextOptions {
  loadCachedProjects: boolean
}

export interface DataContextConfig {
  mode: 'open' | 'run'
  schema: GraphQLSchema
  os: PlatformName
  launchArgs: LaunchArgs
  launchOptions: OpenProjectLaunchOptions
  electronApp: ElectronApp
  coreData?: CoreDataShape
  /**
   * Injected from the server
   */
  appApi: AppApiShape
  appDataApi: ApplicationDataApiShape
  authApi: AuthApiShape
  projectApi: ProjectApiShape
  electronApi: ElectronApiShape
  /**
   * Internal options used for testing purposes
   */
  _internalOptions: InternalDataContextOptions
}

export class DataContext {
  private _rootBus: EventEmitter
  private _coreData: CoreDataShape
  private _gqlServer?: Server
  private _appServerPort: number | undefined
  private _gqlServerPort: number | undefined

  constructor (private _config: DataContextConfig) {
    this._rootBus = new EventEmitter()
    this._coreData = _config.coreData ?? makeCoreData(_config.launchArgs)

    if (IS_DEV_ENV) {
      this.actions.dev.watchForRelaunch()
    }
  }

  get electronApp () {
    return this._config.electronApp
  }

  get electronApi () {
    return this._config.electronApi
  }

<<<<<<< HEAD
  resetLaunchArgs (launchArgs: LaunchArgs) {
    this._coreData = makeCoreData(launchArgs)
  }

  /**
   * Any work that's necessary to initialize the context for run mode
   */
  async initializeRunMode () {
    if (this._coreData.hasIntializedMode) {
      throw new Error(`Mode already initialized`)
    }

    this._coreData.hasIntializedMode = 'run'
    // TODO: figure out what this needs to be... sourcing & validating config?
  }

  /**
   * After we set the launch args, we call this to "initialize" open mode.
   * This kicks off any data initialization we need to do before the app
   * is ready to go, and includes launching the server
   */
  async initializeOpenMode () {
    if (this._coreData.hasIntializedMode) {
      throw new Error(`Mode already initialized`)
    }

    this._coreData.hasIntializedMode = 'open'

    // Fetch the browsers when the app starts, so we have some by
    // the time we're continuing.
    this.actions.app.refreshBrowsers()

    // If there's no "current" project, we just want to launch global mode,
    // which involves sourcing the current projects.
    if (!this.currentProject) {
      await this.actions.project.loadGlobalProjects()

      return
    }

    // Otherwise, we want to set this project as the "active" project,
    // which will kick off the process of sourcing the config, if we have
    // a config file for this project
    this.actions.project.setActiveProject(this.currentProject.projectRoot)

    // If we have a testing type, we want to execute the plugins for that testing type
    if (this.currentProject?.currentTestingType) {
      //
    }

    if (this.currentProject?.currentTestingType && this.currentProject.cliBrowser) {
      //
    }
=======
  get isGlobalMode () {
    return !this.currentProject
>>>>>>> 8bdbd1a2
  }

  async initializeData () {
    const toAwait: Promise<any>[] = [
      // load the cached user & validate the token on start
      this.actions.auth.getUser(),
    ]

    if (this._config._internalOptions.loadCachedProjects) {
      // load projects from cache on start
      toAwait.push(this.actions.project.loadGlobalProjects())
    }

    if (this._config.launchArgs.projectRoot) {
      await this.actions.project.setActiveProject(this._config.launchArgs.projectRoot)

      if (this.coreData.currentProject?.preferences) {
        toAwait.push(this.actions.project.launchProjectWithoutElectron())
      }
    }

    return Promise.all(toAwait)
  }

  get rootBus () {
    return this._rootBus
  }

  get os () {
    return this._config.os
  }

  get launchArgs () {
    return this._config.launchArgs
  }

  get launchOptions () {
    return this._config.launchOptions
  }

  get coreData () {
    return this._coreData
  }

  get user () {
    return this.coreData.user
  }

  get browserList () {
    return this.coreData.app.browsers
  }

  get baseError () {
    return this.coreData.baseError
  }

  @cached
  get file () {
    return new FileDataSource(this)
  }

  @cached
  get git () {
    return new GitDataSource(this)
  }

  @cached
  get browser () {
    return new BrowserDataSource(this)
  }

  /**
   * All mutations (update / delete / create), fs writes, etc.
   * should run through this namespace. Everything else should be a "getter"
   */
  @cached
  get actions () {
    return new DataActions(this)
  }

  get appData () {
    return this.coreData.app
  }

  @cached
  get wizard () {
    return new WizardDataSource(this)
  }

  @cached
  get config () {
    return new ConfigDataSource(this)
  }

  @cached
  get storybook () {
    return new StorybookDataSource(this)
  }

  get wizardData () {
    return this.coreData.wizard
  }

  get currentProject () {
    return this.coreData.currentProject
  }

  get currentTestingType () {
    return this.coreData.app.currentProject?.currentTestingType ?? null
  }

  @cached
  get project () {
    return new ProjectDataSource(this)
  }

  @cached
  get cloud () {
    return new CloudDataSource(this)
  }

  @cached
  get env () {
    return new EnvDataSource(this)
  }

  @cached
  get emitter () {
    return new DataEmitterActions(this)
  }

  graphqlClient () {
    return new GraphQLDataSource(this, this._config.schema)
  }

  @cached
  get html () {
    return new HtmlDataSource(this)
  }

  @cached
  get util () {
    return new UtilDataSource(this)
  }

  get projectsList () {
    return this.coreData.app.projects.map((p) => {
      return {
        title: this.project.projectTitle(p),
        projectRoot: p,
      }
    })
  }

  // Servers

  setAppServerPort (port: number | undefined) {
    this._appServerPort = port
  }

  setGqlServer (srv: Server) {
    this._gqlServer = srv
    this._gqlServerPort = (srv.address() as AddressInfo).port
  }

  get appServerPort () {
    return this._appServerPort
  }

  get gqlServerPort () {
    return this._gqlServerPort
  }

  // Utilities

  @cached
  get fs () {
    return fsExtra
  }

  @cached
  get path () {
    return path
  }

  get _apis () {
    return {
      appApi: this._config.appApi,
      appDataApi: this._config.appDataApi,
      authApi: this._config.authApi,
      projectApi: this._config.projectApi,
      electronApi: this._config.electronApi,
      busApi: this._rootBus,
    }
  }

  makeId<T extends NexusGenAbstractTypeMembers['Node']> (typeName: T, nodeString: string) {
    return Buffer.from(`${typeName}:${nodeString}`).toString('base64')
  }

  // TODO(tim): type check
  fromId (str: string, accepted: NexusGenAbstractTypeMembers['Node']): string {
    const result = Buffer.from(str, 'base64').toString('utf-8')

    const [type, val] = result.split(':') as [string, string]

    if (type !== accepted) {
      throw new Error(`Expecting node with type ${accepted} saw ${type}`)
    }

    return val
  }

  debug = debugLib('cypress:data-context')

  logError (e: unknown) {
    // TODO(tim): handle this consistently
    // eslint-disable-next-line no-console
    console.error(e)
  }

  /**
   * If we really want to get around the guards added in proxyContext
   * which disallow referencing ctx.actions / ctx.emitter from contexct for a GraphQL query,
   * we can call ctx.deref.emitter, etc. This should only be used in exceptional situations where
   * we're certain this is a good idea.
   */
  get deref () {
    return this
  }

  async destroy () {
    this._gqlServer?.close()

    return Promise.all([
      this.util.disposeLoaders(),
      this.actions.project.clearCurrentProject(),
      this.actions.dev.dispose(),
    ])
  }

  get loader () {
    return this.util.loader
  }
}<|MERGE_RESOLUTION|>--- conflicted
+++ resolved
@@ -82,70 +82,13 @@
     return this._config.electronApi
   }
 
-<<<<<<< HEAD
   resetLaunchArgs (launchArgs: LaunchArgs) {
     this._coreData = makeCoreData(launchArgs)
-  }
-
-  /**
-   * Any work that's necessary to initialize the context for run mode
-   */
-  async initializeRunMode () {
-    if (this._coreData.hasIntializedMode) {
-      throw new Error(`Mode already initialized`)
-    }
-
-    this._coreData.hasIntializedMode = 'run'
-    // TODO: figure out what this needs to be... sourcing & validating config?
-  }
-
-  /**
-   * After we set the launch args, we call this to "initialize" open mode.
-   * This kicks off any data initialization we need to do before the app
-   * is ready to go, and includes launching the server
-   */
-  async initializeOpenMode () {
-    if (this._coreData.hasIntializedMode) {
-      throw new Error(`Mode already initialized`)
-    }
-
-    this._coreData.hasIntializedMode = 'open'
-
-    // Fetch the browsers when the app starts, so we have some by
-    // the time we're continuing.
-    this.actions.app.refreshBrowsers()
-
-    // If there's no "current" project, we just want to launch global mode,
-    // which involves sourcing the current projects.
-    if (!this.currentProject) {
-      await this.actions.project.loadGlobalProjects()
-
-      return
-    }
-
-    // Otherwise, we want to set this project as the "active" project,
-    // which will kick off the process of sourcing the config, if we have
-    // a config file for this project
-    this.actions.project.setActiveProject(this.currentProject.projectRoot)
-
-    // If we have a testing type, we want to execute the plugins for that testing type
-    if (this.currentProject?.currentTestingType) {
-      //
-    }
-
-    if (this.currentProject?.currentTestingType && this.currentProject.cliBrowser) {
-      //
-    }
-=======
-  get isGlobalMode () {
-    return !this.currentProject
->>>>>>> 8bdbd1a2
   }
 
   async initializeData () {
     const toAwait: Promise<any>[] = [
       // load the cached user & validate the token on start
-      this.actions.auth.getUser(),
     ]
 
     if (this._config._internalOptions.loadCachedProjects) {
@@ -248,7 +191,7 @@
   }
 
   get currentTestingType () {
-    return this.coreData.app.currentProject?.currentTestingType ?? null
+    return this.coreData.currentProject?.currentTestingType ?? null
   }
 
   @cached
@@ -384,4 +327,61 @@
   get loader () {
     return this.util.loader
   }
+
+  /**
+   * Any work that's necessary to initialize the context for run mode
+   */
+  async initializeRunMode () {
+    if (this._coreData.hasIntializedMode) {
+      throw new Error(`Mode already initialized`)
+    }
+
+    this._coreData.hasIntializedMode = 'run'
+    // TODO: figure out what this needs to be... sourcing & validating config?
+  }
+
+  /**
+   * After we set the launch args, we call this to "initialize" open mode.
+   * This kicks off any data initialization we need to do before the app
+   * is ready to go, and includes launching the server
+   */
+  async initializeOpenMode () {
+    if (this._coreData.hasIntializedMode) {
+      throw new Error(`Mode already initialized`)
+    }
+
+    // Load the cached user & validate the token on start
+    this.actions.auth.getUser()
+
+    this._coreData.hasIntializedMode = 'open'
+
+    // Fetch the browsers when the app starts, so we have some by
+    // the time we're continuing.
+    this.actions.app.refreshBrowsers()
+
+    // If there's no "current" project, we just want to launch global mode,
+    // which involves sourcing the current projects.
+    if (!this.currentProject) {
+      await this.actions.project.loadGlobalProjects()
+
+      return
+    }
+
+    // Otherwise, we want to set this project as the "active" project,
+    // which will kick off the process of sourcing the config, if we have
+    // a config file for this project
+    this.actions.project.setActiveProject(this.currentProject.projectRoot)
+
+    // If we have a testing type, we want to execute the plugins for that testing type
+    if (this.currentProject?.currentTestingType) {
+      this.actions.project.initializeActiveProject().then(() => {
+        if (this.currentProject?.cliBrowser) {
+          //
+        }
+      })
+      .catch((e) => {
+
+      })
+    }
+  }
 }