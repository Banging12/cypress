exports['src/index .getBreakingKeys returns list of breaking config keys 1'] = [
  "blacklistHosts",
  "experimentalComponentTesting",
  "experimentalGetCookiesSameSite",
  "experimentalNetworkStubbing",
  "experimentalRunEvents",
  "experimentalShadowDomSupport",
  "firefoxGcInterval",
  "nodeVersion",
  "nodeVersion"
]

exports['src/index .getDefaultValues returns list of public config keys 1'] = {
  "animationDistanceThreshold": 5,
  "baseUrl": null,
  "blockHosts": null,
  "chromeWebSecurity": true,
  "clientCertificates": [],
  "component": {
    "specPattern": "**/*.cy.{js,jsx,ts,tsx}"
  },
  "defaultCommandTimeout": 4000,
  "downloadsFolder": "cypress/downloads",
  "e2e": {
    "specPattern": "cypress/e2e/**/*.cy.{js,jsx,ts,tsx}"
  },
  "env": {},
  "execTimeout": 60000,
  "exit": true,
  "experimentalFetchPolyfill": false,
  "experimentalInteractiveRunEvents": false,
  "experimentalSessionSupport": false,
  "experimentalSourceRewriting": false,
  "fileServerFolder": "",
  "fixturesFolder": "cypress/fixtures",
<<<<<<< HEAD
  "ignoreSpecPattern": "*.hot-update.js",
=======
  "excludeSpecPattern": "*.hot-update.js",
>>>>>>> e0941990
  "includeShadowDom": false,
  "keystrokeDelay": 0,
  "modifyObstructiveCode": true,
  "numTestsKeptInMemory": 50,
  "pageLoadTimeout": 60000,
  "pluginsFile": "cypress/plugins",
  "port": null,
  "projectId": null,
  "redirectionLimit": 20,
  "reporter": "spec",
  "reporterOptions": null,
  "requestTimeout": 5000,
  "resolvedNodePath": null,
  "resolvedNodeVersion": null,
  "responseTimeout": 30000,
  "retries": {
    "runMode": 0,
    "openMode": 0
  },
  "screenshotOnRunFailure": true,
  "screenshotsFolder": "cypress/screenshots",
  "slowTestThreshold": 10000,
  "scrollBehavior": "top",
  "supportFile": "cypress/support/e2e.{js,jsx,ts,tsx}",
  "supportFolder": false,
  "taskTimeout": 60000,
  "trashAssetsBeforeRuns": true,
  "userAgent": null,
  "video": true,
  "videoCompression": 32,
  "videosFolder": "cypress/videos",
  "videoUploadOnPasses": true,
  "viewportHeight": 660,
  "viewportWidth": 1000,
  "waitForAnimations": true,
  "watchForFileChanges": true,
  "autoOpen": false,
  "browsers": [],
  "clientRoute": "/__/",
  "configFile": "cypress.config.js",
  "devServerPublicPathRoute": "/__cypress/src",
  "hosts": null,
  "isInteractive": true,
  "isTextTerminal": false,
  "morgan": true,
  "namespace": "__cypress",
  "reporterRoute": "/__cypress/reporter",
  "socketId": null,
  "socketIoCookie": "__socket.io",
  "socketIoRoute": "/__socket.io",
  "xhrRoute": "/xhrs/"
}

exports['src/index .getPublicConfigKeys returns list of public config keys 1'] = [
  "animationDistanceThreshold",
  "arch",
  "baseUrl",
  "blockHosts",
  "chromeWebSecurity",
  "clientCertificates",
  "component",
  "defaultCommandTimeout",
  "downloadsFolder",
  "e2e",
  "env",
  "execTimeout",
  "exit",
  "experimentalFetchPolyfill",
  "experimentalInteractiveRunEvents",
  "experimentalSessionSupport",
  "experimentalSourceRewriting",
  "fileServerFolder",
  "fixturesFolder",
<<<<<<< HEAD
  "ignoreSpecPattern",
=======
  "excludeSpecPattern",
>>>>>>> e0941990
  "includeShadowDom",
  "keystrokeDelay",
  "modifyObstructiveCode",
  "nodeVersion",
  "numTestsKeptInMemory",
  "platform",
  "pageLoadTimeout",
  "pluginsFile",
  "port",
  "projectId",
  "redirectionLimit",
  "reporter",
  "reporterOptions",
  "requestTimeout",
  "resolvedNodePath",
  "resolvedNodeVersion",
  "responseTimeout",
  "retries",
  "screenshotOnRunFailure",
  "screenshotsFolder",
  "slowTestThreshold",
  "scrollBehavior",
  "supportFile",
  "supportFolder",
  "taskTimeout",
  "trashAssetsBeforeRuns",
  "userAgent",
  "video",
  "videoCompression",
  "videosFolder",
  "videoUploadOnPasses",
  "viewportHeight",
  "viewportWidth",
  "waitForAnimations",
  "watchForFileChanges",
  "browsers",
  "hosts",
  "isInteractive",
  "modifyObstructiveCode"
]<|MERGE_RESOLUTION|>--- conflicted
+++ resolved
@@ -33,11 +33,7 @@
   "experimentalSourceRewriting": false,
   "fileServerFolder": "",
   "fixturesFolder": "cypress/fixtures",
-<<<<<<< HEAD
-  "ignoreSpecPattern": "*.hot-update.js",
-=======
   "excludeSpecPattern": "*.hot-update.js",
->>>>>>> e0941990
   "includeShadowDom": false,
   "keystrokeDelay": 0,
   "modifyObstructiveCode": true,
@@ -111,11 +107,7 @@
   "experimentalSourceRewriting",
   "fileServerFolder",
   "fixturesFolder",
-<<<<<<< HEAD
-  "ignoreSpecPattern",
-=======
   "excludeSpecPattern",
->>>>>>> e0941990
   "includeShadowDom",
   "keystrokeDelay",
   "modifyObstructiveCode",
