import React from 'react'
import { observer } from 'mobx-react'
import ipc from '../lib/ipc'
import { getExperiments } from '@packages/server/lib/experiments'

const openHelp = (e) => {
  e.preventDefault()
  ipc.externalOpen('https://on.cypress.io/experiments')
}

const openIssue = (number) => (e) => {
  e.preventDefault()
  ipc.externalOpen(`https://github.com/cypress-io/cypress/issues/${number}`)
}

const Experiments = observer(({ project }) => {
  const experiments = getExperiments(project)
<<<<<<< HEAD
=======

  const ComponentTesting = () => {
    if (!experiments.experimentalComponentTesting) {
      return null
    }

    <div>
      <h3>component testing <code>status: {experiments.experimentalComponentTesting.enabled ? 'enabled' : 'disabled'}</code></h3>
      <p className="text-muted">
          Changes how certain spec files are mounted. Instead of <code>cy.visit</code> you would use
          framework-specific <code>cypress-X-unit-test</code> library to mount your component directly from the spec file.
          See issue <a href='#' onClick={openIssue(5922)}>5922</a>
      </p>
      <p>config key <code>experimentalComponentTesting</code> default value <code>false</code> current
        value <code>{experiments.experimentalComponentTesting.value.toString()}</code></p>
    </div>
  }
>>>>>>> 1bda81ed

  return (
    <div>
      <a href='#' className='learn-more' onClick={openHelp}>
        <i className='fas fa-info-circle'></i> Learn more
      </a>

      <div>
        <p>
        You can enable some beta features still under development by setting a special config settings that start
<<<<<<< HEAD
        with `experimental` prefix.
        </p>
      </div>

      <div>
        <h3>component testing <code>status: {experiments.experimentalComponentTesting.enabled ? 'enabled' : 'disabled'}</code></h3>
        <p className="text-muted">
          Changes how certain spec files are mounted. Instead of <code>cy.visit</code> you would use
          framework-specific <code>cypress-X-unit-test</code> library to mount your component directly from the spec file.
          See issue <a href='#' onClick={openIssue(5922)}>5922</a>
        </p>
        <p>config key <code>experimentalComponentTesting</code> default value <code>false</code> current
        value <code>{experiments.experimentalComponentTesting.value.toString()}</code></p>
      </div>
=======
        with "experimental" prefix.
        </p>
      </div>

      <ComponentTesting />
>>>>>>> 1bda81ed
    </div>
  )
})

export default Experiments<|MERGE_RESOLUTION|>--- conflicted
+++ resolved
@@ -15,8 +15,6 @@
 
 const Experiments = observer(({ project }) => {
   const experiments = getExperiments(project)
-<<<<<<< HEAD
-=======
 
   const ComponentTesting = () => {
     if (!experiments.experimentalComponentTesting) {
@@ -34,7 +32,6 @@
         value <code>{experiments.experimentalComponentTesting.value.toString()}</code></p>
     </div>
   }
->>>>>>> 1bda81ed
 
   return (
     <div>
@@ -45,28 +42,11 @@
       <div>
         <p>
         You can enable some beta features still under development by setting a special config settings that start
-<<<<<<< HEAD
-        with `experimental` prefix.
-        </p>
-      </div>
-
-      <div>
-        <h3>component testing <code>status: {experiments.experimentalComponentTesting.enabled ? 'enabled' : 'disabled'}</code></h3>
-        <p className="text-muted">
-          Changes how certain spec files are mounted. Instead of <code>cy.visit</code> you would use
-          framework-specific <code>cypress-X-unit-test</code> library to mount your component directly from the spec file.
-          See issue <a href='#' onClick={openIssue(5922)}>5922</a>
-        </p>
-        <p>config key <code>experimentalComponentTesting</code> default value <code>false</code> current
-        value <code>{experiments.experimentalComponentTesting.value.toString()}</code></p>
-      </div>
-=======
         with "experimental" prefix.
         </p>
       </div>
 
       <ComponentTesting />
->>>>>>> 1bda81ed
     </div>
   )
 })
