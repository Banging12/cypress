import cs from 'classnames'
import _ from 'lodash'
import React, { Component } from 'react'
import { observer } from 'mobx-react'
<<<<<<< HEAD
=======
import Loader from 'react-loader'
import Tooltip from '@cypress/react-tooltip'
>>>>>>> e2705e96

import ipc from '../lib/ipc'
import projectsApi from '../projects/projects-api'
import specsStore, { allSpecsSpec } from './specs-store'

import Loader from '../lib/loader'

@observer
class SpecsList extends Component {
  constructor(props) {
    super(props)
    this.filterRef = React.createRef()
  }

  render () {
    if (specsStore.isLoading) return <Loader fullscreen>Loading specs...</Loader>

    if (!specsStore.filter && !specsStore.specs.length) return this._empty()

    return (
      <div id='tests-list-page'>
        <header>
          <div className={cs('search', {
            'show-clear-filter': !!specsStore.filter,
          })}>
            <label htmlFor='filter'>
              <i className='fa fa-search'></i>
            </label>
            <input
              id='filter'
              className='filter'
              placeholder='Search...'
              value={specsStore.filter || ''}
              ref={this.filterRef}
              onChange={this._updateFilter}
              onKeyUp={this._executeFilterAction}
            />
            <Tooltip
              title='Clear search'
              className='browser-info-tooltip cy-tooltip'
            >
              <a className='clear-filter fa fa-times' onClick={this._clearFilter} />
            </Tooltip>
          </div>
          <a onClick={this._selectSpec.bind(this, allSpecsSpec)} className={cs('all-tests btn btn-default', { active: specsStore.isChosen(allSpecsSpec) })}>
            <i className={`fa fa-fw ${this._allSpecsIcon(specsStore.isChosen(allSpecsSpec))}`}></i>{' '}
            {allSpecsSpec.displayName}
          </a>
        </header>
        {this._specsList()}
      </div>
    )
  }

  _specsList () {
    if (specsStore.filter && !specsStore.specs.length) {
      return (
        <div className='empty-well'>
          No specs match your search: "<strong>{specsStore.filter}</strong>"
          <br/>
          <a onClick={() => {
            this._clearFilter()
            this.filterRef.current.focus()
          }} className='btn btn-link'>
            <i className='fa fa-times'/> Clear search
          </a>
        </div>
      )
    }

    return (
      <ul className='outer-files-container list-as-table'>
        {_.map(specsStore.specs, (spec) => this._specItem(spec))}
      </ul>
    )
  }

  _specItem (spec) {
    return spec.hasChildren ? this._folderContent(spec) : this._specContent(spec)
  }

  _allSpecsIcon (allSpecsChosen) {
    return allSpecsChosen ? 'fa-dot-circle-o green' : 'fa-play'
  }

  _specIcon (isChosen) {
    return isChosen ? 'fa-dot-circle-o green' : 'fa-file-code-o'
  }

  _clearFilter = () => {
    const { id, path } = this.props.project

    specsStore.clearFilter({ id, path })
  }

  _updateFilter = (e) => {
    const { id, path } = this.props.project

    specsStore.setFilter({ id, path }, e.target.value)
  }

  _executeFilterAction = (e) => {
    if (e.key === 'Escape') {
      this._clearFilter()
    }
  }

  _selectSpec (spec, e) {
    e.preventDefault()

    const { project } = this.props

    return projectsApi.runSpec(project, spec, project.chosenBrowser)
  }

  _selectSpecFolder (specFolderPath, e) {
    e.preventDefault()

    specsStore.setExpandSpecFolder(specFolderPath)
  }

  _folderContent (spec) {
    const isExpanded = spec.isExpanded

    return (
      <li key={spec.path} className={`folder  ${isExpanded ? 'folder-expanded' : 'folder-collapsed'}`}>
        <div>
          <div onClick={this._selectSpecFolder.bind(this, spec)}>
            <i className={`folder-collapse-icon fa fa-fw ${isExpanded ? 'fa-caret-down' : 'fa-caret-right'}`}></i>
            <i className={`fa fa-fw ${isExpanded ? 'fa-folder-open-o' : 'fa-folder-o'}`}></i>
            <div className='folder-display-name'>{spec.displayName}{' '}</div>
          </div>
          {
            isExpanded ?
              <div>
                <ul className='list-as-table'>
                  {_.map(spec.children, (spec) => this._specItem(spec))}
                </ul>
              </div> :
              null
          }
        </div>
      </li>
    )
  }

  _specContent (spec) {
    return (
      <li key={spec.path} className='file'>
        <a href='#' onClick={this._selectSpec.bind(this, spec)} className={cs({ active: specsStore.isChosen(spec) })}>
          <div>
            <div>
              <i className={`fa fa-fw ${this._specIcon(specsStore.isChosen(spec))}`}></i>
              {spec.displayName}
            </div>
          </div>
          <div>
            <div></div>
          </div>
        </a>
      </li>
    )
  }

  _empty () {
    return (
      <div id='tests-list-page'>
        <div className='empty-well'>
          <h5>
            No files found in
            <code onClick={this._openIntegrationFolder.bind(this)}>
              {this.props.project.integrationFolder}
            </code>
          </h5>
          <a className='helper-docs-link' onClick={this._openHelp}>
            <i className='fa fa-question-circle'></i>{' '}
              Need help?
          </a>
        </div>
      </div>
    )
  }

  _openIntegrationFolder () {
    ipc.openFinder(this.props.project.integrationFolder)
  }

  _openHelp (e) {
    e.preventDefault()
    ipc.externalOpen('https://on.cypress.io/writing-first-test')
  }
}

export default SpecsList<|MERGE_RESOLUTION|>--- conflicted
+++ resolved
@@ -2,11 +2,7 @@
 import _ from 'lodash'
 import React, { Component } from 'react'
 import { observer } from 'mobx-react'
-<<<<<<< HEAD
-=======
-import Loader from 'react-loader'
 import Tooltip from '@cypress/react-tooltip'
->>>>>>> e2705e96
 
 import ipc from '../lib/ipc'
 import projectsApi from '../projects/projects-api'
@@ -16,7 +12,7 @@
 
 @observer
 class SpecsList extends Component {
-  constructor(props) {
+  constructor (props) {
     super(props)
     this.filterRef = React.createRef()
   }
