--- conflicted
+++ resolved
@@ -135,9 +135,6 @@
   'unify-plugin-errors',
   'various-file-types',
   'vite-ct',
-<<<<<<< HEAD
-  'vite-ct-vue-3-typescript',
-=======
   'vue3-vite-ts-configured',
   'vue3-vite-ts-custom-index-html',
   'vue3-vite-ts-unconfigured',
@@ -148,7 +145,6 @@
   'vueclivue3-configured',
   'vueclivue3-custom-index-html',
   'vueclivue3-unconfigured',
->>>>>>> 26d6a292
   'webpack-preprocessor',
   'webpack-preprocessor-2',
   'webpack-preprocessor-awesome-typescript-loader',
