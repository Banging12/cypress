import dedent from 'dedent'
import type { Query } from '../generated/test-graphql-types.gen'
import { MaybeResolver, testNodeId } from './clientTestUtils'

export const stubQuery: MaybeResolver<Query> = {
  __typename: 'Query',
  dev () {
    return {}
  },
<<<<<<< HEAD
=======
  localSettings (source, args, ctx) {
    return ctx.localSettings
  },
  wizard (source, args, ctx) {
    return ctx.wizard
  },
>>>>>>> e83512f8
  currentProject (source, args, ctx) {
    return ctx.currentProject
  },
  projects (source, args, ctx) {
    return ctx.projects
  },
  versions (source, args, ctx) {
    return ctx.versions
  },
  isAuthBrowserOpened (source, args, ctx) {
    return ctx.isAuthBrowserOpened
  },
  isInGlobalMode (source, args, ctx) {
    return !ctx.currentProject
  },
  sampleConfigFiles: [
    {
      ...testNodeId('WizardSampleConfigFile'),
      filePath: 'cypress.config.ts',
      description: 'The proper config file',
      content: dedent`import { startDevServer } from '@cypress/vite-dev-server'

                      /* This is some test data. It does not need to be valid code. */
            `,
      status: 'valid',
    },
    {
      ...testNodeId('WizardSampleConfigFile'),
      filePath: 'cypress/fixtures/example.json',
      description: 'Please do the necessary changes to your file',
      content: dedent`{ 
        "foo": 1,
        "bar": 42
      }`,
      status: 'changes',
    },
    {
      ...testNodeId('WizardSampleConfigFile'),
      filePath: 'cypress/component/support.ts',
      description: 'Please do the necessary changes to your file',
      content: dedent`import { startDevServer } from '@cypress/vite-dev-server'

                      /* This is some test data. It does not need to be valid code. */
                      `,
      status: 'skipped',
    },
    {
      ...testNodeId('WizardSampleConfigFile'),
      filePath: 'cypress/component/commands.ts',
      description: 'Please do the necessary changes to your file',
      content: dedent`import { startDevServer } from '@cypress/vite-dev-server'

      /* This is some test data. It does not need to be valid code. */`,
      status: 'error',
    },
  ],
}<|MERGE_RESOLUTION|>--- conflicted
+++ resolved
@@ -7,15 +7,9 @@
   dev () {
     return {}
   },
-<<<<<<< HEAD
-=======
   localSettings (source, args, ctx) {
     return ctx.localSettings
   },
-  wizard (source, args, ctx) {
-    return ctx.wizard
-  },
->>>>>>> e83512f8
   currentProject (source, args, ctx) {
     return ctx.currentProject
   },
