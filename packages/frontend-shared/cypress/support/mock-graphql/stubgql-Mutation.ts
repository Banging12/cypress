import type { Mutation } from '../generated/test-graphql-types.gen'
import path from 'path'

import type { MaybeResolver } from './clientTestUtils'
import { createTestCurrentProject, createTestGlobalProject } from './stubgql-Project'

export const stubMutation: MaybeResolver<Mutation> = {
  __typename: 'Mutation',
  addProject (source, args, ctx) {
    ctx.projects.push(createTestGlobalProject(path.basename(args.path)))

    return true
  },
  setActiveProject (source, args, ctx) {
    const project = ctx.projects.find((p) => p.projectRoot === args.path)

    ctx.currentProject = project ? createTestCurrentProject(project.title) : null

    return true
  },
<<<<<<< HEAD
  clearCurrentProject (source, args, ctx) {
=======
  clearActiveProject (source, args, ctx) {
>>>>>>> e83512f8
    ctx.currentProject = null

    return true
  },
  removeProject (source, args, ctx) {
    ctx.projects = ctx.projects.filter((p) => p.projectRoot !== args.path)

    return true
  },
  hideBrowserWindow (source, args, ctx) {
    return true
  },
  setProjectPreferences (source, args, ctx) {
    return {}
  },
  generateSpecFromSource (source, args, ctx) {
    if (!ctx.currentProject) {
      throw Error('Cannot set currentSpec without active project')
    }

    return {
      __typename: 'GeneratedSpec',
      spec: {
        __typename: 'FileParts',
        id: 'U3BlYzovVXNlcnMvbGFjaGxhbi9jb2RlL3dvcmsvY3lwcmVzczUvcGFja2FnZXMvYXBwL3NyYy9CYXNpYy5zcGVjLnRzeA==',
        absolute: '/Users/lachlan/code/work/cypress5/packages/app/src/Basic.spec.tsx',
        relative: 'app/src/Basic.spec.tsx',
        name: 'Basic',
        fileName: 'Basic.spec.tsx',
        baseName: 'Basic',
        fileExtension: 'tsx',
      },
      content: `it('should do stuff', () => {})`,
      id: 'U3BlYzovVXNlcnMvbGFjaGxhbi9jb2RlL3dvcmsvY3lwcmVzczUvcGFja2FnZXMvYXBwL3NyYy9CYXNpYy5zcGVjLnRzeA==',
    }
  },
  reconfigureProject (src, args, ctx) {
    return true
  },
<<<<<<< HEAD
=======
  resetWizard (src, args, ctx) {
    return true
  },
  scaffoldIntegration (src, args, ctx) {
    return [{
      __typename: 'CodeGenResultWithFileParts',
      codeGenResult: {
        id: 'U3BlYzovVXNlcnMvbGFjaGxhbi9jb2RlL3dvcmsvY3lwcmVzczUvcGFja2FnZXMvYXBwL3NyYy9CYXNpYy5zcGVjLnRzeA==',
        __typename: 'CodeGenResult',
        file: '/Users/lachlan/code/work/cypress/packages/app/cypress/integration/basic/todo.spec.js',
        status: 'add',
        type: 'text',
        content: 'it(\'should load todos\', () => {})',
      },
      fileParts: {
        id: 'U3BlYzovVXNlcnMvbGFjaGxhbi9jb2RlL3dvcmsvY3lwcmVzczUvcGFja2FnZXMvYXBwL3NyYy9CYXNpYy5zcGVjLnRzeA==',
        __typename: 'FileParts',
        absolute: '/Users/lachlan/code/work/cypress/packages/app/cypress/integration/basic/todo.spec.js',
        relative: 'cypress/integration/basic/todo.spec.js',
        baseName: 'todo.spec.js',
        name: 'basic/todo.spec.js',
        fileName: 'todo',
        fileExtension: '.js',
      },
    }]
  },
>>>>>>> e83512f8
}<|MERGE_RESOLUTION|>--- conflicted
+++ resolved
@@ -18,11 +18,7 @@
 
     return true
   },
-<<<<<<< HEAD
   clearCurrentProject (source, args, ctx) {
-=======
-  clearActiveProject (source, args, ctx) {
->>>>>>> e83512f8
     ctx.currentProject = null
 
     return true
@@ -62,11 +58,6 @@
   reconfigureProject (src, args, ctx) {
     return true
   },
-<<<<<<< HEAD
-=======
-  resetWizard (src, args, ctx) {
-    return true
-  },
   scaffoldIntegration (src, args, ctx) {
     return [{
       __typename: 'CodeGenResultWithFileParts',
@@ -90,5 +81,4 @@
       },
     }]
   },
->>>>>>> e83512f8
 }