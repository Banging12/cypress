<template>
  <div
    v-for="list in docsMenu"
    :key="list.title"
    class="min-w-164px"
  >
    <h2 class="font-semibold text-gray-800">
      {{ list.title }}
    </h2>
    <hr class="border-gray-50 my-10px">
    <ul>
      <li
        v-for="item in list.children"
        :key="item.text"
        class="flex items-center text-indigo-500 mb-4px"
      >
        <i-cy-book_x16 class="icon-dark-indigo-500 icon-light-indigo-50" />
        <ExternalLink
          v-if="!item.changeContent || !currentProjectExists"
          :href="getUrl(item.link)"
          class="font-normal ml-4px whitespace-nowrap"
        >
          {{ item.text }}
        </ExternalLink>
        <button
          v-else
          class="font-normal ml-4px whitespace-nowrap hocus-link-default"
          @click="switchToGrowthPrompt(item.changeContent)"
        >
          {{ item.text }}
        </button>
      </li>
    </ul>
  </div>
</template>

<script setup lang="ts">
import Button from '@cy/components/Button.vue'
import { useI18n } from '@cy/i18n'
import { getUrlWithParams, LinkWithParams } from '../../utils/getUrlWithParams'
import ExternalLink from '../ExternalLink.vue'

const { t } = useI18n()

export type DocsMenuVariant = 'ci1' | 'orchestration1' | 'main'

const emit = defineEmits<{
  (e: 'setDocsContent', value:DocsMenuVariant): void,
}>()

defineProps<{
  currentProjectExists: boolean,
}>()

const utm_medium = 'Docs Menu'

const switchToGrowthPrompt = (target) => {
  emit('setDocsContent', target)
}

const getUrl = (link: LinkWithParams) => {
  return getUrlWithParams(link)
}

const docsMenu: {
  title: string
  children: {
    text: string
    link: LinkWithParams,
    changeContent?: DocsMenuVariant
    }[]
}[] = [{
  title: t('topNav.docsMenu.gettingStartedTitle'),
  children: [{
    text: t('topNav.docsMenu.firstTest'),
    link: {
      url: 'https://on.cypress.io/writing-first-test',
      params: {
        utm_medium,
        utm_content: 'First Test',
      },
    },
  }, {
    text: t('topNav.docsMenu.testingApp'),
    link: {
      url: 'https://on.cypress.io/testing-your-app',
      params: {
        utm_medium,
        utm_content: 'Testing Your App',
      },
    },
  },
  {
    text: t('topNav.docsMenu.organizingTests'),
    link: {
      url: 'https://on.cypress.io/writing-and-organizing-tests',
      params: {
        utm_medium,
        utm_content: 'Organizing Tests',
      },
    },
  }],
}, {
  title: t('topNav.docsMenu.referencesTitle'),
  children: [{
    text: t('topNav.docsMenu.bestPractices'),
    link: {
      url: 'https://on.cypress.io/best-practices',
      params: {
        utm_medium,
        utm_content: 'Best Practices',
      },
    },
  }, {
    text: t('topNav.docsMenu.configuration'),
    link: {
      url: 'https://on.cypress.io/configuration',
      params: {
        utm_medium,
        utm_content: 'Configuration',
      },
    },
  }, {
    text: t('topNav.docsMenu.api'),
    link: {
      url: 'https://on.cypress.io/api',
      params: {
        utm_medium,
        utm_content: 'API',
      },
    },
  }],
}, {
  title: t('topNav.docsMenu.ciTitle'),
  children: [{
    text: t('topNav.docsMenu.ciSetup'),
    changeContent: 'ci1',
    link: {
      url: 'https://on.cypress.io/ci',
      params: {
        utm_medium,
        utm_content: 'Set Up CI',
      },
    },
  }, {
    text: t('topNav.docsMenu.fasterTests'),
    changeContent: 'orchestration1',
    link: {
      url: 'https://on.cypress.io/parallelization',
      params: {
        utm_medium,
        utm_content: 'Parallelization',
      },
    },
<<<<<<< HEAD
=======
  },
  {
    text: t('topNav.docsMenu.smartOrchestration'),
    changeContent: 'orchestration',
    link: {
      url: 'https://on.cypress.io/smart-orchestration',
      params: {
        utm_medium,
        utm_content: 'Smart Orchestration',
      },
    },
>>>>>>> b302739d
  }],
}]

</script><|MERGE_RESOLUTION|>--- conflicted
+++ resolved
@@ -12,7 +12,7 @@
       <li
         v-for="item in list.children"
         :key="item.text"
-        class="flex items-center text-indigo-500 mb-4px"
+        class="flex mb-4px text-indigo-500 items-center"
       >
         <i-cy-book_x16 class="icon-dark-indigo-500 icon-light-indigo-50" />
         <ExternalLink
@@ -152,20 +152,6 @@
         utm_content: 'Parallelization',
       },
     },
-<<<<<<< HEAD
-=======
-  },
-  {
-    text: t('topNav.docsMenu.smartOrchestration'),
-    changeContent: 'orchestration',
-    link: {
-      url: 'https://on.cypress.io/smart-orchestration',
-      params: {
-        utm_medium,
-        utm_content: 'Smart Orchestration',
-      },
-    },
->>>>>>> b302739d
   }],
 }]
 
