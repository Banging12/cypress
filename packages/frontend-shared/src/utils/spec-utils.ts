--- conflicted
+++ resolved
@@ -1,10 +1,7 @@
 import fuzzySort from 'fuzzysort'
 import type { FoundSpec } from '@packages/types'
-<<<<<<< HEAD
-=======
-import { ComputedRef, Ref, ref, watch } from 'vue'
->>>>>>> 332e69b5
 import type { UseCollapsibleTreeNode } from '../composables/useCollapsibleTree'
+import type { ComputedRef, Ref } from 'vue'
 import { ref, watch } from 'vue'
 import _ from 'lodash'
 
@@ -132,31 +129,13 @@
   absolute: string
 }
 
-function defaultCompareFn (
-  specs: Readonly<Array<FileLike>>,
-  oldSpecs: Readonly<Array<FileLike>>,
-) {
-  return specs.some((spec, idx) => spec.absolute !== oldSpecs[idx]?.absolute)
-}
-
 export function useCachedSpecs<S extends { absolute: string }> (
   specs: ComputedRef<Readonly<S[]>>,
-  compareFn?: SpecsComparator<S>,
 ): Ref<Readonly<S[]>> {
   const cachedSpecs: Ref<Readonly<S[]>> = ref([])
 
   watch(specs, (currentSpecs, prevSpecs = []) => {
-    const comparer = compareFn?.(currentSpecs, prevSpecs) || defaultCompareFn(currentSpecs, prevSpecs)
-
-    const specsAreDifferent =
-<<<<<<< HEAD
-        currentSpecs.length !== prevSpecs.length ||
-        currentSpecs.some(
-          (spec, idx) => !_.isEqual(spec, prevSpecs[idx]),
-        )
-=======
-        currentSpecs.length !== prevSpecs?.length || comparer
->>>>>>> 332e69b5
+    const specsAreDifferent = !_.isEqual(currentSpecs, prevSpecs)
 
     if (specsAreDifferent) {
       cachedSpecs.value = currentSpecs
