<template>
  <div
<<<<<<< HEAD
    class="rounded cursor-pointer h-auto outline-none border-1 text-center
      relative block group focus-within-default hocus-default
=======
    class="rounded h-auto outline-none border-1 text-center
      relative block group
>>>>>>> 0e32352c
      children:hyphens-manual"
    :class="{
      'bg-gray-50 border-gray-100 cursor-default': disabled,
      'cursor-pointer focus-within-default hocus-default': !disabled
    }"
    data-cy="card"
    @click="!disabled && emits('click')"
  >
    <div
      v-if="title === t('testingType.component.name')"
      class="top-0 right-0 text-teal-600 ribbon absolute"
      aria-hidden="true"
    >
      {{ t('versions.beta') }}
    </div>
    <div
      class="mx-auto children:transition-all children:duration-300"
      :class="`w-${iconSize}px h-${iconSize}px mb-${iconMargin}px`"
    >
      <component
        :is="hoverIcon"
        v-if="hoverIcon"
<<<<<<< HEAD
        class="opacity-0 absolute group-hover:opacity-100 group-focus:opacity-100"
        :class="iconClass"
=======
        class="opacity-0 absolute"
        :class="[iconClass, {'group-hover:opacity-100 group-focus:opacity-100': !disabled}]"
>>>>>>> 0e32352c
        data-cy="card-icon"
      />
      <component
        :is="icon"
        class="opacity-100"
        :class="[ hoverIcon && !disabled ? 'group-hover:opacity-0' : undefined,
                  iconClass]
        "
        data-cy="card-icon"
      />
    </div>
    <!-- this button can be focused via tab key and allows card hocus styles to appear
    as well as allows a keyboard user to "activate" the card with spacebar or enter keys -->
    <button
      class="font-medium mx-8px mb-8px text-18px leading-24px focus:outline-transparent"
      :class="{
<<<<<<< HEAD
        'text-gray-700': disabled,
        'text-indigo-500': !disabled
=======
        'text-gray-700 cursor-default': disabled
>>>>>>> 0e32352c
      }"
      :disabled="disabled"
    >
      {{ title }}
    </button>
    <p class="tracking-tight text-gray-600 text-14px leading-20px">
      <slot>{{ description }}</slot>
    </p>
    <slot name="footer" />
    <div
      v-if="title === t('testingType.component.name')"
      class="sr-only"
    >
      Support is in {{ t('versions.beta') }}
    </div>
  </div>
</template>

<script setup lang="ts">
import type { FunctionalComponent, SVGAttributes } from 'vue'
import { computed } from 'vue'
import { useI18n } from 'vue-i18n'

const { t } = useI18n()

const props = withDefaults(defineProps<{
  title: string
  description: string
  icon: FunctionalComponent<SVGAttributes, {}>
  hoverIcon?: FunctionalComponent<SVGAttributes, {}>
  variant: 'indigo' | 'jade'
  iconSize: 64 | 48
  disabled?: boolean
}>(), {
  disabled: false,
  hoverIcon: undefined,
})

const classMap = {
  indigo: 'icon-dark-indigo-400 icon-light-indigo-100 icon-light-secondary-jade-200 icon-dark-secondary-jade-400',
  jade: 'icon-dark-jade-400 icon-light-jade-100',
}

const iconMargin = computed(() => {
  return props.iconSize === 64 ? 32 : 8
})

const iconClass = computed(() => {
  return [`w-${props.iconSize}px h-${props.iconSize}px`, props.disabled ?
    'icon-dark-gray-600 icon-light-gray-100 icon-dark-secondary-gray-600 icon-light-secondary-gray-300' :
    classMap[props.variant]].join(' ')
})

const emits = defineEmits<{
  (event: 'click'): void
}>()
</script>

<style scoped>
.ribbon {
  /* https://css-tricks.com/the-shapes-of-css/#aa-trapezoid-shape */
  transform: rotate(45deg);
  border-bottom: 25px solid #C2F1DE; /* Primary/Jade/100 */
  border-left: 25px solid transparent;
  border-right: 25px solid transparent;
  height: 10px;
  width: 100px;
  top: 14px !important;
  right: -24px !important;
}
</style><|MERGE_RESOLUTION|>--- conflicted
+++ resolved
@@ -1,12 +1,7 @@
 <template>
   <div
-<<<<<<< HEAD
-    class="rounded cursor-pointer h-auto outline-none border-1 text-center
-      relative block group focus-within-default hocus-default
-=======
     class="rounded h-auto outline-none border-1 text-center
       relative block group
->>>>>>> 0e32352c
       children:hyphens-manual"
     :class="{
       'bg-gray-50 border-gray-100 cursor-default': disabled,
@@ -29,13 +24,8 @@
       <component
         :is="hoverIcon"
         v-if="hoverIcon"
-<<<<<<< HEAD
-        class="opacity-0 absolute group-hover:opacity-100 group-focus:opacity-100"
-        :class="iconClass"
-=======
         class="opacity-0 absolute"
         :class="[iconClass, {'group-hover:opacity-100 group-focus:opacity-100': !disabled}]"
->>>>>>> 0e32352c
         data-cy="card-icon"
       />
       <component
@@ -52,12 +42,8 @@
     <button
       class="font-medium mx-8px mb-8px text-18px leading-24px focus:outline-transparent"
       :class="{
-<<<<<<< HEAD
         'text-gray-700': disabled,
         'text-indigo-500': !disabled
-=======
-        'text-gray-700 cursor-default': disabled
->>>>>>> 0e32352c
       }"
       :disabled="disabled"
     >
