--- conflicted
+++ resolved
@@ -22,12 +22,6 @@
       </p>
     </div>
     <div
-<<<<<<< HEAD
-      v-if="$slots.right"
-      class="flex items-center px-4"
-    >
-      <slot name="right" />
-=======
       class="flex items-center w-full text-left rounded py-12px"
       :class="props.class"
     >
@@ -56,7 +50,6 @@
       >
         <slot name="right" />
       </div>
->>>>>>> a064d1c7
     </div>
   </div>
 </template>
