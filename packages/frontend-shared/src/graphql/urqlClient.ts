--- conflicted
+++ resolved
@@ -40,12 +40,14 @@
 
   if (process.env.NODE_ENV !== 'production' && !hasError) {
     hasError = true
-    toast.error(message, {
-      timeout: false,
-      onClose () {
-        hasError = false
-      },
-    })
+    timeoutId = setTimeout(() => {
+      toast.error(message, {
+        timeout: false,
+        onClose () {
+          hasError = false
+        },
+      })
+    }, 1000)
   }
 
   // eslint-disable-next-line
@@ -145,32 +147,7 @@
   exchanges.push(
     errorExchange({
       onError (error) {
-<<<<<<< HEAD
         showError(error)
-=======
-        const message = `
-        GraphQL Field Path: [${error.graphQLErrors?.[0]?.path?.join(', ')}]:
-
-        ${error.message}
-
-        ${error.stack ?? ''}
-      `
-
-        if (process.env.NODE_ENV !== 'production' && !hasError) {
-          hasError = true
-          timeoutId = setTimeout(() => {
-            toast.error(message, {
-              timeout: false,
-              onClose () {
-                hasError = false
-              },
-            })
-          }, 1000)
-        }
-
-        // eslint-disable-next-line
-        console.error(error)
->>>>>>> 2a276978
       },
     }),
     // detailedDebugExchange,
