import { defineConfig } from 'cypress'
import getenv from 'getenv'

const CYPRESS_INTERNAL_CLOUD_ENV = getenv('CYPRESS_INTERNAL_CLOUD_ENV', process.env.CYPRESS_INTERNAL_ENV || 'development')

export default defineConfig({
  projectId: CYPRESS_INTERNAL_CLOUD_ENV === 'staging' ? 'ypt4pf' : 'sehy69',
  baseUrl: 'http://localhost:5555',
  viewportWidth: 800,
  viewportHeight: 850,
  retries: {
    runMode: 2,
    openMode: 0,
  },
<<<<<<< HEAD
  'reporter': '../../node_modules/cypress-multi-reporters/index.js',
  'reporterOptions': {
    'configFile': '../../mocha-reporter-config.json',
  },
  'component': {
    'specPattern': 'src/**/*.spec.{js,ts,tsx,jsx}',
    devServer (cypressConfig) {
=======
  testFiles: '**/*.spec.{js,ts,tsx,jsx}',
  reporter: '../../node_modules/cypress-multi-reporters/index.js',
  reporterOptions: {
    configFile: '../../mocha-reporter-config.json',
  },
  componentFolder: 'src',
  component: {
    testFiles: '**/*.spec.{js,ts,tsx,jsx}',
    devServer (cypressConfig, devServerConfig) {
>>>>>>> 6d10a7fa
      const { startDevServer } = require('@cypress/vite-dev-server')

      return startDevServer({
        options: cypressConfig,
        ...devServerConfig,
      })
    },
    devServerConfig: {
      viteConfig: {
        optimizeDeps: {
          include: [
            '@packages/ui-components/cypress/support/customPercyCommand',
          ],
        },
      },
    },
  },
<<<<<<< HEAD
  'e2e': {
    'supportFile': 'cypress/e2e/support/e2eSupport.ts',
    'specPattern': 'cypress/integration/**/*.spec.{js,ts,tsx,jsx}',
=======
  e2e: {
    supportFile: 'cypress/e2e/support/e2eSupport.ts',
>>>>>>> 6d10a7fa
  },
})<|MERGE_RESOLUTION|>--- conflicted
+++ resolved
@@ -12,25 +12,13 @@
     runMode: 2,
     openMode: 0,
   },
-<<<<<<< HEAD
   'reporter': '../../node_modules/cypress-multi-reporters/index.js',
   'reporterOptions': {
     'configFile': '../../mocha-reporter-config.json',
   },
   'component': {
     'specPattern': 'src/**/*.spec.{js,ts,tsx,jsx}',
-    devServer (cypressConfig) {
-=======
-  testFiles: '**/*.spec.{js,ts,tsx,jsx}',
-  reporter: '../../node_modules/cypress-multi-reporters/index.js',
-  reporterOptions: {
-    configFile: '../../mocha-reporter-config.json',
-  },
-  componentFolder: 'src',
-  component: {
-    testFiles: '**/*.spec.{js,ts,tsx,jsx}',
     devServer (cypressConfig, devServerConfig) {
->>>>>>> 6d10a7fa
       const { startDevServer } = require('@cypress/vite-dev-server')
 
       return startDevServer({
@@ -48,13 +36,8 @@
       },
     },
   },
-<<<<<<< HEAD
   'e2e': {
     'supportFile': 'cypress/e2e/support/e2eSupport.ts',
     'specPattern': 'cypress/integration/**/*.spec.{js,ts,tsx,jsx}',
-=======
-  e2e: {
-    supportFile: 'cypress/e2e/support/e2eSupport.ts',
->>>>>>> 6d10a7fa
   },
 })