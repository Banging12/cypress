{
  "name": "@packages/frontend-shared",
  "version": "0.0.0-development",
  "private": true,
  "scripts": {
    "build-prod": "tsc || echo 'built, with type errors'",
    "check-ts": "vue-tsc --noEmit",
    "clean-deps": "rimraf node_modules",
    "clean": "rimraf dist ./node_modules/.vite src/*.js src/**/*.js && echo 'cleaned'",
    "test": "yarn cypress:run && yarn types",
    "windi": "yarn windicss-analysis",
<<<<<<< HEAD
    "cypress:open": "cross-env TZ=America/New_York node ../../scripts/cypress open --component --project ${PWD}",
    "cypress:run": "cross-env TZ=America/New_York node ../../scripts/cypress run --component --project ${PWD}",
    "dev": "vite --open"
=======
    "cypress:open": "cross-env TZ=America/New_York node ../../scripts/cypress open-ct --project ${PWD}",
    "cypress:run": "cross-env TZ=America/New_York node ../../scripts/cypress run-ct --project ${PWD}",
    "dev": "vite --open",
    "generate-shiki-theme": "node ./script/generate-shiki-theme.js"
  },
  "dependencies": {
    "shiki": "^0.9.12"
>>>>>>> e93a074a
  },
  "devDependencies": {
    "@antfu/utils": "^0.3.0",
    "@cypress/vite-dev-server": "0.0.0-development",
    "@cypress/vue": "0.0.0-development",
    "@headlessui/vue": "1.4.0",
    "@iconify/json": "1.1.368",
    "@iconify/vue": "3.0.0-beta.1",
    "@intlify/vite-plugin-vue-i18n": "2.4.0",
    "@testing-library/cypress": "8.0.0",
    "@urql/core": "2.3.1",
    "@urql/exchange-execute": "1.1.0",
    "@urql/exchange-graphcache": "4.3.3",
    "@urql/vue": "0.4.3",
    "@vitejs/plugin-vue": "1.2.4",
    "@vitejs/plugin-vue-jsx": "1.1.6",
    "@vue/compiler-core": "3.2.6",
    "@vue/compiler-dom": "3.2.6",
    "@vue/compiler-sfc": "3.2.6",
    "@windicss/plugin-interaction-variants": "1.0.0",
    "bluebird": "3.5.3",
    "classnames": "2.3.1",
    "fake-uuid": "^1.0.0",
    "graphql": "^15.5.1",
    "graphql-relay": "^0.9.0",
    "graphql-tag": "^2.12.5",
    "lodash": "^4.17.21",
    "modern-normalize": "1.1.0",
    "rimraf": "3.0.2",
    "unplugin-icons": "^0.11.4",
    "unplugin-vue-components": "^0.15.4",
    "vite": "2.4.4",
    "vite-plugin-icons": "0.6.3",
    "vite-plugin-windicss": "^1.4.7",
    "vite-svg-loader": "^2.2.0",
    "vue": "3.2.6",
    "vue-eslint-parser": "7.11.0",
    "vue-i18n": "^9.2.0-beta.7",
    "vue-toastification": "2.0.0-rc.1",
    "vue-tsc": "^0.3.0",
    "windicss": "3.1.8",
    "windicss-analysis": "^0.3.4",
    "wonka": "^4.0.15"
  },
  "module": "es2020",
  "vite": {
    "optimizeDeps": {
      "include": [
        "@testing-library/cypress/add-commands",
        "@urql/core",
        "@urql/devtools",
        "@urql/exchange-execute",
        "@urql/exchange-graphcache",
        "@urql/vue",
        "@vue/test-utils",
        "@vueuse/core",
        "cypress-file-upload",
        "dedent",
        "fake-uuid",
        "graphql",
        "graphql-relay",
        "graphql/jsutils/Path",
        "lodash",
        "path",
        "shiki",
        "socket.io-client",
        "vue",
        "vue-i18n",
        "vue-toastification",
        "wonka"
      ]
    }
  }
}<|MERGE_RESOLUTION|>--- conflicted
+++ resolved
@@ -9,19 +9,13 @@
     "clean": "rimraf dist ./node_modules/.vite src/*.js src/**/*.js && echo 'cleaned'",
     "test": "yarn cypress:run && yarn types",
     "windi": "yarn windicss-analysis",
-<<<<<<< HEAD
     "cypress:open": "cross-env TZ=America/New_York node ../../scripts/cypress open --component --project ${PWD}",
     "cypress:run": "cross-env TZ=America/New_York node ../../scripts/cypress run --component --project ${PWD}",
-    "dev": "vite --open"
-=======
-    "cypress:open": "cross-env TZ=America/New_York node ../../scripts/cypress open-ct --project ${PWD}",
-    "cypress:run": "cross-env TZ=America/New_York node ../../scripts/cypress run-ct --project ${PWD}",
     "dev": "vite --open",
     "generate-shiki-theme": "node ./script/generate-shiki-theme.js"
   },
   "dependencies": {
     "shiki": "^0.9.12"
->>>>>>> e93a074a
   },
   "devDependencies": {
     "@antfu/utils": "^0.3.0",
