import React, { Component, ReactElement } from 'react'

import FileOpener from '../opener/file-opener'

const renderRunnableHeader = (children:ReactElement) => <div className="runnable-header">{children}</div>

interface RunnableHeaderProps {
  spec: Cypress.Cypress['spec']
}

class RunnableHeader extends Component<RunnableHeaderProps> {
  render () {
    const { spec } = this.props
    const relativeSpecPath = spec.relative

<<<<<<< HEAD
    if (relativeSpecPath === null) {
=======
    if (spec.relative === '__all') {
>>>>>>> 1348b35e
      return renderRunnableHeader(
        <span>All Specs</span>,
      )
    }

    const fileDetails = {
<<<<<<< HEAD
      absoluteFile: spec.absolute!,
=======
      absoluteFile: spec.absolute,
>>>>>>> 1348b35e
      column: 0,
      line: 0,
      originalFile: relativeSpecPath,
      relativeFile: relativeSpecPath,
    }

    return renderRunnableHeader(
      <FileOpener fileDetails={fileDetails} />,
    )
  }
}

export default RunnableHeader<|MERGE_RESOLUTION|>--- conflicted
+++ resolved
@@ -13,22 +13,14 @@
     const { spec } = this.props
     const relativeSpecPath = spec.relative
 
-<<<<<<< HEAD
-    if (relativeSpecPath === null) {
-=======
     if (spec.relative === '__all') {
->>>>>>> 1348b35e
       return renderRunnableHeader(
         <span>All Specs</span>,
       )
     }
 
     const fileDetails = {
-<<<<<<< HEAD
-      absoluteFile: spec.absolute!,
-=======
       absoluteFile: spec.absolute,
->>>>>>> 1348b35e
       column: 0,
       line: 0,
       originalFile: relativeSpecPath,
