import sinon, { SinonSpy } from 'sinon'

import runnablesStore, { RunnablesStore, RootRunnable, LogProps } from './runnables-store'
import SuiteModel, { SuiteProps } from './suite-model'

import { AppState } from '../lib/app-state'
import { Scroller } from '../lib/scroller'
import TestModel, { TestProps } from '../test/test-model'
import { AgentProps } from '../agents/agent-model'
import { CommandProps } from '../commands/command-model'
import { RouteProps } from '../routes/route-model'
import { HookProps } from '../hooks/hook-model'

const appStateStub = () => {
  return {
    isRunning: true,
    autoScrollingEnabled: true,
  } as AppState
}

type ScrollerStub = Scroller & {
  setScrollTop: SinonSpy
  scrollToEnd: SinonSpy
}

const scrollerStub = () => {
  return {
    setScrollTop: sinon.spy(),
    scrollToEnd: sinon.spy(),
  } as ScrollerStub
}

<<<<<<< HEAD
const createTest = (id: string) => {
  return { id, title: `test ${id}` } as TestProps
}
const createSuite = (id: string, tests: Array<TestProps>, suites: Array<SuiteProps>) => {
  return { id, title: `suite ${id}`, tests, suites } as SuiteProps
=======
const createHook = (hookId: string) => {
  return { hookId, hookName: 'before each' } as HookProps
}
const createTest = (id: number) => {
  return { id, title: `test ${id}`, hooks: [], state: 'processing' } as TestProps
}
const createSuite = (id: number, tests: Array<TestProps>, suites: Array<SuiteProps>) => {
  return { id, title: `suite ${id}`, tests, suites, hooks: [] } as SuiteProps
>>>>>>> 4b4628ea
}
const createAgent = (id: string, testId: string) => {
  return { id, testId, instrument: 'agent' } as AgentProps
}
<<<<<<< HEAD
const createCommand = (id: string, testId: string) => {
  return { id, testId, instrument: 'command' } as CommandProps
=======
const createCommand = (id: number, testId: number, hookId?: string) => {
  return { id, testId, instrument: 'command', hookId } as CommandProps
>>>>>>> 4b4628ea
}
const createRoute = (id: string, testId: string) => {
  return { id, testId, instrument: 'route' } as RouteProps
}

const createRootRunnable = () => {
  return {
    tests: [createTest('1')],
    suites: [
      createSuite('1', [createTest('2'), createTest('3')], [createSuite('3', [createTest('4')], []), createSuite('4', [createTest('5')], [])]),
      createSuite('2', [createTest('6')], []),
    ],
  } as RootRunnable
}

describe('runnables store', () => {
  let instance: RunnablesStore
  let appState: AppState
  let scroller: Scroller

  beforeEach(() => {
    global.requestAnimationFrame = (cb: (() => void)) => {
      return cb()
    }

    appState = appStateStub()
    scroller = scrollerStub()
    instance = new RunnablesStore({ appState, scroller })
  })

  it('exports singleton by default', () => {
    expect(runnablesStore).to.be.instanceof(RunnablesStore)
  })

  context('#setRunnables', () => {
    it('creates nested array of runnables', () => {
      instance.setRunnables(createRootRunnable())
      expect(instance.runnables.length).to.equal(3)
      expect(instance.runnables[0].title).to.equal('test 1')
      expect((instance.runnables[1] as SuiteModel).children.length).to.equal(4)
      expect((instance.runnables[2] as SuiteModel).children.length).to.equal(1)
    })

    it('sets the appropriate types', () => {
      instance.setRunnables(createRootRunnable())
      expect(instance.runnables[0].type).to.equal('test')
      expect(instance.runnables[1].type).to.equal('suite')
    })

    it('adds logs to tests when specified', () => {
      const rootRunnable = createRootRunnable()

<<<<<<< HEAD
      rootRunnable.tests![0].agents = [createAgent('1', '1'), createAgent('2', '1'), createAgent('3', '1')]
      rootRunnable.tests![0].commands = [createCommand('1', '1')]
      rootRunnable.tests![0].routes = [createRoute('1', '1'), createRoute('2', '1')]
=======
      rootRunnable.tests![0].agents = [createAgent(1, 1), createAgent(2, 1), createAgent(3, 1)]
      rootRunnable.tests![0].commands = [createCommand(1, 1, 'h1')]
      rootRunnable.tests![0].routes = [createRoute(1, 1), createRoute(2, 1)]
      rootRunnable.tests![0].hooks = [createHook('h1')]
>>>>>>> 4b4628ea
      instance.setRunnables(rootRunnable)
      expect((instance.runnables[0] as TestModel).lastAttempt.agents.length).to.equal(3)
      expect((instance.runnables[0] as TestModel).lastAttempt.commands.length).to.equal(1)
      expect((instance.runnables[0] as TestModel).lastAttempt.routes.length).to.equal(2)
    })

    it('sets the appropriate nesting levels', () => {
      instance.setRunnables(createRootRunnable())
      expect(instance.runnables[0].level).to.equal(0)
      expect(instance.runnables[1].level).to.equal(0)
      expect((instance.runnables[1] as SuiteModel).children[0].level).to.equal(1)
      expect(((instance.runnables[1] as SuiteModel).children[2] as SuiteModel).children[0].level).to.equal(2)
    })

    it('merges down hooks', () => {
      const rootRunnable = createRootRunnable()

      rootRunnable.suites![0].hooks = [createHook('h1'), createHook('h2')]
      rootRunnable.suites![0].suites[0].hooks = [createHook('h3')]
      rootRunnable.suites![0].suites[0].tests[0].hooks = [createHook('h4')]
      instance.setRunnables(rootRunnable)
      expect(instance.runnables[0].hooks.length).to.equal(1)
      expect(instance.runnables[1].hooks.length).to.equal(2)
      expect((instance.runnables[1] as SuiteModel).children[2].hooks.length).to.equal(3)
      expect(((instance.runnables[1] as SuiteModel).children[2] as SuiteModel).children[0].hooks.length).to.equal(5)
    })

    it('sets .isReady flag', () => {
      instance.setRunnables({})
      expect(instance.isReady).to.be.true
    })

    it('sets .hasTests flag to true if there are tests', () => {
      instance.setRunnables(createRootRunnable())
      expect(instance.hasTests).to.be.true
    })

    it('sets .hasTests flag to false if there are no tests', () => {
      instance.setRunnables({ tests: [], suites: [createSuite('1', [], []), createSuite('2', [], [])] })
      expect(instance.hasTests).to.be.false
    })

    it('sets .hasSingleTest flag to true if there is only one test', () => {
      instance.setRunnables({ tests: [], suites: [createSuite('1', [], []), createSuite('2', [createTest('1')], [])] })
      expect(instance.hasSingleTest).to.be.true
    })

    it('sets .hasSingleTest flag to false if there are no tests', () => {
      instance.setRunnables({ tests: [], suites: [createSuite('1', [], []), createSuite('2', [], [])] })
      expect(instance.hasSingleTest).to.be.false
    })

    it('sets .hasSingleTest flag to false if there are multiple tests', () => {
      instance.setRunnables(createRootRunnable())
      expect(instance.hasSingleTest).to.be.false
    })

    it('starts rendering the runnables on requestAnimationFrame', () => {
      instance.setRunnables({ tests: [], suites: [createSuite('1', [], []), createSuite('2', [createTest('1')], [])] })
      expect(instance.runnables[0].shouldRender).to.be.true
      expect(instance.runnables[1].shouldRender).to.be.true
      expect((instance.runnables[1] as SuiteModel).children[0].shouldRender).to.be.true
    })

    it('sets scrollTop when app is running and initial scrollTop has been set', () => {
      instance.setInitialScrollTop(234)
      instance.setRunnables({})
      expect(scroller.setScrollTop).to.have.been.calledWith(234)
    })

    it('does nothing when app is running and initial scrollTop has not been set', () => {
      instance.setRunnables({})
      expect(scroller.setScrollTop).not.to.have.been.called
    })

    it('sets scrolls to end when app is not running and auto-scrolling is enabled', () => {
      appState.isRunning = false
      instance.setRunnables({})
      expect(scroller.scrollToEnd).to.have.been.called
    })

    it('does nothing when app is not running and auto-scrolling is disabled', () => {
      appState.isRunning = false
      appState.autoScrollingEnabled = false
      instance.setRunnables({})
      expect(scroller.scrollToEnd).not.to.have.been.called
    })

    it('does nothing when app is stopped and auto-scrolling is enabled', () => {
      appState.isRunning = false
      appState.isStopped = true
      instance.setRunnables({})
      expect(scroller.scrollToEnd).not.to.have.been.called
    })
  })

  context('#runnableStarted', () => {
    it('starts the test with the given id', () => {
      instance.setRunnables({ tests: [createTest('1')], suites: [] })
      instance.runnableStarted({ id: '1' } as TestProps)
      expect((instance.runnables[0] as TestModel).isActive).to.be.true
    })
  })

  context('#runnableFinished', () => {
    it('finishes the test with the given id', () => {
      instance.setRunnables({ tests: [createTest('1')], suites: [] })
      instance.runnableStarted({ id: '1' } as TestProps)
      instance.runnableFinished({ id: '1' } as TestProps)
      expect((instance.runnables[0] as TestModel).isActive).to.be.false
    })
  })

  context('#testByid', () => {
    it('returns the test with the given id', () => {
      instance.setRunnables({ tests: [createTest('1'), createTest('3')], suites: [] })
      expect(instance.testById('3').title).to.be.equal('test 3')
    })
  })

  context('#updateLog', () => {
    it('updates the log', () => {
<<<<<<< HEAD
      instance.setRunnables({ tests: [createTest('1')] })
      instance.addLog(createCommand('1', '1'))
      instance.updateLog({ id: '1', testId: '1', name: 'new name' } as LogProps)
      expect(instance.testById('1').lastAttempt.commands[0].name).to.equal('new name')
=======
      const test = createTest(1)

      test.hooks = [createHook('h1')]

      instance.setRunnables({ tests: [test] })
      instance.addLog(createCommand(1, 1, 'h1'))
      instance.updateLog({ id: 1, name: 'new name' } as LogProps)
      expect(instance.testById(1).commands[0].name).to.equal('new name')
>>>>>>> 4b4628ea
    })
  })

  context('#reset', () => {
    it('resets flags to default values', () => {
      instance.setRunnables({ tests: [createTest('1')] })
      instance.attemptingShowSnapshot = true
      instance.showingSnapshot = true
      instance.reset()

      expect(instance.hasSingleTest).to.be.false
      expect(instance.hasTests).to.be.false
      expect(instance.isReady).to.be.false
      expect(instance.attemptingShowSnapshot).to.be.false
      expect(instance.showingSnapshot).to.be.false
    })

    it('resets runnables', () => {
      instance.setRunnables({ tests: [createTest('1')] })
      instance.reset()
      expect(instance.runnables.length).to.equal(0)
    })

    it('resets tests', () => {
      instance.setRunnables({ tests: [createTest('1')] })
      instance.reset()
      expect(instance.testById('1')).to.be.undefined
    })
  })
})<|MERGE_RESOLUTION|>--- conflicted
+++ resolved
@@ -30,33 +30,20 @@
   } as ScrollerStub
 }
 
-<<<<<<< HEAD
-const createTest = (id: string) => {
-  return { id, title: `test ${id}` } as TestProps
-}
-const createSuite = (id: string, tests: Array<TestProps>, suites: Array<SuiteProps>) => {
-  return { id, title: `suite ${id}`, tests, suites } as SuiteProps
-=======
 const createHook = (hookId: string) => {
   return { hookId, hookName: 'before each' } as HookProps
 }
-const createTest = (id: number) => {
-  return { id, title: `test ${id}`, hooks: [], state: 'processing' } as TestProps
-}
-const createSuite = (id: number, tests: Array<TestProps>, suites: Array<SuiteProps>) => {
+const createTest = (id: string) => {
+  return { id, title: `test ${id}`, hooks: [], state: 'processing', currentRetry: 0 } as TestProps
+}
+const createSuite = (id: string, tests: Array<TestProps>, suites: Array<SuiteProps>) => {
   return { id, title: `suite ${id}`, tests, suites, hooks: [] } as SuiteProps
->>>>>>> 4b4628ea
 }
 const createAgent = (id: string, testId: string) => {
   return { id, testId, instrument: 'agent' } as AgentProps
 }
-<<<<<<< HEAD
-const createCommand = (id: string, testId: string) => {
-  return { id, testId, instrument: 'command' } as CommandProps
-=======
-const createCommand = (id: number, testId: number, hookId?: string) => {
+const createCommand = (id: string, testId: string, hookId?: string) => {
   return { id, testId, instrument: 'command', hookId } as CommandProps
->>>>>>> 4b4628ea
 }
 const createRoute = (id: string, testId: string) => {
   return { id, testId, instrument: 'route' } as RouteProps
@@ -109,16 +96,10 @@
     it('adds logs to tests when specified', () => {
       const rootRunnable = createRootRunnable()
 
-<<<<<<< HEAD
       rootRunnable.tests![0].agents = [createAgent('1', '1'), createAgent('2', '1'), createAgent('3', '1')]
-      rootRunnable.tests![0].commands = [createCommand('1', '1')]
+      rootRunnable.tests![0].commands = [createCommand('1', '1', 'h1')]
       rootRunnable.tests![0].routes = [createRoute('1', '1'), createRoute('2', '1')]
-=======
-      rootRunnable.tests![0].agents = [createAgent(1, 1), createAgent(2, 1), createAgent(3, 1)]
-      rootRunnable.tests![0].commands = [createCommand(1, 1, 'h1')]
-      rootRunnable.tests![0].routes = [createRoute(1, 1), createRoute(2, 1)]
       rootRunnable.tests![0].hooks = [createHook('h1')]
->>>>>>> 4b4628ea
       instance.setRunnables(rootRunnable)
       expect((instance.runnables[0] as TestModel).lastAttempt.agents.length).to.equal(3)
       expect((instance.runnables[0] as TestModel).lastAttempt.commands.length).to.equal(1)
@@ -241,21 +222,14 @@
 
   context('#updateLog', () => {
     it('updates the log', () => {
-<<<<<<< HEAD
-      instance.setRunnables({ tests: [createTest('1')] })
-      instance.addLog(createCommand('1', '1'))
+      const test = createTest('1')
+
+      test.hooks = [createHook('h1')]
+
+      instance.setRunnables({ tests: [test] })
+      instance.addLog(createCommand('1', '1', 'h1'))
       instance.updateLog({ id: '1', testId: '1', name: 'new name' } as LogProps)
       expect(instance.testById('1').lastAttempt.commands[0].name).to.equal('new name')
-=======
-      const test = createTest(1)
-
-      test.hooks = [createHook('h1')]
-
-      instance.setRunnables({ tests: [test] })
-      instance.addLog(createCommand(1, 1, 'h1'))
-      instance.updateLog({ id: 1, name: 'new name' } as LogProps)
-      expect(instance.testById(1).commands[0].name).to.equal('new name')
->>>>>>> 4b4628ea
     })
   })
 
