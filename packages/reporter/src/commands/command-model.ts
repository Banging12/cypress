import _ from 'lodash'
import { action, computed, observable } from 'mobx'

import Err, { ErrProps } from '../errors/err-model'
import Instrument, { InstrumentProps } from '../instruments/instrument-model'
import type { TimeoutID } from '../lib/types'

const LONG_RUNNING_THRESHOLD = 1000

interface RenderProps {
  message?: string
  indicator?: 'successful' | 'pending' | 'aborted' | 'bad'
  interceptions?: Array<{
    command: 'intercept' | 'route'
    alias?: string
    type: 'function' | 'stub' | 'spy'
  }>
  status?: string
  wentToOrigin?: boolean
}

export interface CommandProps extends InstrumentProps {
  err?: ErrProps
  event?: boolean
  number?: number
  numElements: number
  renderProps?: RenderProps
  timeout?: number
  visible?: boolean
  wallClockStartedAt?: string
  hookId: string
  isStudio?: boolean
  showError?: boolean
  group?: number
  hasSnapshot?: boolean
  hasConsoleProps?: boolean
}

export default class Command extends Instrument {
  @observable.struct renderProps: RenderProps = {}
  @observable err = new Err({})
  @observable event?: boolean = false
  @observable isLongRunning = false
  @observable number?: number
  @observable numElements: number
  @observable timeout?: number
  @observable visible?: boolean = true
  @observable wallClockStartedAt?: string
  @observable children: Array<Command> = []
  @observable hookId: string
  @observable isStudio: boolean
  @observable showError?: boolean = false
  @observable group?: number
  @observable hasSnapshot?: boolean
  @observable hasConsoleProps?: boolean
  @observable _isOpen: boolean|null = null

  private _prevState: string | null | undefined = null
  private _pendingTimeout?: TimeoutID = undefined

  @computed get displayMessage () {
    return this.renderProps.message || this.message
  }

  @computed get isInvisible () {
    return this.visible !== undefined && !this.visible
  }

  private countNestedCommands (children) {
    if (children.length === 0) return 0

    return children.length + children.reduce((previousValue, child) => previousValue + this.countNestedCommands(child.children), 0)
  }

  @computed get numChildren () {
<<<<<<< HEAD
    // and one to include self so it's the total number of same events
    return this.event ? this.children.length + 1 : this.children.length
=======
    if (this.event) {
      // add one to include self so it's the total number of same events
      return this.children.length + 1
    }

    return this.countNestedCommands(this.children)
>>>>>>> 8286f61c
  }

  @computed get isOpen () {
    if (!this.hasChildren) return null

    return this._isOpen || (this._isOpen === null
      && (
        (this.group && this.type === 'system' && this.hasChildren) ||
        (this.hasChildren && !this.event && this.type !== 'system') ||
        _.some(this.children, (v) => v.hasChildren) ||
        _.last(this.children)?.isOpen ||
        (_.some(this.children, (v) => v.isLongRunning) && _.last(this.children)?.state === 'pending') ||
        _.some(this.children, (v) => v.state === 'failed')
      )
    )
  }

  @action toggleOpen () {
    this._isOpen = !this.isOpen
  }

  @computed get hasChildren () {
    return this.event ? this.numChildren > 1 : this.numChildren > 0
  }

  constructor (props: CommandProps) {
    super(props)

    this.err.update(props.err)
    this.event = props.event
    this.number = props.number
    this.numElements = props.numElements
    this.renderProps = props.renderProps || {}
    this.timeout = props.timeout
    this.visible = props.visible !== undefined ? props.visible : true
    this.wallClockStartedAt = props.wallClockStartedAt
    this.hookId = props.hookId
    this.isStudio = !!props.isStudio
    this.showError = !!props.showError
    this.group = props.group
    this.hasSnapshot = !!props.hasSnapshot
    this.hasConsoleProps = !!props.hasConsoleProps
<<<<<<< HEAD

=======
>>>>>>> 8286f61c
    this._checkLongRunning()
  }

  update (props: CommandProps) {
    super.update(props)

    this.err.update(props.err)
    this.event = props.event
    this.numElements = props.numElements
    this.renderProps = props.renderProps || {}
    this.visible = props.visible
    this.timeout = props.timeout
    this.hasSnapshot = props.hasSnapshot
    this.hasConsoleProps = props.hasConsoleProps
    this.showError = props.showError

    this._checkLongRunning()
  }

  isMatchingEvent (command: Command) {
    if (command.name === 'page load') return false

    if (command.type === 'system') return false

    return command.event && this.matches(command)
  }

  @action
  setGroup (id) {
    this.group = id
  }

  addChild (command: Command) {
    command.setGroup(this.id)
    this.children.push(command)
  }

  matches (command: Command) {
    return (
      command.type === this.type &&
      command.name === this.name &&
      command.displayMessage === this.displayMessage
    )
  }

  // the following several methods track if the command's state has been
  // active for more than the LONG_RUNNING_THRESHOLD and set the
  // isLongRunning flag to true, which propagates up to the test to
  // auto-expand it
  _checkLongRunning () {
    if (this._becamePending()) {
      this._startTimingPending()
    }

    if (this._becameNonPending()) {
      clearTimeout(this._pendingTimeout as TimeoutID)
    }

    this._prevState = this.state
  }

  _startTimingPending () {
    this._pendingTimeout = setTimeout(action('became:long:running', () => {
      if (this._isPending()) {
        this.isLongRunning = true
      }
    }), LONG_RUNNING_THRESHOLD)
  }

  _becamePending () {
    return !this._wasPending() && this._isPending()
  }

  _becameNonPending () {
    return this._wasPending() && !this._isPending()
  }

  _wasPending () {
    return this._prevState === 'pending'
  }

  _isPending () {
    return this.state === 'pending'
  }
}<|MERGE_RESOLUTION|>--- conflicted
+++ resolved
@@ -73,17 +73,12 @@
   }
 
   @computed get numChildren () {
-<<<<<<< HEAD
-    // and one to include self so it's the total number of same events
-    return this.event ? this.children.length + 1 : this.children.length
-=======
     if (this.event) {
       // add one to include self so it's the total number of same events
       return this.children.length + 1
     }
 
     return this.countNestedCommands(this.children)
->>>>>>> 8286f61c
   }
 
   @computed get isOpen () {
@@ -126,10 +121,6 @@
     this.group = props.group
     this.hasSnapshot = !!props.hasSnapshot
     this.hasConsoleProps = !!props.hasConsoleProps
-<<<<<<< HEAD
-
-=======
->>>>>>> 8286f61c
     this._checkLongRunning()
   }
 
