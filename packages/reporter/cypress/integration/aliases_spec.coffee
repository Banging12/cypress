--- conflicted
+++ resolved
@@ -23,19 +23,11 @@
 
       @runner = new EventEmitter()
 
-<<<<<<< HEAD
     cy.visit("/dist").then (win) =>
       win.render({
         runner: @runner
         specPath: "/foo/bar"
       })
-=======
-      cy.visit("cypress/support/index.html").then (win) =>
-        win.render({
-          runner: @runner
-          specPath: "/foo/bar"
-        })
->>>>>>> 9a5756e1
 
       cy.get(".reporter").then =>
         @runner.emit("runnables:ready", @runnables)
@@ -445,4 +437,4 @@
               .trigger("mouseover")
 
         cy.get(".tooltip span").should ($tooltip) ->
-          expect($tooltip).to.contain("Found an alias for: 'dropdown'")
+          expect($tooltip).to.contain("Found an alias for: 'dropdown'")