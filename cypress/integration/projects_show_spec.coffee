--- conflicted
+++ resolved
@@ -109,14 +109,20 @@
           .get(".dropdown-menu").contains("Chrome").click()
           .get("[data-js='run-browser']").contains("Chrome")
 
-<<<<<<< HEAD
-    context.only "run browser", ->
+    context "run browser", ->
       beforeEach ->
         cy.get("[data-js='run-browser']").as("browser")
 
       it "triggers launch:browser of browser on click of run", ->
         cy.get("@browser").click().then ->
           expect(@App.ipc).to.be.calledWith("launch:browser", "chromium")
+
+      it.only "automatically runs browser", ->
+        cy
+          .get(".browser-selector .dropdown-toggle").click()
+          .get(".dropdown-menu").contains("Chrome").click()
+          .get("[data-js='run-browser']")
+            .should("be.disabled").and("contains", "Running")
 
       describe "closed state", ->
         it "is enabled", ->
@@ -161,32 +167,6 @@
             .get("@browser").should("contain", "Running")
               .find("i")
               .should("have.length", 1).and("have.class", "fa-check-circle")
-=======
-      it "automatically runs browser", ->
-        cy
-          .get(".browser-selector .dropdown-toggle").click()
-          .get(".dropdown-menu").contains("Chrome").click()
-          .get("[data-js='run-browser']")
-            .should("be.disabled")
-            .contains("Running")
-
-    context "run browser", ->
-      it.skip "triggers external:open of browser on click of run", ->
-        cy
-          .get("[data-js='run-browser']").click().then ->
-            # expect(@App.ipc)
-
-      it "disabled Run button click of Run", ->
-        cy
-          .get("[data-js='run-browser']").click()
-            .should("be.disabled")
-
-      it "updates text and icon in button on click of Run", ->
-        cy
-          .get("[data-js='run-browser']").click()
-            .should("contain", "Chromium")
-          .get("[data-js='run-browser']").find(".fa-refresh")
->>>>>>> 844ba1a2
 
     context "stop server", ->
       it "triggers close:project on click of Stop", ->
