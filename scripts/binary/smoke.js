--- conflicted
+++ resolved
@@ -161,13 +161,8 @@
 }
 
 const test = async function (buildAppExecutable) {
-<<<<<<< HEAD
-  await Fixtures.scaffoldCommonNodeModules()
-  await Fixtures.scaffoldProject('e2e')
-=======
   await scaffoldCommonNodeModules()
   Fixtures.scaffoldProject('e2e')
->>>>>>> f2100a8b
   const e2e = Fixtures.projectPath('e2e')
 
   await runSmokeTest(buildAppExecutable)
