--- conflicted
+++ resolved
@@ -79,13 +79,11 @@
       }
     }
 
-<<<<<<< HEAD
     if args.show is false
       args.webPreferences.offscreen = true
-=======
+
     if options.chromeWebSecurity is false
       args.webPreferences.webSecurity = false
->>>>>>> 6e130d10
 
     args.url ?= getUrl(options.type)
 
