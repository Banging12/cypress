const _ = require('lodash')
const os = require('os')
const path = require('path')
const chalk = require('chalk')
const debug = require('debug')('cypress:cli')
const Listr = require('listr')
const verbose = require('@cypress/listr-verbose-renderer')
const Promise = require('bluebird')
const logSymbols = require('log-symbols')
const { stripIndent } = require('common-tags')
const fs = require('../fs')
const download = require('./download')
const util = require('../util')
const state = require('./state')
const unzip = require('./unzip')
const logger = require('../logger')
const { throwFormErrorText, errors } = require('../errors')

const alreadyInstalledMsg = () => {
  if (!util.isPostInstall()) {
    logger.info(stripIndent`    
      Skipping installation:
  
        Pass the ${chalk.yellow('--force')} option if you'd like to reinstall anyway.
    `)
  }
}

const displayCompletionMsg = () => {

  // check here to see if we are globally installed
  if (util.isInstalledGlobally()) {
    // if we are display a warning
    logger.warn()
    logger.warn(stripIndent`
      ${logSymbols.warning} Warning: It looks like you\'ve installed Cypress globally.

        This will work, but it'\s not recommended.

        The recommended way to install Cypress is as a devDependency per project.

        You should probably run these commands:

        - ${chalk.cyan('npm uninstall -g cypress')}
        - ${chalk.cyan('npm install --save-dev cypress')}
    `)

    return
  }

  logger.info()
  logger.info(
    'You can now open Cypress by running:',
    chalk.cyan(path.join('node_modules', '.bin', 'cypress'), 'open')
  )

  logger.info()
  logger.info(chalk.grey('https://on.cypress.io/installing-cypress'))
  logger.info()
}

const downloadAndUnzip = ({ version, installDir, downloadDir }) => {
  const progress = {
    throttle: 100,
    onProgress: null,
  }
  const downloadDestination = path.join(downloadDir, 'cypress.zip')
  const rendererOptions = getRendererOptions()

  // let the user know what version of cypress we're downloading!
  logger.log(`Installing Cypress ${chalk.gray(`(version: ${version})`)}`)
  logger.info()

  const tasks = new Listr([
    {
      title: util.titleize('Downloading Cypress'),
      task: (ctx, task) => {
        // as our download progresses indicate the status
        progress.onProgress = progessify(task, 'Downloading Cypress')

        return download.start({ version, downloadDestination, progress })
        .then((redirectVersion) => {
          if (redirectVersion) version = redirectVersion

          debug(`finished downloading file: ${downloadDestination}`)
        })
        .then(() => {
          // save the download destination for unzipping
          util.setTaskTitle(
            task,
            util.titleize(chalk.green('Downloaded Cypress')),
            rendererOptions.renderer
          )
        })
      },
    },
    unzipTask({
      progress,
      zipFilePath: downloadDestination,
      installDir,
      rendererOptions,
    }),
    {
      title: util.titleize('Finishing Installation'),
      task: (ctx, task) => {

        const cleanup = () => {
          debug('removing zip file %s', downloadDestination)

          return fs.removeAsync(downloadDestination)
        }

        return cleanup()
        .then(() => {
          debug('finished installation in', installDir)

          util.setTaskTitle(
            task,
            util.titleize(chalk.green('Finished Installation'), chalk.gray(installDir)),
            rendererOptions.renderer
          )
        })
      },
    },
  ], rendererOptions)

  // start the tasks!
  return Promise.resolve(tasks.run())
}

const start = (options = {}) => {

  // handle deprecated / removed
  if (util.getEnv('CYPRESS_BINARY_VERSION')) {
    return throwFormErrorText(errors.removed.CYPRESS_BINARY_VERSION)()
  }

  if (util.getEnv('CYPRESS_SKIP_BINARY_INSTALL')) {
    return throwFormErrorText(errors.removed.CYPRESS_SKIP_BINARY_INSTALL)()
  }

  debug('installing with options %j', options)

  _.defaults(options, {
    force: false,
  })

  const pkgVersion = util.pkgVersion()
  let needVersion = pkgVersion

  debug('version in package.json is', needVersion)

  // let this environment variable reset the binary version we need
  if (util.getEnv('CYPRESS_INSTALL_BINARY')) {

    const envVarVersion = util.getEnv('CYPRESS_INSTALL_BINARY')

    debug('using environment variable CYPRESS_INSTALL_BINARY %s', envVarVersion)

    if (envVarVersion === '0') {
      debug('environment variable CYPRESS_INSTALL_BINARY = 0, skipping install')
      logger.info(
        stripIndent`
        ${chalk.yellow('Note:')} Skipping binary installation: Environment variable CYPRESS_INSTALL_BINARY = 0.`)
      logger.info()

      return Promise.resolve()
    }

    // if this doesn't match the expected version
    // then print warning to the user
    if (envVarVersion !== needVersion) {

      // reset the version to the env var version
      needVersion = envVarVersion
    }
  }

  if (util.getEnv('CYPRESS_CACHE_FOLDER')) {
    const envCache = util.getEnv('CYPRESS_CACHE_FOLDER')

    logger.info(
      stripIndent`
        ${chalk.yellow('Note:')} Overriding Cypress cache directory to: ${chalk.cyan(envCache)}

              Previous installs of Cypress may not be found.
      `)
    logger.info()
  }

  const installDir = state.getVersionDir(pkgVersion)
  const cacheDir = state.getCacheDir()
  const binaryDir = state.getBinaryDir(pkgVersion)

  return fs.ensureDirAsync(cacheDir)
  .catch({ code: 'EACCES' }, (err) => {
    return throwFormErrorText(errors.invalidCacheDirectory)(stripIndent`
    Failed to access ${chalk.cyan(cacheDir)}:

    ${err.message}
    `)
  })
  .then(() => {
    return state.getBinaryPkgVersionAsync(binaryDir)
  })
  .then((binaryVersion) => {

    if (!binaryVersion) {
      debug('no binary installed under cli version')

      return true
    }

    debug('installed version is', binaryVersion, 'version needed is', needVersion)

<<<<<<< HEAD
    logger.info()
    logger.info(stripIndent`
      Cypress ${chalk.green(binaryVersion)} is already installed in ${chalk.cyan(installDir)}
=======
    logger.log()
    logger.log(stripIndent`
      Cypress ${chalk.green(binaryVersion)} is installed in ${chalk.cyan(installDir)}
>>>>>>> 2789b073
      `)
    logger.info()

    if (options.force) {
      debug('performing force install over existing binary')

      return true
    }

    if ((binaryVersion === needVersion) || !util.isSemver(needVersion)) {
      // our version matches, tell the user this is a noop
      alreadyInstalledMsg()

      return false
    }

    return true
  })
  .then((shouldInstall) => {
    // noop if we've been told not to download
    if (!shouldInstall) {
      debug('Not downloading or installing binary')

      return
    }

    if (needVersion !== pkgVersion) {
      logger.warn(
        chalk.yellow(stripIndent`
          ${logSymbols.warning} Warning: Forcing a binary version different than the default.

            The CLI expected to install version: ${chalk.green(pkgVersion)}

            Instead we will install version: ${chalk.green(needVersion)}

            These versions may not work properly together.
        `)
      )
      logger.warn()
    }

    // see if version supplied is a path to a binary
    return fs.pathExistsAsync(needVersion)
    .then((exists) => {
      if (exists) {
        return path.extname(needVersion) === '.zip' ? needVersion : false
      }

      const possibleFile = util.formAbsolutePath(needVersion)

      debug('checking local file', possibleFile, 'cwd', process.cwd())

      return fs.pathExistsAsync(possibleFile)
      .then((exists) => {
        // if this exists return the path to it
        // else false
        if (exists && path.extname(possibleFile) === '.zip') {
          return possibleFile
        }

        return false
      })
    })
    .then((pathToLocalFile) => {
      if (pathToLocalFile) {
        const absolutePath = path.resolve(needVersion)

        debug('found local file at', absolutePath)
        debug('skipping download')

        const rendererOptions = getRendererOptions()

        return new Listr([unzipTask({
          progress: {
            throttle: 100,
            onProgress: null,
          },
          zipFilePath: absolutePath,
          installDir,
          rendererOptions,
        })], rendererOptions).run()
      }

      if (options.force) {
        debug('Cypress already installed at', installDir)
        debug('but the installation was forced')
      }

      debug('preparing to download and unzip version ', needVersion, 'to path', installDir)

      const downloadDir = os.tmpdir()

      return downloadAndUnzip({ version: needVersion, installDir, downloadDir })
    })
    // delay 1 sec for UX, unless we are testing
    .then(() => {
      return Promise.delay(1000)
    })
    .then(displayCompletionMsg)
  })
}

module.exports = {
  start,
}

const unzipTask = ({ zipFilePath, installDir, progress, rendererOptions }) => {
  return {
    title: util.titleize('Unzipping Cypress'),
    task: (ctx, task) => {
    // as our unzip progresses indicate the status
      progress.onProgress = progessify(task, 'Unzipping Cypress')

      return unzip.start({ zipFilePath, installDir, progress })
      .then(() => {
        util.setTaskTitle(
          task,
          util.titleize(chalk.green('Unzipped Cypress')),
          rendererOptions.renderer
        )
      })
    },
  }
}

const progessify = (task, title) => {
  // return higher order function
  return (percentComplete, remaining) => {
    percentComplete = chalk.white(` ${percentComplete}%`)

    // pluralize seconds remaining
    remaining = chalk.gray(`${remaining}s`)

    util.setTaskTitle(
      task,
      util.titleize(title, percentComplete, remaining),
      getRendererOptions().renderer
    )
  }
}

// if we are running in CI then use
// the verbose renderer else use
// the default
const getRendererOptions = () => {
  let renderer = 'default'

  if (util.isCi() || logger.logLevel() === 'silent') {
    renderer = verbose
  }

  return {
    renderer,
  }
}<|MERGE_RESOLUTION|>--- conflicted
+++ resolved
@@ -213,15 +213,9 @@
 
     debug('installed version is', binaryVersion, 'version needed is', needVersion)
 
-<<<<<<< HEAD
-    logger.info()
-    logger.info(stripIndent`
-      Cypress ${chalk.green(binaryVersion)} is already installed in ${chalk.cyan(installDir)}
-=======
     logger.log()
     logger.log(stripIndent`
       Cypress ${chalk.green(binaryVersion)} is installed in ${chalk.cyan(installDir)}
->>>>>>> 2789b073
       `)
     logger.info()
 
