{
  "name": "cypress",
  "version": "0.0.0",
  "private": true,
<<<<<<< HEAD
  "bin": {
    "cypress": "bin/cypress"
  },
  "engines": {
    "node": ">=6.0.0"
  },
=======
  "main": "index.js",
>>>>>>> eb078974
  "scripts": {
    "prebuild": "npm run test-dependencies && node ./scripts/start-build.js",
    "build": "node ./scripts/build.js",
    "check-deps": "node ../scripts/check-deps.js --verbose",
    "check-deps-pre": "npm run check-deps -- --prescript",
    "dtslint": "dtslint types",
    "postinstall": "node ./scripts/post-install.js",
    "lint": "bin-up eslint --fix *.js scripts/*.js bin/* lib/*.js lib/**/*.js test/*.js test/**/*.js",
    "prerelease": "npm run build",
    "release": "cd build && releaser --no-node --no-changelog",
    "size": "t=\"$(npm pack .)\"; wc -c \"${t}\"; tar tvf \"${t}\"; rm \"${t}\";",
    "pretest": "npm run check-deps-pre",
    "test": "npm run test-unit",
    "test-debug": "node --inspect --debug-brk $(bin-up _mocha)",
    "test-dependencies": "npm run check-deps && dependency-check . --no-dev",
    "pretest-unit": "npm run check-deps-pre",
    "test-unit": "npm run unit",
    "pretest-watch": "npm run check-deps-pre",
    "test-watch": "npm run unit -- --watch",
    "types": "npm run dtslint",
    "unit": "BLUEBIRD_DEBUG=1 NODE_ENV=test bin-up mocha --reporter mocha-multi-reporters --reporter-options configFile=../mocha-reporter-config.json"
  },
  "dependencies": {
    "@cypress/listr-verbose-renderer": "0.4.1",
    "@cypress/xvfb": "1.2.4",
    "@types/sizzle": "2.3.2",
    "arch": "2.1.1",
    "bluebird": "3.5.0",
    "cachedir": "2.2.0",
    "chalk": "2.4.2",
    "check-more-types": "2.24.0",
    "commander": "2.20.0",
    "common-tags": "1.8.0",
    "debug": "3.2.6",
    "execa": "0.10.0",
    "executable": "4.1.1",
    "extract-zip": "1.6.7",
    "fs-extra": "5.0.0",
    "getos": "3.1.1",
    "is-ci": "1.2.1",
    "is-installed-globally": "0.1.0",
    "lazy-ass": "1.6.0",
<<<<<<< HEAD
    "listr": "0.14.3",
    "lodash": "4.17.11",
=======
    "listr": "0.12.0",
    "lodash": "4.17.15",
>>>>>>> eb078974
    "log-symbols": "2.2.0",
    "minimist": "1.2.0",
    "moment": "2.24.0",
    "ramda": "0.24.1",
    "request": "2.88.0",
<<<<<<< HEAD
    "request-progress": "0.4.0",
    "supports-color": "6.1.0",
=======
    "request-progress": "3.0.0",
    "supports-color": "5.5.0",
>>>>>>> eb078974
    "tmp": "0.1.0",
    "untildify": "3.0.3",
    "url": "0.11.0",
    "yauzl": "2.10.0"
  },
  "devDependencies": {
    "@cypress/sinon-chai": "1.1.0",
    "@types/blob-util": "1.3.3",
    "@types/bluebird": "3.5.18",
    "@types/chai": "4.0.8",
    "@types/chai-jquery": "1.1.38",
    "@types/jquery": "3.3.31",
    "@types/lodash": "4.14.122",
    "@types/minimatch": "3.0.3",
    "@types/mocha": "5.2.7",
    "@types/sinon": "7.0.0",
    "@types/sinon-chai": "3.2.2",
    "babel-cli": "6.26.0",
    "babel-preset-es2015": "6.24.1",
    "bin-up": "1.2.2",
    "chai": "3.5.0",
    "chai-as-promised": "7.1.1",
    "chai-string": "1.4.0",
    "dependency-check": "3.4.1",
    "dtslint": "0.9.0",
    "execa-wrap": "1.4.0",
    "hasha": "5.0.0",
    "mock-fs": "4.9.0",
    "mocked-env": "1.2.4",
    "nock": "9.6.1",
    "proxyquire": "2.1.0",
    "shelljs": "0.8.3",
    "sinon": "7.2.2",
    "snap-shot-it": "7.9.0",
    "spawn-mock": "1.0.0",
    "strip-ansi": "4.0.0"
  },
  "files": [
    "bin",
    "lib",
    "index.js",
    "types/**/*.d.ts"
  ],
  "bin": {
    "cypress": "bin/cypress"
  },
  "engines": {
    "node": ">=4.0.0"
  },
  "types": "types"
}<|MERGE_RESOLUTION|>--- conflicted
+++ resolved
@@ -2,16 +2,7 @@
   "name": "cypress",
   "version": "0.0.0",
   "private": true,
-<<<<<<< HEAD
-  "bin": {
-    "cypress": "bin/cypress"
-  },
-  "engines": {
-    "node": ">=6.0.0"
-  },
-=======
   "main": "index.js",
->>>>>>> eb078974
   "scripts": {
     "prebuild": "npm run test-dependencies && node ./scripts/start-build.js",
     "build": "node ./scripts/build.js",
@@ -54,25 +45,15 @@
     "is-ci": "1.2.1",
     "is-installed-globally": "0.1.0",
     "lazy-ass": "1.6.0",
-<<<<<<< HEAD
     "listr": "0.14.3",
-    "lodash": "4.17.11",
-=======
-    "listr": "0.12.0",
     "lodash": "4.17.15",
->>>>>>> eb078974
     "log-symbols": "2.2.0",
     "minimist": "1.2.0",
     "moment": "2.24.0",
     "ramda": "0.24.1",
     "request": "2.88.0",
-<<<<<<< HEAD
-    "request-progress": "0.4.0",
+    "request-progress": "3.0.0",
     "supports-color": "6.1.0",
-=======
-    "request-progress": "3.0.0",
-    "supports-color": "5.5.0",
->>>>>>> eb078974
     "tmp": "0.1.0",
     "untildify": "3.0.3",
     "url": "0.11.0",
@@ -120,7 +101,7 @@
     "cypress": "bin/cypress"
   },
   "engines": {
-    "node": ">=4.0.0"
+    "node": ">=6.0.0"
   },
   "types": "types"
 }