/// <reference path="./cypress-npm-api.d.ts" />
/// <reference path="./cypress-eventemitter.d.ts" />

declare namespace Cypress {
  type FileContents = string | any[] | object
  type HistoryDirection = 'back' | 'forward'
  type HttpMethod = string
  type RequestBody = string | object
  type ViewportOrientation = 'portrait' | 'landscape'
  type PrevSubject = keyof PrevSubjectMap
  type TestingType = 'e2e' | 'component'
  type PluginConfig = (on: PluginEvents, config: PluginConfigOptions) => void | ConfigOptions | Promise<ConfigOptions>

  interface PrevSubjectMap<O = unknown> {
    optional: O
    element: JQuery
    document: Document
    window: Window
  }

  interface CommandOptions {
    prevSubject: boolean | PrevSubject | PrevSubject[]
  }
  interface CommandFn<T extends keyof ChainableMethods> {
    (this: Mocha.Context, ...args: Parameters<ChainableMethods[T]>): ReturnType<ChainableMethods[T]> | void
  }
  interface CommandFnWithSubject<T extends keyof ChainableMethods, S> {
    (this: Mocha.Context, prevSubject: S, ...args: Parameters<ChainableMethods[T]>): ReturnType<ChainableMethods[T]> | void
  }
  interface CommandOriginalFn<T extends keyof ChainableMethods> extends CallableFunction {
    (...args: Parameters<ChainableMethods[T]>): ReturnType<ChainableMethods[T]>
  }
  interface CommandOriginalFnWithSubject<T extends keyof ChainableMethods, S> extends CallableFunction {
    (prevSubject: S, ...args: Parameters<ChainableMethods[T]>): ReturnType<ChainableMethods[T]>
  }
  interface CommandFnWithOriginalFn<T extends keyof Chainable> {
    (this: Mocha.Context, originalFn: CommandOriginalFn<T>, ...args: Parameters<ChainableMethods[T]>): ReturnType<ChainableMethods[T]> | void
  }
  interface CommandFnWithOriginalFnAndSubject<T extends keyof Chainable, S> {
    (this: Mocha.Context, originalFn: CommandOriginalFnWithSubject<T, S>, prevSubject: S, ...args: Parameters<ChainableMethods[T]>): ReturnType<ChainableMethods[T]> | void
  }
  interface ObjectLike {
    [key: string]: any
  }
  interface Auth {
    username: string
    password: string
  }

  interface RemoteState {
    auth?: {
      username: string
      password: string
    }
    domainName: string
    strategy: 'file' | 'http'
    origin: string
    fileServer: string
    props: Record<string, any>
    visiting: string
  }

  interface Backend {
    /**
     * Firefox only: Force Cypress to run garbage collection routines.
     * No-op if not running in Firefox.
     *
     * @see https://on.cypress.io/firefox-gc-issue
     */
    (task: 'firefox:force:gc'): Promise<void>
    (task: 'net', eventName: string, frame: any): Promise<void>
  }

  type BrowserName = 'electron' | 'chrome' | 'chromium' | 'firefox' | 'edge' | string

  type BrowserChannel = 'stable' | 'canary' | 'beta' | 'dev' | 'nightly' | string

  type BrowserFamily = 'chromium' | 'firefox'

  /**
   * Describes a browser Cypress can control
   */
  interface Browser {
    /**
     * Short browser name.
     */
    name: BrowserName
    /**
     * The underlying engine for this browser.
     */
    family: BrowserFamily
    /**
     * The release channel of the browser.
     */
    channel: BrowserChannel
    /**
     * Human-readable browser name.
     */
    displayName: string
    version: string
    majorVersion: number | string
    path: string
    isHeaded: boolean
    isHeadless: boolean
    /**
     * Informational text to accompany this browser. Shown in desktop-gui.
     */
    info?: string
    /**
     * Warning text to accompany this browser. Shown in desktop-gui.
     */
    warning?: string
    /**
     * The minimum majorVersion of this browser supported by Cypress.
     */
    minSupportedVersion?: number
    /**
     * If `true`, this browser is too old to be supported by Cypress.
     */
    unsupportedVersion?: boolean
  }

  interface LocalStorage {
    /**
     * Called internally to clear `localStorage` in two situations.
     *
     * 1. Before every test, this is called with no argument to clear all keys.
     * 2. On `cy.clearLocalStorage(keys)` this is called with `keys` as an argument.
     *
     * You should not call this method directly to clear `localStorage`; instead, use `cy.clearLocalStorage(key)`.
     *
     * @see https://on.cypress.io/clearlocalstorage
     */
    clear: (keys?: string[]) => void
  }

  type IsBrowserMatcher = BrowserName | Partial<Browser> | Array<BrowserName | Partial<Browser>>

  interface ViewportPosition extends WindowPosition {
    right: number
    bottom: number
  }

  interface WindowPosition {
    top: number
    left: number
    topCenter: number
    leftCenter: number
  }

  interface ElementPositioning {
    scrollTop: number
    scrollLeft: number
    width: number
    height: number
    fromElViewport: ViewportPosition
    fromElWindow: WindowPosition
    fromAutWindow: WindowPosition
  }

  interface ElementCoordinates {
    width: number
    height: number
    fromElViewport: ViewportPosition & { x: number, y: number }
    fromElWindow: WindowPosition & { x: number, y: number }
    fromAutWindow: WindowPosition & { x: number, y: number }
  }

  /**
   * Spec type for the given test. "integration" is the default, but
   * tests run using `open --component` will be "component"
   *
   * @see https://on.cypress.io/experiments
   */
  type CypressSpecType = 'integration' | 'component'

  /**
   * A Cypress spec.
   */
  interface Spec {
    name: string // "config_passing_spec.js"
    relative: string // "cypress/integration/config_passing_spec.js" or "__all" if clicked all specs button
    absolute: string // "/Users/janelane/app/cypress/integration/config_passing_spec.js"
    specFilter?: string // optional spec filter used by the user
    specType?: CypressSpecType
  }

  /**
   * Window type for Application Under Test(AUT)
   */
  type AUTWindow = Window & typeof globalThis & ApplicationWindow

  /**
   * The interface for user-defined properties in Window object under test.
   */
  interface ApplicationWindow { } // tslint:disable-line

  /**
   * The configuration for Cypress.
   */
  type Config = ResolvedConfigOptions & RuntimeConfigOptions

  /**
   * Several libraries are bundled with Cypress by default.
   *
   * @see https://on.cypress.io/api
   */
  interface Cypress {
    /**
     * Lodash library
     *
     * @see https://on.cypress.io/_
     * @example
     *    Cypress._.keys(obj)
     */
    _: _.LoDashStatic
    /**
     * jQuery library
     *
     * @see https://on.cypress.io/$
     * @example
     *    Cypress.$('p')
     */
    $: JQueryStatic
    /**
     * Cypress automatically includes a Blob library and exposes it as Cypress.Blob.
     *
     * @see https://on.cypress.io/blob
     * @see https://github.com/nolanlawson/blob-util
     * @example
     *    Cypress.Blob.method()
     */
    Blob: BlobUtil.BlobUtilStatic
    /**
     * Cypress automatically includes a Buffer library and exposes it as Cypress.Buffer.
     *
     * @see https://on.cypress.io/buffer
     * @see https://github.com/feross/buffer
     * @example
     *    Cypress.Buffer.method()
     */
    Buffer: BufferType
    /**
     * Cypress automatically includes minimatch and exposes it as Cypress.minimatch.
     *
     * @see https://on.cypress.io/minimatch
     */
    minimatch: typeof Minimatch.minimatch
    /**
     * Cypress automatically includes Bluebird and exposes it as Cypress.Promise.
     *
     * @see https://on.cypress.io/promise
     * @see https://github.com/petkaantonov/bluebird
     * @example
     *   new Cypress.Promise((resolve, reject) => { ... })
     */
    Promise: Bluebird.BluebirdStatic
    /**
     * Cypress includes Sinon.js library used in `cy.spy` and `cy.stub`.
     *
     * @see https://sinonjs.org/
     * @see https://on.cypress.io/stubs-spies-and-clocks
     * @see https://example.cypress.io/commands/spies-stubs-clocks
     */
    sinon: sinon.SinonStatic

    /**
     * Cypress version string. i.e. "1.1.2"
     * @see https://on.cypress.io/version
     * @example
      ```
      expect(Cypress.version).to.be.a('string')
      if (Cypress.version === '1.2.0') {
        // test something specific
      }
      ```
     */
    version: string

    /**
     * OS platform name, from Node `os.platform()`
     *
     * @see https://nodejs.org/api/os.html#os_os_platform
     * @example
     *    Cypress.platform // "darwin"
     */
    platform: string

    /**
     * CPU architecture, from Node `os.arch()`
     *
     * @see https://nodejs.org/api/os.html#os_os_arch
     * @example
     *    Cypress.arch // "x64"
     */
    arch: string

    /**
     * Currently executing spec file.
     * @example
     * ```
     * Cypress.spec
     * // {
     * //  name: "config_passing_spec.coffee",
     * //  relative: "cypress/integration/config_passing_spec.coffee",
     * //  absolute: "/users/smith/projects/web/cypress/integration/config_passing_spec.coffee"
     * //  specType: "integration"
     * // }
     * ```
     */
    spec: Spec

    /**
     * Currently executing test runnable instance.
     */
    currentTest: {
      title: string
      titlePath: string[]
    }

    /**
     * Information about the browser currently running the tests
     */
    browser: Browser

    /**
     * Internal class for LocalStorage management.
     */
    LocalStorage: LocalStorage

    /**
     * Internal class for session management.
     */
    session: Session

    /**
     * Current testing type, determined by the Test Runner chosen to run.
     */
    testingType: TestingType

    /**
     * Fire automation:request event for internal use.
     */
    automation(eventName: string, ...args: any[]): Bluebird.Promise<any>

    /**
     * Promise wrapper for certain internal tasks.
     */
    backend: Backend

    /**
     * Returns all configuration objects.
     * @see https://on.cypress.io/config
     * @example
    ```
    Cypress.config()
    // {defaultCommandTimeout: 10000, pageLoadTimeout: 30000, ...}
    ```
     */
    config(): Config
    /**
     * Returns one configuration value.
     * @see https://on.cypress.io/config
     * @example
    ```
    Cypress.config('pageLoadTimeout')
    // 60000
    ```
     */
    config<K extends keyof Config>(key: K): Config[K]
    /**
     * Sets one configuration value.
     * @see https://on.cypress.io/config
     * @example
    ```
    Cypress.config('viewportWidth', 800)
    ```
     */
    config<K extends keyof TestConfigOverrides>(key: K, value: TestConfigOverrides[K]): void
    /**
     * Sets multiple configuration values at once.
     * @see https://on.cypress.io/config
     * @example
    ```
    Cypress.config({
      defaultCommandTimeout: 10000,
      viewportHeight: 900
    })
    ```
     */
    config(Object: ConfigOptions): void

    // no real way to type without generics
    /**
     * Returns all environment variables set with CYPRESS_ prefix or in "env" object in "cypress.config.{ts|js}"
     *
     * @see https://on.cypress.io/env
     */
    env(): ObjectLike
    /**
     * Returns specific environment variable or undefined
     * @see https://on.cypress.io/env
     * @example
     *    // cypress.config.js
     *    { "env": { "foo": "bar" } }
     *    Cypress.env("foo") // => bar
     */
    env(key: string): any
    /**
     * Set value for a variable.
     * Any value you change will be permanently changed for the remainder of your tests.
     * @see https://on.cypress.io/env
     * @example
     *    Cypress.env("host", "http://server.dev.local")
     */
    env(key: string, value: any): void
    /**
     * Set values for multiple variables at once. Values are merged with existing values.
     * @see https://on.cypress.io/env
     * @example
     *    Cypress.env({ host: "http://server.dev.local", foo: "foo" })
     */
    env(object: ObjectLike): void

    /**
     * @returns the number of test retries currently enabled for the run
     */
    getTestRetries(): number | null

    /**
     * Checks if a variable is a valid instance of `cy` or a `cy` chainable.
     *
     * @see https://on.cypress.io/iscy
     * @example
     *    Cypress.isCy(cy) // => true
     */
    isCy<TSubject = any>(obj: Chainable<TSubject>): obj is Chainable<TSubject>
    isCy(obj: any): obj is Chainable

    /**
     * Returns true if currently running the supplied browser name or matcher object. Also accepts an array of matchers.
     * @example isBrowser('chrome') will be true for the browser 'chrome:canary' and 'chrome:stable'
     * @example isBrowser({ name: 'firefox', channel: 'dev' }) will be true only for the browser 'firefox:dev' (Firefox Developer Edition)
     * @example isBrowser(['firefox', 'edge']) will be true only for the browsers 'firefox' and 'edge'
     * @example isBrowser('!firefox') will be true for every browser other than 'firefox'
     * @example isBrowser({ family: '!chromium'}) will be true for every browser not matching { family: 'chromium' }
     * @param matcher browser name or matcher object to check.
     */
    isBrowser(name: IsBrowserMatcher): boolean

    /**
     * Internal options for "cy.log" used in custom commands.
     *
     * @see https://on.cypress.io/cypress-log
     */
    log(options: Partial<LogConfig>): Log

    /**
     * @see https://on.cypress.io/api/commands
     */
    Commands: {
      add<T extends keyof Chainable>(name: T, fn: CommandFn<T>): void
      add<T extends keyof Chainable>(name: T, options: CommandOptions & {prevSubject: false}, fn: CommandFn<T>): void
      add<T extends keyof Chainable, S extends PrevSubject>(
          name: T, options: CommandOptions & { prevSubject: true | S | ['optional'] }, fn: CommandFnWithSubject<T, PrevSubjectMap[S]>,
      ): void
      add<T extends keyof Chainable, S extends PrevSubject>(
          name: T, options: CommandOptions & { prevSubject: S[] }, fn: CommandFnWithSubject<T, PrevSubjectMap<void>[S]>,
      ): void
      overwrite<T extends keyof Chainable>(name: T, fn: CommandFnWithOriginalFn<T>): void
      overwrite<T extends keyof Chainable, S extends PrevSubject>(name: T, fn: CommandFnWithOriginalFnAndSubject<T, PrevSubjectMap[S]>): void
    }

    /**
     * @see https://on.cypress.io/cookies
     */
    Cookies: {
      debug(enabled: boolean, options?: Partial<DebugOptions>): void
      preserveOnce(...names: string[]): void
      defaults(options: Partial<CookieDefaults>): CookieDefaults
    }

    /**
     * @see https://on.cypress.io/dom
     */
    dom: {
      /**
       * Returns a jQuery object obtained by wrapping an object in jQuery.
       */
      wrap(wrappingElement_function: JQuery.Selector | JQuery.htmlString | Element | JQuery | ((index: number) => string | JQuery)): JQuery
      query(selector: JQuery.Selector, context?: Element | JQuery): JQuery
      /**
       * Returns an array of raw elements pulled out from a jQuery object.
       */
      unwrap(obj: any): any
      /**
       * Returns a boolean indicating whether an object is a DOM object.
       */
      isDom(obj: any): boolean
      isType(element: JQuery | HTMLElement, type: string): boolean
      /**
       * Returns a boolean indicating whether an element is visible.
       */
      isVisible(element: JQuery | HTMLElement): boolean
      /**
       * Returns a boolean indicating whether an element is hidden.
       */
      isHidden(element: JQuery | HTMLElement, methodName?: string, options?: object): boolean
      /**
       * Returns a boolean indicating whether an element can receive focus.
       */
      isFocusable(element: JQuery | HTMLElement): boolean
      isTextLike(element: JQuery | HTMLElement): boolean
      /**
       * Returns a boolean indicating whether an element is scrollable.
       */
      isScrollable(element: Window | JQuery | HTMLElement): boolean
      /**
       * Returns a boolean indicating whether an element currently has focus.
       */
      isFocused(element: JQuery | HTMLElement): boolean
      /**
       * Returns a boolean indicating whether an element is detached from the DOM.
       */
      isDetached(element: JQuery | HTMLElement): boolean
      /**
       * Returns a boolean indicating whether an element is attached to the DOM.
       */
      isAttached(element: JQuery | HTMLElement | Window | Document): boolean
      isSelector(element: JQuery | HTMLElement, selector: JQuery.Selector): boolean
      /**
       * Returns a boolean indicating whether an element is a descendent of another element.
       */
      isDescendent(element1: JQuery | HTMLElement, element2: JQuery | HTMLElement): boolean
      /**
       * Returns a boolean indicating whether object is undefined or html, body, or document.
       */
      isUndefinedOrHTMLBodyDoc(obj: any): boolean
      /**
       * Returns a boolean indicating whether an object is a DOM element.
       */
      isElement(obj: any): boolean
      /**
       * Returns a boolean indicating whether a node is of document type.
       */
      isDocument(obj: any): boolean
      /**
       * Returns a boolean indicating whether an object is a window object.
       */
      isWindow(obj: any): obj is Window
      /**
       * Returns a boolean indicating whether an object is a jQuery object.
       */
      isJquery(obj: any): obj is JQuery
      isInputType(element: JQuery | HTMLElement, type: string | string[]): boolean
      stringify(element: JQuery | HTMLElement, form: string): string
      getElements(element: JQuery): JQuery | HTMLElement[]
      getContainsSelector(text: string, filter?: string): JQuery.Selector
      getFirstDeepestElement(elements: HTMLElement[], index?: number): HTMLElement
      getWindowByElement(element: JQuery | HTMLElement): JQuery | HTMLElement
      getReasonIsHidden(element: JQuery | HTMLElement, options?: object): string
      getFirstScrollableParent(element: JQuery | HTMLElement): JQuery | HTMLElement
      getFirstFixedOrStickyPositionParent(element: JQuery | HTMLElement): JQuery | HTMLElement
      getFirstStickyPositionParent(element: JQuery | HTMLElement): JQuery | HTMLElement
      getCoordsByPosition(left: number, top: number, xPosition?: string, yPosition?: string): number
      getElementPositioning(element: JQuery | HTMLElement): ElementPositioning
      getElementAtPointFromViewport(doc: Document, x: number, y: number): Element | null
      getElementCoordinatesByPosition(element: JQuery | HTMLElement, position: string): ElementCoordinates
      getElementCoordinatesByPositionRelativeToXY(element: JQuery | HTMLElement, x: number, y: number): ElementPositioning
    }

    /**
     * @see https://on.cypress.io/keyboard-api
     */
    Keyboard: {
      defaults(options: Partial<KeyboardDefaultsOptions>): void
    }

    /**
     * @see https://on.cypress.io/api/api-server
     */
    Server: {
      defaults(options: Partial<ServerOptions>): void
    }

    /**
     * @see https://on.cypress.io/screenshot-api
     */
    Screenshot: {
      defaults(options: Partial<ScreenshotDefaultsOptions>): void
    }

    /**
     * @see https://on.cypress.io/selector-playground-api
     */
    SelectorPlayground: {
      defaults(options: Partial<SelectorPlaygroundDefaultsOptions>): void
      getSelector($el: JQuery): JQuery.Selector
    }

    /**
     * These events come from Cypress as it issues commands and reacts to their state. These are all useful to listen to for debugging purposes.
     * @see https://on.cypress.io/catalog-of-events#App-Events
     */
    on: Actions

    /**
     * These events come from Cypress as it issues commands and reacts to their state. These are all useful to listen to for debugging purposes.
     * @see https://on.cypress.io/catalog-of-events#App-Events
     */
    once: Actions

    /**
     * These events come from Cypress as it issues commands and reacts to their state. These are all useful to listen to for debugging purposes.
     * @see https://on.cypress.io/catalog-of-events#App-Events
     */
    off: Actions

    /**
     * Trigger action
     * @private
     */
    action: (action: string, ...args: any[]) => void

    /**
     * Load  files
     * @private
     */
    onSpecWindow: (window: Window, specList: string[] | Array<() => Promise<void>>) => void
  }

  interface SessionOptions {
    validate?: () => false | void
  }

  type CanReturnChainable = void | Chainable | Promise<unknown>
  type ThenReturn<S, R> =
    R extends void ? Chainable<S> :
    R extends R | undefined ? Chainable<S | Exclude<R, undefined>> :
    Chainable<S>

  /**
   * Chainable interface for non-array Subjects
   */
  interface Chainable<Subject = any> {
    /**
     * Create an assertion. Assertions are automatically retried until they pass or time out.
     *
     * @alias should
     * @see https://on.cypress.io/and
     */
    and: Chainer<Subject>

    /**
     * Assign an alias for later use. Reference the alias later within a
     * [cy.get()](https://on.cypress.io/get) or
     * [cy.wait()](https://on.cypress.io/wait) command with a `@` prefix.
     * You can alias DOM elements, routes, stubs and spies.
     *
     * @see https://on.cypress.io/as
     * @see https://on.cypress.io/variables-and-aliases
     * @see https://on.cypress.io/get
     * @example
    ```
    // Get the aliased 'todos' elements
    cy.get('ul#todos').as('todos')
    //...hack hack hack...
    // later retrieve the todos
    cy.get('@todos')
    ```
     */
    as(alias: string): Chainable<Subject>

    /**
     * Select a file with the given <input> element, or drag and drop a file over any DOM subject.
     *
     * @param {FileReference} files - The file(s) to select or drag onto this element.
     * @see https://on.cypress.io/selectfile
     * @example
     *    cy.get('input[type=file]').selectFile(Cypress.Buffer.from('text'))
     *    cy.get('input[type=file]').selectFile({
     *      fileName: 'users.json',
     *      fileContents: [{name: 'John Doe'}]
     *    })
     */
    selectFile(files: FileReference | FileReference[], options?: Partial<SelectFileOptions>): Chainable<Subject>

    /**
     * Blur a focused element. This element must currently be in focus.
     * If you want to ensure an element is focused before blurring,
     * try using .focus() before .blur().
     *
     * @see https://on.cypress.io/blur
     */
    blur(options?: Partial<BlurOptions>): Chainable<Subject>

    /**
     * Check checkbox(es) or radio(s). This element must be an `<input>` with type `checkbox` or `radio`.
     *
     * @see https://on.cypress.io/check
     * @example
     *    // Check checkbox element
     *    cy.get('[type="checkbox"]').check()
     *    // Check first radio element
     *    cy.get('[type="radio"]').first().check()
     */
    check(options?: Partial<CheckOptions>): Chainable<Subject>
    /**
     * Check checkbox(es) or radio(s). This element must be an `<input>` with type `checkbox` or `radio`.
     *
     * @see https://on.cypress.io/check
     * @example
     *    // Select the radio with the value of 'US'
     *    cy.get('[type="radio"]').check('US')
     *    // Check the checkboxes with the values 'ga' and 'ca'
     *    cy.get('[type="checkbox"]').check(['ga', 'ca'])
     */
    check(value: string | string[], options?: Partial<CheckOptions>): Chainable<Subject>

    /**
     * Get the children of each DOM element within a set of DOM elements.
     *
     * @see https://on.cypress.io/children
     */
    children<E extends Node = HTMLElement>(options?: Partial<Loggable & Timeoutable>): Chainable<JQuery<E>>
    children<K extends keyof HTMLElementTagNameMap>(selector: K, options?: Partial<Loggable & Timeoutable>): Chainable<JQuery<HTMLElementTagNameMap[K]>>
    children<E extends Node = HTMLElement>(selector: string, options?: Partial<Loggable & Timeoutable>): Chainable<JQuery<E>>

    /**
     * Clear the value of an `input` or `textarea`.
     * An alias for `.type({selectall}{backspace})`
     *
     * @see https://on.cypress.io/clear
     */
    clear(options?: Partial<ClearOptions>): Chainable<Subject>

    /**
     * Clear a specific browser cookie.
     * Cypress automatically clears all cookies before each test to prevent state from being shared across tests. You shouldn't need to use this command unless you're using it to clear a specific cookie inside a single test.
     *
     * @see https://on.cypress.io/clearcookie
     */
    clearCookie(name: string, options?: Partial<Loggable & Timeoutable>): Chainable<null>

    /**
     * Clear all browser cookies.
     * Cypress automatically clears all cookies before each test to prevent state from being shared across tests. You shouldn't need to use this command unless you're using it to clear a specific cookie inside a single test.
     *
     * @see https://on.cypress.io/clearcookies
     */
    clearCookies(options?: Partial<Loggable & Timeoutable>): Chainable<null>

    /**
     * Clear data in local storage.
     * Cypress automatically runs this command before each test to prevent state from being
     * shared across tests. You shouldn't need to use this command unless you're using it
     * to clear localStorage inside a single test. Yields `localStorage` object.
     *
     * @see https://on.cypress.io/clearlocalstorage
     * @param {string} [key] - name of a particular item to remove (optional).
     * @example
      ```
      // Removes all local storage keys
      cy.clearLocalStorage()
        .should(ls => {
          expect(ls.getItem('prop1')).to.be.null
        })
      // Removes item "todos"
      cy.clearLocalStorage("todos")
      ```
     */
    clearLocalStorage(key?: string): Chainable<Storage>
    /**
     * Clear keys in local storage that match given regular expression.
     *
     * @see https://on.cypress.io/clearlocalstorage
     * @param {RegExp} re - regular expression to match.
     * @example
    ```
    // Clears all local storage matching /app-/
    cy.clearLocalStorage(/app-/)
    ```
     */
    clearLocalStorage(re: RegExp): Chainable<Storage>
    /**
      * Clear data in local storage.
      * Cypress automatically runs this command before each test to prevent state from being
      * shared across tests. You shouldn't need to use this command unless you're using it
      * to clear localStorage inside a single test. Yields `localStorage` object.
      *
      * @see https://on.cypress.io/clearlocalstorage
      * @param {options} [object] - options object
      * @example
       ```
       // Removes all local storage items, without logging
       cy.clearLocalStorage({ log: false })
       ```
      */
    clearLocalStorage(options: Partial<Loggable>): Chainable<Storage>
    /**
      * Clear data in local storage.
      * Cypress automatically runs this command before each test to prevent state from being
      * shared across tests. You shouldn't need to use this command unless you're using it
      * to clear localStorage inside a single test. Yields `localStorage` object.
      *
      * @see https://on.cypress.io/clearlocalstorage
      * @param {string} [key] - name of a particular item to remove (optional).
      * @param {options} [object] - options object
      * @example
       ```
       // Removes item "todos" without logging
       cy.clearLocalStorage("todos", { log: false })
       ```
      */
    clearLocalStorage(key: string, options: Partial<Loggable>): Chainable<Storage>

    /**
     * Click a DOM element.
     *
     * @see https://on.cypress.io/click
     * @example
     *    cy.get('button').click()          // Click on button
     *    cy.focused().click()              // Click on el with focus
     *    cy.contains('Welcome').click()    // Click on first el containing 'Welcome'
     */
    click(options?: Partial<ClickOptions>): Chainable<Subject>
    /**
     * Click a DOM element at specific corner / side.
     *
     * @param {PositionType} position - The position where the click should be issued.
     * The `center` position is the default position.
     * @see https://on.cypress.io/click
     * @example
     *    cy.get('button').click('topRight')
     */
    click(position: PositionType, options?: Partial<ClickOptions>): Chainable<Subject>
    /**
     * Click a DOM element at specific coordinates
     *
     * @param {number} x The distance in pixels from the element's left to issue the click.
     * @param {number} y The distance in pixels from the element's top to issue the click.
     * @see https://on.cypress.io/click
     * @example
    ```
    // The click below will be issued inside of the element
    // (15px from the left and 40px from the top).
    cy.get('button').click(15, 40)
    ```
     */
    click(x: number, y: number, options?: Partial<ClickOptions>): Chainable<Subject>

    /**
     * `cy.clock()` overrides native global functions related to time allowing them to be controlled
     * synchronously via [cy.tick()](https://on.cypress.io/tick) or the yielded clock object.
     * This includes controlling:
     * * `setTimeout`
     * * `clearTimeout`
     * * `setInterval`
     * * `clearInterval`
     * * `Date` Objects
     *
     * The clock starts at the unix epoch (timestamp of 0).
     * This means that when you instantiate new Date in your application,
     * it will have a time of January 1st, 1970.
     *
     * To restore the real clock call `.restore()`
     *
     * @example
     *  cy.clock()
     *  ...
     *  // restore the application clock
     *  cy.clock().then(clock => {
     *    clock.restore()
     *  })
     *  // or use this shortcut
     *  cy.clock().invoke('restore')
     *
     * @see https://on.cypress.io/clock
     */
    clock(): Chainable<Clock>
    /**
     * Mocks global clock and sets current timestamp to the given value.
     * Overrides all functions that deal with time.
     *
     * @see https://on.cypress.io/clock
     * @example
     *    // in your app code
     *    $('#date').text(new Date().toJSON())
     *    // in the spec file
     *    // March 14, 2017 timestamp or Date object
     *    const now = new Date(2017, 2, 14).getTime()
     *    cy.clock(now)
     *    cy.visit('/index.html')
     *    cy.get('#date').contains('2017-03-14')
     *    // to restore the real clock
     *    cy.clock().then(clock => {
     *      clock.restore()
     *    })
     *    // or use this shortcut
     *    cy.clock().invoke('restore')
     */
    clock(now: number | Date, options?: Loggable): Chainable<Clock>
    /**
     * Mocks global clock but only overrides specific functions.
     *
     * @see https://on.cypress.io/clock
     * @example
     *    // keep current date but override "setTimeout" and "clearTimeout"
     *    cy.clock(null, ['setTimeout', 'clearTimeout'])
     */
    clock(now: number | Date, functions?: Array<'setTimeout' | 'clearTimeout' | 'setInterval' | 'clearInterval' | 'Date'>, options?: Loggable): Chainable<Clock>
    /**
     * Mocks global clock and all functions.
     *
     * @see https://on.cypress.io/clock
     * @example
     *    // mock clock but do not log this command
     *    cy.clock({ log: false })
     */
    clock(options: Loggable): Chainable<Clock>

    /**
     * Get the first DOM element that matches the selector (whether it be itself or one of its ancestors).
     *
     * @see https://on.cypress.io/closest
     */
    closest<K extends keyof HTMLElementTagNameMap>(selector: K, options?: Partial<Loggable & Timeoutable>): Chainable<JQuery<HTMLElementTagNameMap[K]>>
    closest<E extends Node = HTMLElement>(selector: string, options?: Partial<Loggable & Timeoutable>): Chainable<JQuery<E>>

    /**
     * Get the DOM element containing the text.
     * DOM elements can contain more than the desired text and still match.
     * Additionally, Cypress prefers some DOM elements over the deepest element found.
     *
     * @see https://on.cypress.io/contains
     * @example
     *    // Yield el in .nav containing 'About'
     *    cy.get('.nav').contains('About')
     *    // Yield first el in document containing 'Hello'
     *    cy.contains('Hello')
     *    // you can use regular expression
     *    cy.contains(/^b\w+/)
     *    // yields <ul>...</ul>
     *    cy.contains('ul', 'apples')
     *    // tries to find the given text for up to 1 second
     *    cy.contains('my text to find', {timeout: 1000})
     */
    contains(content: string | number | RegExp, options?: Partial<Loggable & Timeoutable & CaseMatchable & Shadow>): Chainable<Subject>
    /**
     * Get the child DOM element that contains given text.
     *
     * @see https://on.cypress.io/contains
     * @example
     *    // Yield el in .nav containing 'About'
     *    cy.get('.nav').contains('About')
     */
    contains<E extends Node = HTMLElement>(content: string | number | RegExp): Chainable<JQuery<E>>
    /**
     * Get the DOM element with name "selector" containing the text or regular expression.
     *
     * @see https://on.cypress.io/contains
     * @example
     *    // yields <ul>...</ul>
     *    cy.contains('ul', 'apples')
     */
    contains<K extends keyof HTMLElementTagNameMap>(selector: K, text: string | number | RegExp, options?: Partial<Loggable & Timeoutable & CaseMatchable & Shadow>): Chainable<JQuery<HTMLElementTagNameMap[K]>>
    /**
     * Get the DOM element using CSS "selector" containing the text or regular expression.
     *
     * @see https://on.cypress.io/contains
     * @example
     *    // yields <... class="foo">... apples ...</...>
     *    cy.contains('.foo', 'apples')
     */
    contains<E extends Node = HTMLElement>(selector: string, text: string | number | RegExp, options?: Partial<Loggable & Timeoutable & CaseMatchable & Shadow>): Chainable<JQuery<E>>

    /**
     * Double-click a DOM element.
     *
     * @see https://on.cypress.io/dblclick
     */
    dblclick(options?: Partial<ClickOptions>): Chainable<Subject>
    /**
     * Double-click a DOM element at specific corner / side.
     *
     * @param {PositionType} position - The position where the click should be issued.
     * The `center` position is the default position.
     * @see https://on.cypress.io/dblclick
     * @example
     *    cy.get('button').dblclick('topRight')
     */
    dblclick(position: PositionType, options?: Partial<ClickOptions>): Chainable<Subject>
    /**
     * Double-click a DOM element at specific coordinates
     *
     * @param {number} x The distance in pixels from the element's left to issue the click.
     * @param {number} y The distance in pixels from the element's top to issue the click.
     * @see https://on.cypress.io/dblclick
     * @example
    ```
    // The click below will be issued inside of the element
    // (15px from the left and 40px from the top).
    cy.get('button').dblclick(15, 40)
    ```
     */
    dblclick(x: number, y: number, options?: Partial<ClickOptions>): Chainable<Subject>
    /**
     * Right-click a DOM element.
     *
     * @see https://on.cypress.io/rightclick
     */
    rightclick(options?: Partial<ClickOptions>): Chainable<Subject>
    /**
     * Right-click a DOM element at specific corner / side.
     *
     * @param {PositionType} position - The position where the click should be issued.
     * The `center` position is the default position.
     * @see https://on.cypress.io/click
     * @example
     *    cy.get('button').rightclick('topRight')
     */
    rightclick(position: PositionType, options?: Partial<ClickOptions>): Chainable<Subject>
    /**
     * Right-click a DOM element at specific coordinates
     *
     * @param {number} x The distance in pixels from the element's left to issue the click.
     * @param {number} y The distance in pixels from the element's top to issue the click.
     * @see https://on.cypress.io/rightclick
     * @example
    ```
    // The click below will be issued inside of the element
    // (15px from the left and 40px from the top).
    cy.get('button').rightclick(15, 40)
    ```
     */
    rightclick(x: number, y: number, options?: Partial<ClickOptions>): Chainable<Subject>

    /**
     * Set a debugger and log what the previous command yields.
     *
     * @see https://on.cypress.io/debug
     */
    debug(options?: Partial<Loggable>): Chainable<Subject>

    /**
      * Save/Restore browser Cookies, LocalStorage, and SessionStorage data resulting from the supplied `setup` function.
      *
      * Only available if the `experimentalSessionSupport` config option is enabled.
      *
      * @see https://on.cypress.io/session
      */
    session(id: string | object, setup?: SessionOptions['validate'], options?: SessionOptions): Chainable<null>

    /**
     * Get the window.document of the page that is currently active.
     *
     * @see https://on.cypress.io/document
     * @example
     *    cy.document()
     *      .its('contentType')
     *      .should('eq', 'text/html')
     */
    document(options?: Partial<Loggable & Timeoutable>): Chainable<Document>

    /**
     * Iterate through an array like structure (arrays or objects with a length property).
     *
     * @see https://on.cypress.io/each
     */
    each<E extends Node = HTMLElement>(fn: (element: JQuery<E>, index: number, $list: E[]) => void): Chainable<JQuery<E>> // Can't properly infer type without breaking down Chainable
    each(fn: (item: any, index: number, $list: any[]) => void): Chainable<Subject>

    /**
     * End a chain of commands
     *
     * @see https://on.cypress.io/end
     */
    end(): Chainable<null>

    /**
     * Get A DOM element at a specific index in an array of elements.
     *
     * @see https://on.cypress.io/eq
     * @param {Number} index A number indicating the index to find the element at within an array of elements. A negative number counts index from the end of the list.
     * @example
     *    cy.get('tbody>tr').eq(0)    // Yield first 'tr' in 'tbody'
     *    cy.get('ul>li').eq('4')     // Yield fifth 'li' in 'ul'
     *    cy.get('li').eq(-2) // Yields second from last 'li' element
     */
    eq<E extends Node = HTMLElement>(index: number, options?: Partial<Loggable & Timeoutable>): Chainable<JQuery<E>>

    /**
     * Execute a system command.
     * @see https://on.cypress.io/exec
     */
    exec(command: string, options?: Partial<ExecOptions>): Chainable<Exec>

    /**
     * Get the DOM elements that match a specific selector. Opposite of `.not()`
     *
     * @see https://on.cypress.io/filter
     */
    filter<K extends keyof HTMLElementTagNameMap>(selector: K, options?: Partial<Loggable & Timeoutable>): Chainable<JQuery<HTMLElementTagNameMap[K]>> // automatically returns the correct HTMLElement type
    /**
     * Get the DOM elements that match a specific selector. Opposite of `.not()`
     *
     * @see https://on.cypress.io/filter
     */
    filter<E extends Node = HTMLElement>(selector: string, options?: Partial<Loggable & Timeoutable>): Chainable<JQuery<E>>
    /**
     * Get the DOM elements that match a specific selector. Opposite of `.not()`
     *
     * @see https://on.cypress.io/filter
     */
    filter<E extends Node = HTMLElement>(fn: (index: number, element: E) => boolean, options?: Partial<Loggable & Timeoutable>): Chainable<JQuery<E>>

    /**
     * Get the descendent DOM elements of a specific selector.
     *
     * @see https://on.cypress.io/find
     * @example
     *    cy.get('.article').find('footer') // Yield 'footer' within '.article'
     */
    find<K extends keyof HTMLElementTagNameMap>(selector: K, options?: Partial<Loggable & Timeoutable & Shadow>): Chainable<JQuery<HTMLElementTagNameMap[K]>>
    /**
     * Finds the descendent DOM elements with the given selector.
     *
     * @see https://on.cypress.io/find
     * @example
     *    // Find the li's within the nav
     *    cy.get('.left-nav>.nav').find('>li')
     */
    find<E extends Node = HTMLElement>(selector: string, options?: Partial<Loggable & Timeoutable & Shadow>): Chainable<JQuery<E>>

    /**
     * Get the first DOM element within a set of DOM elements.
     *
     * @see https://on.cypress.io/first
     */
    first(options?: Partial<Loggable & Timeoutable>): Chainable<Subject>

    /**
     * Load a fixed set of data located in a file.
     *
     * @see https://on.cypress.io/fixture
     */
    fixture<Contents = any>(path: string, options?: Partial<Timeoutable>): Chainable<Contents> // no log?
    /**
     * Load a fixed set of data located in a file with given encoding.
     *
     * @see https://on.cypress.io/fixture
     */
    fixture<Contents = any>(path: string, encoding: Encodings, options?: Partial<Timeoutable>): Chainable<Contents> // no log?

    /**
     * Focus on a DOM element.
     *
     * @see https://on.cypress.io/focus
     * @example
     * cy.get('input').first().focus() // Focus on the first input
     */
    focus(options?: Partial<Loggable & Timeoutable>): Chainable<Subject>

    /**
     * Get the DOM element that is currently focused.
     *
     * @see https://on.cypress.io/focused
     * @example
     *    // Get the element that is focused
     *    cy.focused().then(function($el) {
     *       // do something with $el
     *    })
     *    // Blur the element with focus
     *    cy.focused().blur()
     *    // Make an assertion on the focused element
     *    cy.focused().should('have.attr', 'name', 'username')
     */
    focused(options?: Partial<Loggable & Timeoutable>): Chainable<JQuery>

    /**
     * Get one or more DOM elements by node name: input, button, etc.
     * @see https://on.cypress.io/get
     * @example
     *    cy.get('input').should('be.disabled')
     *    cy.get('button').should('be.visible')
     */
    get<K extends keyof HTMLElementTagNameMap>(selector: K, options?: Partial<Loggable & Timeoutable & Withinable & Shadow>): Chainable<JQuery<HTMLElementTagNameMap[K]>>
    /**
     * Get one or more DOM elements by selector.
     * The querying behavior of this command matches exactly how $(…) works in jQuery.
     * @see https://on.cypress.io/get
     * @example
     *    cy.get('.list>li')    // Yield the <li>'s in <.list>
     *    cy.get('ul li:first').should('have.class', 'active')
     *    cy.get('.dropdown-menu').click()
     */
    get<E extends Node = HTMLElement>(selector: string, options?: Partial<Loggable & Timeoutable & Withinable & Shadow>): Chainable<JQuery<E>>
    /**
     * Get one or more DOM elements by alias.
     * @see https://on.cypress.io/get#Alias
     * @example
     *    // Get the aliased 'todos' elements
     *    cy.get('ul#todos').as('todos')
     *    //...hack hack hack...
     *    //later retrieve the todos
     *    cy.get('@todos')
     */
    get<S = any>(alias: string, options?: Partial<Loggable & Timeoutable & Withinable & Shadow>): Chainable<S>

    /**
     * Get a browser cookie by its name.
     *
     * @see https://on.cypress.io/getcookie
     */
    getCookie(name: string, options?: Partial<Loggable & Timeoutable>): Chainable<Cookie | null>

    /**
     * Get all of the browser cookies.
     *
     * @see https://on.cypress.io/getcookies
     */
    getCookies(options?: Partial<Loggable & Timeoutable>): Chainable<Cookie[]>

    /**
     * Navigate back or forward to the previous or next URL in the browser's history.
     *
     * @see https://on.cypress.io/go
     */
    go(direction: HistoryDirection | number, options?: Partial<Loggable & Timeoutable>): Chainable<AUTWindow>

    /**
     * Get the current URL hash of the page that is currently active.
     *
     * @see https://on.cypress.io/hash
     */
    hash(options?: Partial<Loggable & Timeoutable>): Chainable<string>

    /**
     * Invoke a function on the previously yielded subject.
     *
     * @see https://on.cypress.io/invoke
     */
    invoke<K extends keyof Subject, F extends ((...args: any[]) => any) & Subject[K], R = ReturnType<F>>(
      functionName: K,
      ...args: any[]
    ): Chainable<R>
    invoke<K extends keyof Subject, F extends ((...args: any[]) => any) & Subject[K], R = ReturnType<F>>(
      options: Partial<Loggable & Timeoutable>,
      functionName: K,
      ...args: any[]
    ): Chainable<R>

    /**
     * Invoke a function in an array of functions.
     * @see https://on.cypress.io/invoke
     */
    invoke<T extends (...args: any[]) => any, Subject extends T[]>(index: number): Chainable<ReturnType<T>>
    invoke<T extends (...args: any[]) => any, Subject extends T[]>(options: Partial<Loggable & Timeoutable>, index: number): Chainable<ReturnType<T>>

    /**
   * Invoke a function on the previously yielded subject by a property path.
   * Property path invocation cannot be strongly-typed.
   * Invoking by a property path will always result in any.
   *
   * @see https://on.cypress.io/invoke
   */
    invoke(propertyPath: string, ...args: any[]): Chainable

    /**
     * Get a property's value on the previously yielded subject.
     *
     * @see https://on.cypress.io/its
     * @example
     *    // Get the 'width' property
     *    cy.wrap({width: '50'}).its('width')
     *    // Drill into nested properties by using dot notation
     *    cy.wrap({foo: {bar: {baz: 1}}}).its('foo.bar.baz')
     */
    its<K extends keyof Subject>(propertyName: K, options?: Partial<Loggable & Timeoutable>): Chainable<Subject[K]>
    its(propertyPath: string, options?: Partial<Loggable & Timeoutable>): Chainable

    /**
     * Get a value by index from an array yielded from the previous command.
     * @see https://on.cypress.io/its
     * @example
     *    cy.wrap(['a', 'b']).its(1).should('equal', 'b')
     */
    its<T, Subject extends T[]>(index: number, options?: Partial<Loggable & Timeoutable>): Chainable<T>

    /**
     * Get the last DOM element within a set of DOM elements.
     *
     * @see https://on.cypress.io/last
     */
    last<E extends Node = HTMLElement>(options?: Partial<Loggable & Timeoutable>): Chainable<JQuery<E>>

    /**
     * Get the global `window.location` object of the page that is currently active.
     *
     * @see https://on.cypress.io/location
     * @example
     *    cy.location() // Get location object
     */
    location(options?: Partial<Loggable & Timeoutable>): Chainable<Location>
    /**
     * Get a part of the global `window.location` object of the page that is currently active.
     *
     * @see https://on.cypress.io/location
     * @example
     *    cy.location('host') // Get the host of the location object
     *    cy.location('port') // Get the port of the location object
     *    // Assert on the href of the location
     *    cy.location('href').should('contain', '/tag/tutorials')
     */
    location<K extends keyof Location>(key: K, options?: Partial<Loggable & Timeoutable>): Chainable<Location[K]>

    /**
     * Print a message to the Cypress Command Log.
     *
     * @see https://on.cypress.io/log
     */
    log(message: string, ...args: any[]): Chainable<null>

    /**
     * Get the immediately following sibling of each DOM element within a set of DOM elements.
     *
     * @see https://on.cypress.io/next
     */
    next<K extends keyof HTMLElementTagNameMap>(selector: K, options?: Partial<Loggable & Timeoutable>): Chainable<JQuery<HTMLElementTagNameMap[K]>>
    /**
     * Get the immediately following sibling of each DOM element within a set of DOM elements.
     *
     * @see https://on.cypress.io/next
     * @example
     *    cy.get('nav a:first').next()
     */
    next<E extends Node = HTMLElement>(options?: Partial<Loggable & Timeoutable>): Chainable<JQuery<E>>
    /**
     * Get the immediately following sibling of each DOM element within a set of DOM elements that match selector
     *
     * @see https://on.cypress.io/next
     * @example
     *    cy.get('nav a:first').next('.menu-item)
     */
    next<E extends Node = HTMLElement>(selector: string, options?: Partial<Loggable & Timeoutable>): Chainable<JQuery<E>>

    /**
     * Get all following siblings of each DOM element in a set of matched DOM elements.
     *
     * @see https://on.cypress.io/nextall
     */
    nextAll<K extends keyof HTMLElementTagNameMap>(selector: K, options?: Partial<Loggable & Timeoutable>): Chainable<JQuery<HTMLElementTagNameMap[K]>>
    /**
     * Get all following siblings of each DOM element in a set of matched DOM elements.
     *
     * @see https://on.cypress.io/nextall
     */
    nextAll<E extends HTMLElement = HTMLElement>(options?: Partial<Loggable & Timeoutable>): Chainable<JQuery<E>>
    /**
     * Get all following siblings of each DOM element in a set of matched DOM elements.
     *
     * @see https://on.cypress.io/nextall
     */
    nextAll<E extends HTMLElement = HTMLElement>(selector: string, options?: Partial<Loggable & Timeoutable>): Chainable<JQuery<E>>

    /**
     * Get all following siblings of each DOM element in a set of matched DOM elements up to, but not including, the element provided.
     *
     * @see https://on.cypress.io/nextuntil
     */
    nextUntil<K extends keyof HTMLElementTagNameMap>(selector: K, options?: Partial<Loggable & Timeoutable>): Chainable<JQuery<HTMLElementTagNameMap[K]>>
    /**
     * Get all following siblings of each DOM element in a set of matched DOM elements up to, but not including, the element provided.
     *
     * @see https://on.cypress.io/nextuntil
     */
    nextUntil<E extends HTMLElement = HTMLElement>(options?: Partial<Loggable & Timeoutable>): Chainable<JQuery<E>>
    /**
     * Get all following siblings of each DOM element in a set of matched DOM elements up to, but not including, the element provided.
     *
     * @see https://on.cypress.io/nextuntil
     */
    nextUntil<E extends HTMLElement = HTMLElement>(selector: string, options?: Partial<Loggable & Timeoutable>): Chainable<JQuery<E>>

    /**
     * Filter DOM element(s) from a set of DOM elements. Opposite of `.filter()`
     *
     * @see https://on.cypress.io/not
     */
    not(selector: string, options?: Partial<Loggable & Timeoutable>): Chainable<JQuery>

    /**
     * These events come from Cypress as it issues commands and reacts to their state. These are all useful to listen to for debugging purposes.
     * @see https://on.cypress.io/catalog-of-events#App-Events
     */
    on: Actions

    /**
     * These events come from Cypress as it issues commands and reacts to their state. These are all useful to listen to for debugging purposes.
     * @see https://on.cypress.io/catalog-of-events#App-Events
     */
    once: Actions

    /**
     * These events come from Cypress as it issues commands and reacts to their state. These are all useful to listen to for debugging purposes.
     * @see https://on.cypress.io/catalog-of-events#App-Events
     */
    off: Actions

    /**
     * Get the parent DOM element of a set of DOM elements.
     *
     * @see https://on.cypress.io/parent
     */
    parent<K extends keyof HTMLElementTagNameMap>(selector: K, options?: Partial<Loggable & Timeoutable>): Chainable<JQuery<HTMLElementTagNameMap[K]>>
    /**
     * Get the parent DOM element of a set of DOM elements.
     *
     * @see https://on.cypress.io/parent
     */
    parent<E extends Node = HTMLElement>(options?: Partial<Loggable & Timeoutable>): Chainable<JQuery<E>>
    /**
     * Get the parent DOM element of a set of DOM elements.
     *
     * @see https://on.cypress.io/parent
     */
    parent<E extends Node = HTMLElement>(selector: string, options?: Partial<Loggable & Timeoutable>): Chainable<JQuery<E>>

    /**
     * Get the parent DOM elements of a set of DOM elements.
     *
     * @see https://on.cypress.io/parents
     */
    parents<K extends keyof HTMLElementTagNameMap>(selector: K, options?: Partial<Loggable & Timeoutable>): Chainable<JQuery<HTMLElementTagNameMap[K]>>
    /**
     * Get the parent DOM elements of a set of DOM elements.
     *
     * @see https://on.cypress.io/parents
     */
    parents<E extends Node = HTMLElement>(options?: Partial<Loggable & Timeoutable>): Chainable<JQuery<E>>
    /**
     * Get the parent DOM elements of a set of DOM elements.
     *
     * @see https://on.cypress.io/parents
     */
    parents<E extends Node = HTMLElement>(selector: string, options?: Partial<Loggable & Timeoutable>): Chainable<JQuery<E>>

    /**
     * Get all ancestors of each DOM element in a set of matched DOM elements up to, but not including, the element provided.
     *
     * @see https://on.cypress.io/parentsuntil
     */
    parentsUntil<K extends keyof HTMLElementTagNameMap>(selector: K, filter?: string, options?: Partial<Loggable & Timeoutable>): Chainable<JQuery<HTMLElementTagNameMap[K]>>
    /**
     * Get all ancestors of each DOM element in a set of matched DOM elements up to, but not including, the element provided.
     *
     * @see https://on.cypress.io/parentsuntil
     */
    parentsUntil<E extends Node = HTMLElement>(selector: string, filter?: string, options?: Partial<Loggable & Timeoutable>): Chainable<JQuery<E>>
    /**
     * Get all ancestors of each DOM element in a set of matched DOM elements up to, but not including, the element provided.
     *
     * @see https://on.cypress.io/parentsuntil
     */
    parentsUntil<E extends Node = HTMLElement>(element: E | JQuery<E>, filter?: string, options?: Partial<Loggable & Timeoutable>): Chainable<JQuery<E>>

    /**
     * Stop cy commands from running and allow interaction with the application under test. You can then "resume" running all commands or choose to step through the "next" commands from the Command Log.
     * This does not set a `debugger` in your code, unlike `.debug()`
     *
     * @see https://on.cypress.io/pause
     */
    pause(options?: Partial<Loggable>): Chainable<Subject>

    /**
     * Get the immediately preceding sibling of each element in a set of the elements.
     *
     * @example
     *    cy.get('nav').prev('a') // Yield previous 'a'
     * @see https://on.cypress.io/prev
     */
    prev<K extends keyof HTMLElementTagNameMap>(selector: K, options?: Partial<Loggable & Timeoutable>): Chainable<JQuery<HTMLElementTagNameMap[K]>>
    /**
     * Get the immediately preceding sibling of each element in a set of the elements.
     *
     * @example
     *    cy.get('li').prev() // Yield previous 'li'
     * @see https://on.cypress.io/prev
     */
    prev<E extends Node = HTMLElement>(options?: Partial<Loggable & Timeoutable>): Chainable<JQuery<E>>
    /**
     * Get the immediately preceding sibling of each element in a set of the elements that match selector.
     *
     * @example
     *    cy.get('nav').prev('.menu-item') // Yield previous '.menu-item'
     * @see https://on.cypress.io/prev
     */
    prev<E extends Node = HTMLElement>(selector: string, options?: Partial<Loggable & Timeoutable>): Chainable<JQuery<E>>

    /**
     * Get all previous siblings of each DOM element in a set of matched DOM elements.
     * > The querying behavior of this command matches exactly how [.prevAll()](http://api.jquery.com/prevAll) works in jQuery.
     *
     * @see https://on.cypress.io/prevall
     */
    prevAll<K extends keyof HTMLElementTagNameMap>(selector: K, options?: Partial<Loggable & Timeoutable>): Chainable<JQuery<HTMLElementTagNameMap[K]>>
    /**
     * Get all previous siblings of each DOM element in a set of matched DOM elements.
     * > The querying behavior of this command matches exactly how [.prevAll()](http://api.jquery.com/prevAll) works in jQuery.
     *
     * @see https://on.cypress.io/prevall
     */
    prevAll<E extends Node = HTMLElement>(options?: Partial<Loggable & Timeoutable>): Chainable<JQuery<E>>
    /**
     * Get all previous siblings of each DOM element in a set of matched DOM elements.
     * > The querying behavior of this command matches exactly how [.prevAll()](http://api.jquery.com/prevAll) works in jQuery.
     *
     * @see https://on.cypress.io/prevall
     */
    prevAll<E extends Node = HTMLElement>(selector: string, options?: Partial<Loggable & Timeoutable>): Chainable<JQuery<E>>

    /**
     * Get all previous siblings of each DOM element in a set of matched DOM elements up to, but not including, the element provided.
     * > The querying behavior of this command matches exactly how [.prevUntil()](http://api.jquery.com/prevUntil) works in jQuery.
     *
     * @see https://on.cypress.io/prevall
     */
    prevUntil<K extends keyof HTMLElementTagNameMap>(selector: K, filter?: string, options?: Partial<Loggable & Timeoutable>): Chainable<JQuery<HTMLElementTagNameMap[K]>>
    /**
     * Get all previous siblings of each DOM element in a set of matched DOM elements up to, but not including, the element provided.
     * > The querying behavior of this command matches exactly how [.prevUntil()](http://api.jquery.com/prevUntil) works in jQuery.
     *
     * @see https://on.cypress.io/prevall
     */
    prevUntil<E extends Node = HTMLElement>(selector: string, filter?: string, options?: Partial<Loggable & Timeoutable>): Chainable<JQuery<E>>
    /**
     * Get all previous siblings of each DOM element in a set of matched DOM elements up to, but not including, the element provided.
     * > The querying behavior of this command matches exactly how [.prevUntil()](http://api.jquery.com/prevUntil) works in jQuery.
     *
     * @see https://on.cypress.io/prevall
     */
    prevUntil<E extends Node = HTMLElement>(element: E | JQuery<E>, filter?: string, options?: Partial<Loggable & Timeoutable>): Chainable<JQuery<E>>

    /**
     * Read a file and yield its contents.
     *
     * @see https://on.cypress.io/readfile
     */
    readFile<Contents = any>(filePath: string, options?: Partial<Loggable & Timeoutable>): Chainable<Contents>
    /**
     * Read a file with given encoding and yield its contents.
     *
     * @see https://on.cypress.io/readfile
     * @example
     *    cy.readFile('foo.json', 'utf8')
     */
    readFile<Contents = any>(filePath: string, encoding: Encodings, options?: Partial<Loggable & Timeoutable>): Chainable<Contents>

    /**
     * Reload the page.
     *
     * @see https://on.cypress.io/reload
     * @example
     *    cy.reload()
     */
    reload(options?: Partial<Loggable & Timeoutable>): Chainable<AUTWindow>
    /**
     * Reload the page without cache
     *
     * @see https://on.cypress.io/reload
     * @param {Boolean} forceReload Whether to reload the current page without using the cache. true forces the reload without cache.
     * @example
     *    // Reload the page without using the cache
     *    cy.visit('http://localhost:3000/admin')
     *    cy.reload(true)
     */
    reload(forceReload: boolean): Chainable<AUTWindow>

    /**
     * Make an HTTP GET request.
     *
     * @see https://on.cypress.io/request
     * @example
     *    cy.request('http://dev.local/seed')
     */
    request<T = any>(url: string, body?: RequestBody): Chainable<Response<T>>
    /**
     * Make an HTTP request with specific method.
     *
     * @see https://on.cypress.io/request
     * @example
     *    cy.request('POST', 'http://localhost:8888/users', {name: 'Jane'})
     */
    request<T = any>(method: HttpMethod, url: string, body?: RequestBody): Chainable<Response<T>>
    /**
     * Make an HTTP request with specific behavior.
     *
     * @see https://on.cypress.io/request
     * @example
     *    cy.request({
     *      url: '/dashboard',
     *      followRedirect: false // turn off following redirects
     *    })
     */
    request<T = any>(options: Partial<RequestOptions>): Chainable<Response<T>>

    /**
     * Get the root DOM element.
     * The root element yielded is `<html>` by default.
     * However, when calling `.root()` from a `.within()` command,
     * the root element will point to the element you are "within".
     *
     * @see https://on.cypress.io/root
     */
    root<E extends Node = HTMLHtmlElement>(options?: Partial<Loggable>): Chainable<JQuery<E>> // can't do better typing unless we ignore the `.within()` case

    /**
     * @deprecated Use `cy.intercept()` instead.
     *
     * Use `cy.route()` to manage the behavior of network requests.
     * @see https://on.cypress.io/route
     * @example
     *    cy.server()
     *    cy.route('https://localhost:7777/users', [{id: 1, name: 'Pat'}])
     */
    route(url: string | RegExp, response?: string | object): Chainable<null>
    /**
     * @deprecated Use `cy.intercept()` instead.
     *
     * Spy or stub request with specific method and url.
     *
     * @see https://on.cypress.io/route
     * @example
     *    cy.server()
     *    // spy on POST /todos requests
     *    cy.route('POST', '/todos').as('add-todo')
     */
    route(method: string, url: string | RegExp, response?: string | object): Chainable<null>
    /**
     * @deprecated Use `cy.intercept()` instead.
     *
     * Set a route by returning an object literal from a callback function.
     * Functions that return a Promise will automatically be awaited.
     *
     * @see https://on.cypress.io/route
     * @example
     *    cy.server()
     *    cy.route(() => {
     *      // your logic here
     *      // return an appropriate routing object here
     *      return {
     *        method: 'POST',
     *        url: '/comments',
     *        response: this.commentsFixture
     *      }
     *    })
     */
    route(fn: () => RouteOptions): Chainable<null>
    /**
     * @deprecated Use `cy.intercept()` instead.
     *
     * Spy or stub a given route.
     *
     * @see https://on.cypress.io/route
     * @example
     *    cy.server()
     *    cy.route({
     *      method: 'DELETE',
     *      url: '/users',
     *      status: 412,
     *      delay: 1000
     *      // and other options, see documentation
     *    })
     */
    route(options: Partial<RouteOptions>): Chainable<null>

    /**
     * Take a screenshot of the application under test and the Cypress Command Log.
     *
     * @see https://on.cypress.io/screenshot
     * @example
     *    cy.screenshot()
     *    cy.get(".post").screenshot()
     */
    screenshot(options?: Partial<Loggable & Timeoutable & ScreenshotOptions>): Chainable<null>
    /**
     * Take a screenshot of the application under test and the Cypress Command Log and save under given filename.
     *
     * @see https://on.cypress.io/screenshot
     * @example
     *    cy.get(".post").screenshot("post-element")
     */
    screenshot(fileName: string, options?: Partial<Loggable & Timeoutable & ScreenshotOptions>): Chainable<null>

    /**
     * Scroll an element into view.
     *
     * @see https://on.cypress.io/scrollintoview
     */
    scrollIntoView(options?: Partial<ScrollIntoViewOptions>): Chainable<Subject>

    /**
     * Scroll to a specific position.
     *
     * @see https://on.cypress.io/scrollto
     */
    scrollTo(position: PositionType, options?: Partial<ScrollToOptions>): Chainable<Subject>
    /**
     * Scroll to a specific X,Y position.
     *
     * @see https://on.cypress.io/scrollto
     */
    scrollTo(x: number | string, y: number | string, options?: Partial<ScrollToOptions>): Chainable<Subject>

    /**
     * Select an `<option>` with specific text, value, or index within a `<select>`.
     *
     * @see https://on.cypress.io/select
     */
    select(valueOrTextOrIndex: string | number | Array<string | number>, options?: Partial<SelectOptions>): Chainable<Subject>

    /**
     * @deprecated Use `cy.intercept()` instead.
     *
     * Start a server to begin routing responses to `cy.route()` and `cy.request()`.
     *
     * @example
     *    // start server
     *    cy.server()
     *    // get default server options
     *    cy.server().should((server) => {
     *      expect(server.delay).to.eq(0)
     *      expect(server.method).to.eq('GET')
     *      expect(server.status).to.eq(200)
     *      // and many others options
     *    })
     *
     * @see https://on.cypress.io/server
     */
    server(options?: Partial<ServerOptions>): Chainable<ServerOptions>

    /**
     * Set a browser cookie.
     *
     * @see https://on.cypress.io/setcookie
     */
    setCookie(name: string, value: string, options?: Partial<SetCookieOptions>): Chainable<Cookie>

    /**
     * Traverse into an element's shadow root.
     *
     * @example
     *    cy.get('my-component')
     *    .shadow()
     *    .find('.my-button')
     *    .click()
     * @see https://on.cypress.io/shadow
     */
    shadow(): Chainable<Subject>

    /**
     * Create an assertion. Assertions are automatically retried until they pass or time out.
     *
     * @see https://on.cypress.io/should
     * @example
     *   // Assert on the href of the location
     *   cy.location('href').should('contain', '/tag/tutorials/')
     */
    should: Chainer<Subject>

    /**
     * Get sibling DOM elements.
     *
     * @see https://on.cypress.io/siblings
     * @example
     *    cy.get('td').siblings('a') // Yield all link siblings of "td"
     */
    siblings<K extends keyof HTMLElementTagNameMap>(selector: K, options?: Partial<Loggable & Timeoutable>): Chainable<JQuery<HTMLElementTagNameMap[K]>>
    /**
     * Get all sibling DOM elements.
     *
     * @see https://on.cypress.io/siblings
     * @example
     *    cy.get('td').siblings() // Yield all siblings of "td"
     */
    siblings<E extends Node = HTMLElement>(options?: Partial<Loggable & Timeoutable>): Chainable<JQuery<E>>
    /**
     * Get all sibling DOM elements that match given selector.
     *
     * @see https://on.cypress.io/siblings
     * @example
     *    // Yield all elements with class "foo" that are siblings of "td"
     *    cy.get('td').siblings('.foo')
     */
    siblings<E extends Node = HTMLElement>(selector: string, options?: Partial<Loggable & Timeoutable>): Chainable<JQuery<E>>

    /**
     * Returns a new spy function.
     * > Note: `.spy()` assumes you are already familiar with our guide: [Stubs, Spies, and Clocks](https://on.cypress.io/stubs-spies-and-clocks)
     *
     * @see https://on.cypress.io/spy
     * @example
     *    const fn = cy.spy() // returns "dumb" spy function
     *    fn(42)
     *    expect(fn).to.have.been.calledOnce
     *    expect(fn).to.have.always.been.calledWithExactly(42)
     */
    spy(): Agent<sinon.SinonSpy>
    /**
     * Wraps existing function and spies on it, while passing arguments and results.
     * @see https://on.cypress.io/spy
     * @example
     *    const add = (a, b) => a + b
     *    const spy = cy.spy(add)
     *    expect(spy(2, 3)).to.equal(5)
     *    expect(spy).to.have.been.calledWithExactly(2, 3)
     */
    spy(func: (...args: any[]) => any): Agent<sinon.SinonSpy>
    /**
     * Spy on a method.
     * @see https://on.cypress.io/spy
     * @example
     *    // assume App.start calls util.addListeners
     *    cy.spy(util, 'addListeners')
     *    App.start()
     *    expect(util.addListeners).to.be.called
     */
    spy<T>(obj: T, method: keyof T): Agent<sinon.SinonSpy>

    /**
     * Replace a function, record its usage and control its behavior.
     * > Note: `.stub()` assumes you are already familiar with our guide:
     * [Stubs, Spies, and Clocks](https://on.cypress.io/stubs-spies-and-clocks)
     *
     * @see https://on.cypress.io/stub
     * @example
     *    const fn = cy.stub() // stub without any arguments acts like a spy
     *    fn(42)
     *    expect(fn).to.have.been.calledOnce
     *    expect(fn).to.have.always.been.calledWithExactly(42)
     */
    stub(): Agent<sinon.SinonStub>
    /**
     * Stubs all the object's methods.
     *
     * @see https://on.cypress.io/stub
     * @example
     * const o = {
     *  toString () {
     *    return 'foo'
     *  }
     * }
     * expect(o.toString()).to.equal('foo')
     * cy.stub(o)
     * // because stub does not call original function
     * expect(o.toString()).to.equal(undefined)
     * expect(o.toString).to.have.been.calledOnce
     */
    stub(obj: any): Agent<sinon.SinonStub>
    /**
     * Stubs single method of an object.
     *
     * @see https://on.cypress.io/stub
     * @example
     *    const o = {}
     *    expect(o.toString()).to.equal('[object Object]')
     *    cy.stub(o, 'toString').callsFake(() => 'foo')
     *    expect(o.toString()).to.equal('foo')
     *    expect(o.toString).to.have.been.calledOnce
     */
    stub<T>(obj: T, method: keyof T): Agent<sinon.SinonStub>
    /**
     * Stubs a method on an object
     *
     * @deprecated Use `cy.stub(object, name).callsFake(fn)` instead
     */
    stub<T>(obj: T, method: keyof T, func: (...args: any[]) => any): Agent<sinon.SinonStub>

    /**
     * Submit a form.
     *
     * @see https://on.cypress.io/submit
     */
    submit(options?: Partial<Loggable & Timeoutable>): Chainable<Subject>

    /**
     * Expand an array into multiple arguments.
     * @see https://on.cypress.io/spread
     * @example
     *    cy.getCookies().spread((cookie1, cookie2, cookie3) => {
     *      // each cookie is now an individual argument
     *    })
     */
    spread<S extends object | any[] | string | number | boolean>(fn: (...args: any[]) => S): Chainable<S>
    /**
     * Expand an array into multiple arguments.
     * @see https://on.cypress.io/spread
     * @example
     *    cy.getCookies().spread((cookie1, cookie2, cookie3) => {
     *      // each cookie is now an individual argument
     *    })
     */
    spread(fn: (...args: any[]) => void): Chainable<Subject>

    /**
     * Run a task in Node via the plugins file.
     *
     * @see https://on.cypress.io/api/task
     */
    task<S = unknown>(event: string, arg?: any, options?: Partial<Loggable & Timeoutable>): Chainable<S>

    /**
     * Enables you to work with the subject yielded from the previous command.
     *
     * @see https://on.cypress.io/then
     */
    then<S>(fn: (this: ObjectLike, currentSubject: Subject) => Chainable<S>): Chainable<S>
    /**
     * Enables you to work with the subject yielded from the previous command.
     *
     * @see https://on.cypress.io/then
     */
    then<S>(options: Partial<Timeoutable>, fn: (this: ObjectLike, currentSubject: Subject) => Chainable<S>): Chainable<S>
    /**
     * Enables you to work with the subject yielded from the previous command / promise.
     *
     * @see https://on.cypress.io/then
     */
    then<S>(fn: (this: ObjectLike, currentSubject: Subject) => PromiseLike<S>): Chainable<S>
    /**
     * Enables you to work with the subject yielded from the previous command / promise.
     *
     * @see https://on.cypress.io/then
     */
    then<S>(options: Partial<Timeoutable>, fn: (this: ObjectLike, currentSubject: Subject) => PromiseLike<S>): Chainable<S>
    /**
     * Enables you to work with the subject yielded from the previous command / promise.
     *
     * @see https://on.cypress.io/then
     */
    then<S extends string | number | boolean>(fn: (this: ObjectLike, currentSubject: Subject) => S): Chainable<S>
    /**
     * Enables you to work with the subject yielded from the previous command / promise.
     *
     * @see https://on.cypress.io/then
     */
    then<S extends HTMLElement>(fn: (this: ObjectLike, currentSubject: Subject) => S): Chainable<JQuery<S>>
    /**
     * Enables you to work with the subject yielded from the previous command / promise.
     *
     * @see https://on.cypress.io/then
     */
    then<S extends ArrayLike<HTMLElement>>(fn: (this: ObjectLike, currentSubject: Subject) => S): Chainable<JQuery<S extends ArrayLike<infer T> ? T : never>>
    /**
     * Enables you to work with the subject yielded from the previous command / promise.
     *
     * @see https://on.cypress.io/then
     */
    then<S extends any[] | object>(fn: (this: ObjectLike, currentSubject: Subject) => S): Chainable<S>
    /**
     * Enables you to work with the subject yielded from the previous command / promise.
     *
     * @see https://on.cypress.io/then
     */
    then<S>(fn: (this: ObjectLike, currentSubject: Subject) => S): ThenReturn<Subject, S>
    /**
     * Enables you to work with the subject yielded from the previous command / promise.
     *
     * @see https://on.cypress.io/then
     */
    then<S extends HTMLElement>(options: Partial<Timeoutable>, fn: (this: ObjectLike, currentSubject: Subject) => S): Chainable<JQuery<S>>
    /**
     * Enables you to work with the subject yielded from the previous command / promise.
     *
     * @see https://on.cypress.io/then
     */
    then<S extends ArrayLike<HTMLElement>>(options: Partial<Timeoutable>, fn: (this: ObjectLike, currentSubject: Subject) => S): Chainable<JQuery<S extends ArrayLike<infer T> ? T : never>>
    /**
     * Enables you to work with the subject yielded from the previous command / promise.
     *
     * @see https://on.cypress.io/then
     */
    then<S extends object | any[] | string | number | boolean>(options: Partial<Timeoutable>, fn: (this: ObjectLike, currentSubject: Subject) => S): Chainable<S>
    /**
     * Enables you to work with the subject yielded from the previous command / promise.
     *
     * @see https://on.cypress.io/then
     */
    then<S>(options: Partial<Timeoutable>, fn: (this: ObjectLike, currentSubject: Subject) => S): ThenReturn<Subject, S>
    /**
     * Enables you to work with the subject yielded from the previous command.
     *
     * @see https://on.cypress.io/then
     * @example
     *    cy.get('.nav').then(($nav) => {})  // Yields .nav as first arg
     *    cy.location().then((loc) => {})   // Yields location object as first arg
     */
    then(fn: (this: ObjectLike, currentSubject: Subject) => void): Chainable<Subject>
    /**
     * Enables you to work with the subject yielded from the previous command.
     *
     * @see https://on.cypress.io/then
     * @example
     *    cy.get('.nav').then(($nav) => {})  // Yields .nav as first arg
     *    cy.location().then((loc) => {})   // Yields location object as first arg
     */
    then(options: Partial<Timeoutable>, fn: (this: ObjectLike, currentSubject: Subject) => void): Chainable<Subject>

    /**
     * Move time after overriding a native time function with [cy.clock()](https://on.cypress.io/clock).
     * `cy.clock()` must be called before `cy.tick()`
     *
     * @see https://on.cypress.io/clock
     * @example
     *  cy.clock()
     *  ...
     *  // advance time by 10 minutes
     *  cy.tick(600*1000)
     *  // you can restore the real clock
     *  cy.tick(1000).then(clock => {
     *    clock.restore()
     *  })
     *  // or use this shortcut
     *  cy.tick(5000).invoke('restore')
     */
    tick(milliseconds: number, options?: Partial<Loggable>): Chainable<Clock>

    /**
     * Get the `document.title` property of the page that is currently active.
     *
     * @see https://on.cypress.io/title
     */
    title(options?: Partial<Loggable & Timeoutable>): Chainable<string>

    /**
     * Trigger an event on a DOM element.
     *
     * @see https://on.cypress.io/trigger
     */
    trigger<K extends keyof DocumentEventMap>(eventName: K, options?: Partial<TriggerOptions & ObjectLike & DocumentEventMap[K]>): Chainable<Subject>
    /**
     * Trigger an event on a DOM element.
     *
     * @see https://on.cypress.io/trigger
     */
    trigger<K extends keyof DocumentEventMap>(eventName: K, position?: PositionType, options?: Partial<TriggerOptions & ObjectLike & DocumentEventMap[K]>): Chainable<Subject>
    /**
     * Trigger an event on a DOM element.
     *
     * @see https://on.cypress.io/trigger
     */
    trigger<K extends keyof DocumentEventMap>(eventName: K, x: number, y: number, options?: Partial<TriggerOptions & ObjectLike & DocumentEventMap[K]>): Chainable<Subject>
    /**
     * Trigger an event on a DOM element.
     * Custom events... If the following were `.triggerCustom`,
     * `.trigger` strongly typed with event data
     *
     * @see https://on.cypress.io/trigger
     * @example
     *    cy.get('a').trigger('mousedown')
     */
    trigger(eventName: string, position?: PositionType, options?: Partial<TriggerOptions & ObjectLike>): Chainable<Subject>
    /**
     * Trigger an event on a DOM element.
     * Custom events... If the following were `.triggerCustom`,
     * `.trigger` strongly typed with event data
     *
     * @see https://on.cypress.io/trigger
     * @example
     *    cy.get('a').trigger('mousedown')
     */
    trigger(eventName: string, options?: Partial<TriggerOptions & ObjectLike>): Chainable<Subject>
    /**
     * Trigger an event on a DOM element.
     * Custom events... If the following were `.triggerCustom`,
     * `.trigger` strongly typed with event data
     *
     * @see https://on.cypress.io/trigger
     * @example
     *    cy.get('a').trigger('mousedown')
     */
    trigger(eventName: string, x: number, y: number, options?: Partial<TriggerOptions & ObjectLike>): Chainable<Subject>

    /**
     * Type into a DOM element.
     *
     * @see https://on.cypress.io/type
     * @example
     *    cy.get('input').type('Hello, World')
     *    // type "hello" + press Enter
     *    cy.get('input').type('hello{enter}')
     */
    type(text: string, options?: Partial<TypeOptions>): Chainable<Subject>

    /**
     * Uncheck checkbox(es).
     *
     * @see https://on.cypress.io/uncheck
     * @example
     *    // Unchecks checkbox element
     *    cy.get('[type="checkbox"]').uncheck()
     *    // Uncheck element with the id 'saveUserName'
     *    cy.get('#saveUserName').uncheck()
     *    // Uncheck all checkboxes
     *    cy.get(':checkbox').uncheck()
     *    // Uncheck the checkbox with the value of 'ga'
     *    cy.get('input[type="checkbox"]').uncheck(['ga'])
     */
    uncheck(options?: Partial<CheckOptions>): Chainable<Subject>
    /**
     * Uncheck specific checkbox.
     *
     * @see https://on.cypress.io/uncheck
     * @example
     *    // Uncheck the checkbox with the value of 'ga'
     *    cy.get('input[type="checkbox"]').uncheck('ga')
     */
    uncheck(value: string, options?: Partial<CheckOptions>): Chainable<Subject>
    /**
     * Uncheck specific checkboxes.
     *
     * @see https://on.cypress.io/uncheck
     * @example
     *    // Uncheck the checkbox with the value of 'ga', 'ma'
     *    cy.get('input[type="checkbox"]').uncheck(['ga', 'ma'])
     */
    uncheck(values: string[], options?: Partial<CheckOptions>): Chainable<Subject>

    /**
     * Get the current URL of the page that is currently active.
     *
     * @alias cy.location('href')
     * @see https://on.cypress.io/url
     */
    url(options?: Partial<UrlOptions>): Chainable<string>

    /**
     * Control the size and orientation of the screen for your application.
     *
     * @see https://on.cypress.io/viewport
     * @example
     *    // Set viewport to 550px x 750px
     *    cy.viewport(550, 750)
     *    // Set viewport to 357px x 667px
     *    cy.viewport('iphone-6')
     */
    viewport(preset: ViewportPreset, orientation?: ViewportOrientation, options?: Partial<Loggable>): Chainable<null>
    /**
     * Set viewport to the given resolution.
     *
     * @see https://on.cypress.io/viewport
     * @example
     *    // Set viewport to 550px x 750px
     *    cy.viewport(550, 750)
     */
    viewport(width: number, height: number, options?: Partial<Loggable>): Chainable<null>

    /**
     * Visit the given url
     *
     * @param {string} url The URL to visit. If relative uses `baseUrl`
     * @param {VisitOptions} [options] Pass in an options object to change the default behavior of `cy.visit()`
     * @see https://on.cypress.io/visit
     * @example
     *    cy.visit('http://localhost:3000')
     *    cy.visit('/somewhere') // opens ${baseUrl}/somewhere
     *    cy.visit({
     *      url: 'http://google.com',
     *      method: 'POST'
     *    })
     *
     */
    visit(url: string, options?: Partial<VisitOptions>): Chainable<AUTWindow>
    visit(options: Partial<VisitOptions> & { url: string }): Chainable<AUTWindow>

    /**
     * Wait for a number of milliseconds.
     * You almost never need to wait for an arbitrary period of time.
     * There are always better ways to express this in Cypress, see the documentation.
     *
     * @see https://on.cypress.io/wait
     * @param {number} ms - Milliseconds to wait.
     * @example
     *    cy.wait(1000) // wait for 1 second
     */
    wait(ms: number, options?: Partial<Loggable & Timeoutable>): Chainable<Subject>

    /**
     * Get the window object of the page that is currently active.
     *
     * @see https://on.cypress.io/window
     * @example
    ```
    cy.visit('http://localhost:8080/app')
    cy.window().then(function(win){
      // win is the remote window
      // of the page at: http://localhost:8080/app
    })
    ```
     */
    window(options?: Partial<Loggable & Timeoutable>): Chainable<AUTWindow>

    /**
     * Scopes all subsequent cy commands to within this element.
     * Useful when working within a particular group of elements such as a `<form>`.
     * @see https://on.cypress.io/within
     * @example
    ```
    cy.get('form').within(($form) => {
      // cy.get() will only search for elements within form,
      // not within the entire document
      cy.get('input[name="username"]').type('john')
      cy.get('input[name="password"]').type('password')
      cy.root().submit()
    })
    ```
     */
    within(fn: (currentSubject: Subject) => void): Chainable<Subject>
    /**
     * Scopes all subsequent cy commands to within this element.
     * Useful when working within a particular group of elements such as a `<form>`.
     * @see https://on.cypress.io/within
     */
    within(options: Partial<Loggable>, fn: (currentSubject: Subject) => void): Chainable<Subject> // inconsistent argument order

    /**
     * Yield the element passed into `.wrap()`.
     *
     * @see https://on.cypress.io/wrap
     * @example
    ```
    // wraps DOM element
    cy.get('form').within(($form) => {
      // more commands
      cy.wrap($form).should('have.class', 'form-container')
    })
    ```
     */
    wrap<E extends Node = HTMLElement>(element: E | JQuery<E>, options?: Partial<Loggable & Timeoutable>): Chainable<JQuery<E>>
    /**
     * Yield the element passed into `.wrap()` to the next command in the Cypress chain.
     *
     * @see https://on.cypress.io/wrap
     * @example
    ```
    cy.wrap(new Promise((resolve, reject) => {
      setTimeout(resolve, 1000);
    }).then(result => {})
    ```
     */
    wrap<F extends Promise<S>, S>(promise: F, options?: Partial<Loggable & Timeoutable>): Chainable<S>
    /**
     * Yields whatever is passed into `.wrap()` to the next command in the Cypress chain.
     *
     * @see https://on.cypress.io/wrap
     * @example
    ```
    // Make assertions about object
    cy.wrap({ amount: 10 })
      .should('have.property', 'amount')
      .and('eq', 10)
    ```
     */
    wrap<S>(object: S, options?: Partial<Loggable & Timeoutable>): Chainable<S>

    /**
     * Write to a file with the specified contents.
     *
     * @see https://on.cypress.io/writefile
    ```
    cy.writeFile('path/to/message.txt', 'Hello World')
    ```
     */
    writeFile(filePath: string, contents: FileContents, encoding: Encodings): Chainable<null>
    /**
     * Write to a file with the specified encoding and contents.
     *
     * @see https://on.cypress.io/writefile
    ```
    cy.writeFile('path/to/ascii.txt', 'Hello World', {
      flag: 'a+',
      encoding: 'ascii'
    })
    ```
     */
    writeFile(filePath: string, contents: FileContents, options?: Partial<WriteFileOptions & Timeoutable>): Chainable<null>
    /**
     * Write to a file with the specified encoding and contents.
     *
     * An `encoding` option in `options` will override the `encoding` argument.
     *
     * @see https://on.cypress.io/writefile
    ```
    cy.writeFile('path/to/ascii.txt', 'Hello World', 'utf8', {
      flag: 'a+',
    })
    ```
     */
    writeFile(filePath: string, contents: FileContents, encoding: Encodings, options?: Partial<WriteFileOptions & Timeoutable>): Chainable<null>

    /**
     * jQuery library bound to the AUT
     *
     * @see https://on.cypress.io/$
     * @example
     *    cy.$$('p')
     */
    $$<TElement extends Element = HTMLElement>(selector: JQuery.Selector, context?: Element | Document | JQuery): JQuery<TElement>
  }

  type ChainableMethods<Subject = any> = {
    [P in keyof Chainable<Subject>]: Chainable<Subject>[P] extends ((...args: any[]) => any)
        ? Chainable<Subject>[P]
        : never
  }

  interface SinonSpyAgent<A extends sinon.SinonSpy> {
    log(shouldOutput?: boolean): Omit<A, 'withArgs'> & Agent<A>

    /**
     * Saves current spy / stub under an alias.
     * @see https://on.cypress.io/stubs-spies-and-clocks
     * @see https://on.cypress.io/as
     * @example
     *    cy.spy(win, 'fetch').as('winFetch') // Alias 'window.fetch' spy as "winFetch"
     */
    as(alias: string): Omit<A, 'withArgs'> & Agent<A>

    /**
     * Creates a spy / stub but only for calls with given arguments.
     * @see https://on.cypress.io/stubs-spies-and-clocks
     * @see https://on.cypress.io/as
     * @example
     *    const s = cy.stub(JSON, 'parse').withArgs('invalid').returns(42)
     *    expect(JSON.parse('invalid')).to.equal(42)
     *    expect(s).to.have.been.calledOnce
     */
    withArgs(...args: any[]): Omit<A, 'withArgs'> & Agent<A>
  }

  type Agent<T extends sinon.SinonSpy> = SinonSpyAgent<T> & T

  interface CookieDefaults {
    preserve: string | string[] | RegExp | ((cookie: any) => boolean)
  }

  interface Failable {
    /**
     * Whether to fail on response codes other than 2xx and 3xx
     *
     * @default {true}
     */
    failOnStatusCode: boolean

    /**
     * Whether Cypress should automatically retry status code errors under the hood
     *
     * @default {false}
     */
    retryOnStatusCodeFailure: boolean

    /**
     * Whether Cypress should automatically retry transient network errors under the hood
     *
     * @default {true}
     */
    retryOnNetworkFailure: boolean
  }

  /**
   * Options that control how a command behaves in the `within` scope.
   * These options will determine how nodes are selected.
   */

  interface Withinable {
    /**
     * Element to search for children in. If null, search begins from root-level DOM element.
     *
     * @default depends on context, null if outside of within wrapper
     */
    withinSubject: JQuery | HTMLElement | null
  }

  /**
   * Element traversal options for dealing with Shadow DOM
   */
  interface Shadow {
    /**
     * Include shadow DOM in search
     *
     * @default: false
     */
    includeShadowDom: boolean
  }

  /**
   * Options that control how a command is logged in the Reporter
   */
  interface Loggable {
    /**
     * Displays the command in the Command Log
     *
     * @default true
     */
    log: boolean
  }

  /**
   * Options that control how long Test Runner is waiting for command to succeed
   */
  interface Timeoutable {
    /**
     * Time to wait (ms)
     *
     * @default defaultCommandTimeout
     * @see https://docs.cypress.io/guides/references/configuration.html#Timeouts
     */
    timeout: number
  }

  /**
   * Options that check case sensitivity
   */
  interface CaseMatchable {
    /**
     * Check case sensitivity
     *
     * @default true
     */
    matchCase: boolean
  }

  /**
   * Options that control how long the Test Runner waits for an XHR request and response to succeed
   */
  interface TimeoutableXHR {
    /**
     * Time to wait for the request (ms)
     *
     * @default {@link Timeoutable#timeout}
     * @see https://docs.cypress.io/guides/references/configuration.html#Timeouts
     */
    requestTimeout: number
    /**
     * Time to wait for the response (ms)
     *
     * @default {@link Timeoutable#timeout}
     * @see https://docs.cypress.io/guides/references/configuration.html#Timeouts
     */
    responseTimeout: number
  }

  /**
   * Options to force an event, skipping Actionability check
   * @see https://docs.cypress.io/guides/core-concepts/interacting-with-elements.html#Actionability
   */
  interface Forceable {
    /**
     * Forces the action, disables waiting for actionability
     *
     * @default false
     */
    force: boolean
  }

  type scrollBehaviorOptions = false | 'center' | 'top' | 'bottom' | 'nearest'

  /**
   * Options to affect Actionability checks
   * @see https://docs.cypress.io/guides/core-concepts/interacting-with-elements.html#Actionability
   */
  interface ActionableOptions extends Forceable {
    /**
     * Whether to wait for elements to finish animating before executing commands
     *
     * @default true
     */
    waitForAnimations: boolean
    /**
     * The distance in pixels an element must exceed over time to be considered animating
     * @default 5
     */
    animationDistanceThreshold: number
    /**
     * Viewport position to which an element should be scrolled prior to action commands. Setting `false` disables scrolling.
     *
     * @default 'top'
     */
    scrollBehavior: scrollBehaviorOptions
  }

  interface SelectFileOptions extends Loggable, Timeoutable, ActionableOptions {
    /**
     * Which user action to perform. `select` matches selecting a file while
     * `drag-drop` matches dragging files from the operating system into the
     * document.
     *
     * @default 'select'
     */
    action: 'select' | 'drag-drop'
  }

  interface BlurOptions extends Loggable, Forceable { }

  interface CheckOptions extends Loggable, Timeoutable, ActionableOptions {
    interval: number
  }

  interface ClearOptions extends Loggable, Timeoutable, ActionableOptions {
    interval: number
  }

  /**
   * Object to change the default behavior of .click().
   */
  interface ClickOptions extends Loggable, Timeoutable, ActionableOptions {
    /**
     * Serially click multiple elements
     *
     * @default false
     */
    multiple: boolean
    /**
     * Activates the control key during click
     *
     * @default false
     */
    ctrlKey: boolean
    /**
     * Activates the control key during click
     *
     * @default false
     */
    controlKey: boolean
    /**
     * Activates the alt key (option key for Mac) during click
     *
     * @default false
     */
    altKey: boolean
    /**
     * Activates the alt key (option key for Mac) during click
     *
     * @default false
     */
    optionKey: boolean
    /**
     * Activates the shift key during click
     *
     * @default false
     */
    shiftKey: boolean
    /**
     * Activates the meta key (Windows key or command key for Mac) during click
     *
     * @default false
     */
    metaKey: boolean
    /**
     * Activates the meta key (Windows key or command key for Mac) during click
     *
     * @default false
     */
    commandKey: boolean
    /**
     * Activates the meta key (Windows key or command key for Mac) during click
     *
     * @default false
     */
    cmdKey: boolean
  }

  interface PEMCert {
    /**
     * Path to the certificate file, relative to project root.
     */
    cert: string
    /**
     * Path to the private key file, relative to project root.
     */
    key: string
    /**
     * Path to a text file containing the passphrase, relative to project root.
     */
    passphrase?: string
  }

  interface PFXCert {
    /**
     * Path to the certificate container, relative to project root.
     */
    pfx: string
    /**
     * Path to a text file containing the passphrase, relative to project root.
     */
    passphrase?: string
  }

  interface ClientCertificate {
    /**
     * URL to match requests against. Wildcards following [minimatch](https://github.com/isaacs/minimatch) rules are supported.
     */
    url: string
    /**
     * Paths to one or more CA files to validate certs against, relative to project root.
     */
    ca?: string[]
    /**
     * A PEM format certificate/private key pair or PFX certificate container
     */
    certs: PEMCert[] | PFXCert[]
  }

  interface ResolvedConfigOptions<ComponentDevServerOpts = any> {
    /**
     * Url used as prefix for [cy.visit()](https://on.cypress.io/visit) or [cy.request()](https://on.cypress.io/request) command's url
     * @default null
     */
    baseUrl: string | null
    /**
     * Any values to be set as [environment variables](https://docs.cypress.io/guides/guides/environment-variables.html)
     * @default {}
     */
    env: { [key: string]: any }
    /**
     * A String or Array of glob patterns used to ignore test files that would otherwise be shown in your list of tests. Cypress uses minimatch with the options: {dot: true, matchBase: true}. We suggest using http://globtester.com to test what files would match.
     * @default "*.hot-update.js"
<<<<<<< HEAD
     * @deprecated use `ignoreSpecPattern` instead
=======
     * @deprecated use `excludeSpecPattern` instead
>>>>>>> bd1c7cd0
     */
    ignoreTestFiles: string | string[]
    /**
     * A String or Array of glob patterns used to ignore test files that would otherwise be shown in your list of tests. Cypress uses minimatch with the options: {dot: true, matchBase: true}. We suggest using http://globtester.com to test what files would match.
     * @default "*.hot-update.js"
     */
<<<<<<< HEAD
    ignoreSpecPattern: string | string[]
=======
    excludeSpecPattern: string | string[]
>>>>>>> bd1c7cd0
    /**
     * The number of tests for which snapshots and command data are kept in memory. Reduce this number if you are experiencing high memory consumption in your browser during a test run.
     * @default 50
     */
    numTestsKeptInMemory: number
    /**
     * Port used to host Cypress. Normally this is a randomly generated port
     * @default null
     */
    port: number | null
    /**
     * The [reporter](https://docs.cypress.io/guides/guides/reporters.html) used when running headlessly or in CI
     * @default "spec"
     */
    reporter: string
    /**
     * Some reporters accept [reporterOptions](https://on.cypress.io/reporters) that customize their behavior
     * @default "spec"
     */
    reporterOptions: { [key: string]: any }
    /**
     * Slow test threshold in milliseconds. Only affects the visual output of some reporters. For example, the spec reporter will display the test time in yellow if over the threshold.
     * @default 10000
     */
    slowTestThreshold: number
    /**
     * Whether Cypress will watch and restart tests on test file changes
     * @default true
     */
    watchForFileChanges: boolean
    /**
     * Time, in milliseconds, to wait until most DOM based commands are considered timed out
     * @default 4000
     */
    defaultCommandTimeout: number
    /**
     * Time, in milliseconds, to wait for a system command to finish executing during a [cy.exec()](https://on.cypress.io/exec) command
     * @default 60000
     */
    execTimeout: number
    /**
     * Time, in milliseconds, to wait for page transition events or [cy.visit()](https://on.cypress.io/visit), [cy.go()](https://on.cypress.io/go), [cy.reload()](https://on.cypress.io/reload) commands to fire their page load events
     * @default 60000
     */
    pageLoadTimeout: number
    /**
     * Time, in milliseconds, to wait for an XHR request to go out in a [cy.wait()](https://on.cypress.io/wait) command
     * @default 5000
     */
    requestTimeout: number
    /**
     * Time, in milliseconds, to wait until a response in a [cy.request()](https://on.cypress.io/request), [cy.wait()](https://on.cypress.io/wait), [cy.fixture()](https://on.cypress.io/fixture), [cy.getCookie()](https://on.cypress.io/getcookie), [cy.getCookies()](https://on.cypress.io/getcookies), [cy.setCookie()](https://on.cypress.io/setcookie), [cy.clearCookie()](https://on.cypress.io/clearcookie), [cy.clearCookies()](https://on.cypress.io/clearcookies), and [cy.screenshot()](https://on.cypress.io/screenshot) commands
     * @default 30000
     */
    responseTimeout: number
    /**
     * Time, in milliseconds, to wait for a task to finish executing during a cy.task() command
     * @default 60000
     */
    taskTimeout: number
    /**
     * Path to folder where application files will attempt to be served from
     * @default root project folder
     */
    fileServerFolder: string
    /**
     * Path to folder containing fixture files (Pass false to disable)
     * @default "cypress/fixtures"
     */
    fixturesFolder: string | false
    /**
     * Path to folder containing integration test files
     * @default "cypress/integration"
     * @deprecated
     */
    integrationFolder: string
    /**
     * Path to folder where files downloaded during a test are saved
     * @default "cypress/downloads"
     */
    downloadsFolder: string
    /**
     * If set to `system`, Cypress will try to find a `node` executable on your path to use when executing your plugins. Otherwise, Cypress will use the Node version bundled with Cypress.
     * @default "bundled"
     */
    nodeVersion: 'system' | 'bundled'
    /**
     * Path to plugins file. (Pass false to disable)
     * @default "cypress/plugins/index.js"
     */
    pluginsFile: string | false
    /**
     * The application under test cannot redirect more than this limit.
     * @default 20
     */
    redirectionLimit: number
    /**
     * If `nodeVersion === 'system'` and a `node` executable is found, this will be the full filesystem path to that executable.
     * @default null
     */
    resolvedNodePath: string
    /**
     * The version of `node` that is being used to execute plugins.
     * @example 1.2.3
     */
    resolvedNodeVersion: string
    /**
     * Whether Cypress will take a screenshot when a test fails during cypress run.
     * @default true
     */
    screenshotOnRunFailure: boolean
    /**
     * Path to folder where screenshots will be saved from [cy.screenshot()](https://on.cypress.io/screenshot) command or after a headless or CI run's test failure
     * @default "cypress/screenshots"
     */
    screenshotsFolder: string | false
    /**
     * Path to file to load before test files load. This file is compiled and bundled. (Pass false to disable)
     * @default "cypress/support/{e2e|component}.js"
     */
    supportFile: string | false
    /**
     * Path to folder where videos will be saved after a headless or CI run
     * @default "cypress/videos"
     */
    videosFolder: string
    /**
     * Whether Cypress will trash assets within the screenshotsFolder and videosFolder before headless test runs.
     * @default true
     */
    trashAssetsBeforeRuns: boolean
    /**
     * The quality setting for the video compression, in Constant Rate Factor (CRF). The value can be false to disable compression or a value between 0 and 51, where a lower value results in better quality (at the expense of a higher file size).
     * @default 32
     */
    videoCompression: number | false
    /**
     * Whether Cypress will record a video of the test run when running headlessly.
     * @default true
     */
    video: boolean
    /**
     * Whether Cypress will upload the video to the Dashboard even if all tests are passing. This applies only when recording your runs to the Dashboard. Turn this off if you'd like the video uploaded only when there are failing tests.
     * @default true
     */
    videoUploadOnPasses: boolean
    /**
     * Whether Chrome Web Security for same-origin policy and insecure mixed content is enabled. Read more about this here
     * @default true
     */
    chromeWebSecurity: boolean
    /**
     * Default height in pixels for the application under tests' viewport (Override with [cy.viewport()](https://on.cypress.io/viewport) command)
     * @default 660
     */
    viewportHeight: number
    /**
     * Default width in pixels for the application under tests' viewport. (Override with [cy.viewport()](https://on.cypress.io/viewport) command)
     * @default 1000
     */
    viewportWidth: number
    /**
     * The distance in pixels an element must exceed over time to be considered animating
     * @default 5
     */
    animationDistanceThreshold: number
    /**
     * Whether to wait for elements to finish animating before executing commands
     * @default true
     */
    waitForAnimations: boolean
    /**
     * Viewport position to which an element should be scrolled prior to action commands. Setting `false` disables scrolling.
     * @default 'top'
     */
    scrollBehavior: scrollBehaviorOptions
    /**
     * Enable experimental session support. See https://on.cypress.io/session
     * @default false
     */
    experimentalSessionSupport: boolean
    /**
     * Allows listening to the `before:run`, `after:run`, `before:spec`, and `after:spec` events in the plugins file during interactive mode.
     * @default false
     */
    experimentalInteractiveRunEvents: boolean
    /**
     * Generate and save commands directly to your test suite by interacting with your app as an end user would.
     * @default false
     */
    experimentalSourceRewriting: boolean
    /**
     * Generate and save commands directly to your test suite by interacting with your app as an end user would.
     * @default false
     */
    experimentalStudio: boolean
    /**
     * Number of times to retry a failed test.
     * If a number is set, tests will retry in both runMode and openMode.
     * To enable test retries only in runMode, set e.g. `{ openMode: null, runMode: 2 }`
     * @default null
     */
    retries: Nullable<number | { runMode?: Nullable<number>, openMode?: Nullable<number> }>
    /**
     * Enables including elements within the shadow DOM when using querying
     * commands (e.g. cy.get(), cy.find()). Can be set globally in cypress.config.{ts|js},
     * per-suite or per-test in the test configuration object, or programmatically
     * with Cypress.config()
     * @default false
     */
    includeShadowDom: boolean

    /**
     * The list of hosts to be blocked
     */
    blockHosts: null | string | string[]
    /**
     * Path to folder containing component test files.
     * @deprecated
     */
    componentFolder: false | string
    /**
     * A unique ID for the project used for recording
     */
    projectId: null | string
    /**
     * Path to the support folder.
     */
    supportFolder: string
    /**
     * Glob pattern to determine what test files to load.
     */
    specPattern: string | string[]
    /**
     * Glob pattern to determine what test files to load.
     *
     * @deprecated Use `specPattern` under `component` or `e2e`
     */
    testFiles: string | string[]
    /**
     * The user agent the browser sends in all request headers.
     */
    userAgent: null | string
    /**
     * Polyfills `window.fetch` to enable Network spying and stubbing
     */
    experimentalFetchPolyfill: boolean

    /**
     * Override default config options for Component Testing runner.
     * @default {}
     */
    component: ComponentConfigOptions<ComponentDevServerOpts>

    /**
     * Override default config options for E2E Testing runner.
     * @default {}
     */
    e2e: CoreConfigOptions

    /**
     * An array of objects defining the certificates
     */
    clientCertificates: ClientCertificate[]

     /**
     * Handle Cypress plugins
     */
    setupNodeEvents: (on: PluginEvents, config: PluginConfigOptions) => Promise<PluginConfigOptions> | PluginConfigOptions
  }

  /**
   * Options appended to config object on runtime.
   */
  interface RuntimeConfigOptions {
    /**
     * CPU architecture, from Node `os.arch()`
     *
     * @see https://nodejs.org/api/os.html#os_os_arch
     */
    arch: string
    /**
     * The browser Cypress is running on.
     */
    browser: Browser
    /**
     * Available browsers found on your system.
     */
    browsers: Browser[]
    /**
     * Hosts mappings to IP addresses.
     */
    hosts: null | string[]
    /**
     * Whether Cypress was launched via 'cypress open' (interactive mode)
     */
    isInteractive: boolean
    /**
     * Whether Cypress will search for and replace
     * obstructive JS code in .js or .html files.
     *
     * @see https://on.cypress.io/configuration#modifyObstructiveCode
     */
    modifyObstructiveCode: boolean
    /**
     * The platform Cypress is running on.
     */
    platform: 'linux' | 'darwin' | 'win32'
    /**
     * The Cypress version being used.
     */
    version: string

    // Internal or Unlisted at server/lib/config_options
    autoOpen: boolean
    browserUrl: string
    clientRoute: string
    configFile: string
    cypressEnv: string
    devServerPublicPathRoute: string
    isNewProject: boolean
    isTextTerminal: boolean
    morgan: boolean
    namespace: string
    parentTestsFolder: string
    parentTestsFolderDisplay: string
    projectName: string
    projectRoot: string
    proxyUrl: string
    remote: RemoteState
    report: boolean
    reporterRoute: string
    reporterUrl: string
    socketId: null | string
    socketIoCookie: string
    socketIoRoute: string
    spec: Cypress['spec'] | null
    specs: Array<Cypress['spec']>
    xhrRoute: string
    xhrUrl: string
  }

  interface TestConfigOverrides extends Partial<Pick<ConfigOptions, 'animationDistanceThreshold' | 'baseUrl' | 'blockHosts' | 'defaultCommandTimeout' | 'env' | 'execTimeout' | 'includeShadowDom' | 'numTestsKeptInMemory' | 'pageLoadTimeout' | 'redirectionLimit' | 'requestTimeout' | 'responseTimeout' | 'retries' | 'screenshotOnRunFailure' | 'slowTestThreshold' | 'scrollBehavior' | 'taskTimeout' | 'viewportHeight' | 'viewportWidth' | 'waitForAnimations'>> {
    browser?: IsBrowserMatcher | IsBrowserMatcher[]
    keystrokeDelay?: number
  }

  /**
   * All configuration items are optional.
   */
  type CoreConfigOptions = Partial<Omit<ResolvedConfigOptions, TestingType>>

<<<<<<< HEAD
  type DevServerFn<ComponentDevServerOpts = any> = (cypressConfig: DevServerConfig, devServerConfig: ComponentDevServerOpts) => ResolvedDevServerConfig | Promise<ResolvedDevServerConfig>
  interface ComponentConfigOptions<ComponentDevServerOpts = any> extends CoreConfigOptions {
    devServer: Promise<{ devServer: DevServerFn<ComponentDevServerOpts>}> | { devServer: DevServerFn<ComponentDevServerOpts> } | DevServerFn<ComponentDevServerOpts>
    devServerConfig?: ComponentDevServerOpts | Promise<ComponentDevServerOpts>
=======
  type DevServerFn<ComponentDevServerOpts = any> = (cypressDevServerConfig: DevServerConfig, devServerConfig: ComponentDevServerOpts) => ResolvedDevServerConfig | Promise<ResolvedDevServerConfig>
  interface ComponentConfigOptions<ComponentDevServerOpts = any> extends CoreConfigOptions {
    devServer: DevServerFn<ComponentDevServerOpts>
    devServerConfig?: ComponentDevServerOpts
>>>>>>> bd1c7cd0
  }

  /**
   * Takes ComponentDevServerOpts to track the signature of the devServerConfig for the provided `devServer`,
   * so we have proper completion for `devServerConfig`
   */
  type ConfigOptions<ComponentDevServerOpts = any> = Partial<ResolvedConfigOptions<ComponentDevServerOpts>>

  interface PluginConfigOptions extends ResolvedConfigOptions {
    /**
    * Absolute path to the config file (default: <projectRoot>/cypress.config.{ts|js}) or false
    */
    configFile: string | false
    /**
    * Absolute path to the root of the project
    */
    projectRoot: string
    /**
     * Type of test and associated runner that was launched.
     */
    testingType: TestingType
    /**
     * Cypress version.
     */
    version: string
  }

  interface DebugOptions {
    verbose: boolean
  }

  /**
   * Options object to change the default behavior of cy.exec().
   */
  interface ExecOptions extends Loggable, Timeoutable {
    /**
     * Whether to fail if the command exits with a non-zero code
     *
     * @default true
     */
    failOnNonZeroExit: boolean
    /**
     * Object of environment variables to set before the command executes
     * (e.g. {USERNAME: 'johndoe'}). Will be merged with existing
     * system environment variables
     *
     * @default {}
     */
    env: object
  }

  /**
   * Options for Cypress.Keyboard.defaults()
   */
  interface KeyboardDefaultsOptions {
    /**
    * Time, in milliseconds, between each keystroke when typing. (Pass 0 to disable)
    *
    * @default 10
    */
    keystrokeDelay: number
  }

  /**
   * Full set of possible options for cy.request call
   */
  interface RequestOptions extends Loggable, Timeoutable, Failable {
    auth: object
    body: RequestBody
    encoding: Encodings
    followRedirect: boolean
    form: boolean
    gzip: boolean
    headers: object
    method: HttpMethod
    qs: object
    url: string
  }

  interface RouteOptions {
    method: HttpMethod
    url: string | RegExp
    response: any
    status: number
    delay: number
    headers: object | null
    force404: boolean
    onRequest(...args: any[]): void
    onResponse(...args: any[]): void
    onAbort(...args: any[]): void
  }

  interface Dimensions {
    x: number
    y: number
    width: number
    height: number
  }

  type Padding =
    | number
    | [number]
    | [number, number]
    | [number, number, number]
    | [number, number, number, number]

  interface ScreenshotOptions {
    blackout: string[]
    capture: 'runner' | 'viewport' | 'fullPage'
    clip: Dimensions
    disableTimersAndAnimations: boolean
    padding: Padding
    scale: boolean
    overwrite: boolean
    onBeforeScreenshot: ($el: JQuery) => void
    onAfterScreenshot: ($el: JQuery, props: {
      path: string
      size: number
      dimensions: {
        width: number
        height: number
      }
      multipart: boolean
      pixelRatio: number
      takenAt: string
      name: string
      blackout: string[]
      duration: number
      testAttemptIndex: number
    }) => void
  }

  interface ScreenshotDefaultsOptions extends ScreenshotOptions {
    screenshotOnRunFailure: boolean
  }

  interface SelectorPlaygroundDefaultsOptions {
    selectorPriority: string[]
    onElement: ($el: JQuery) => string | null | undefined
  }

  interface ScrollToOptions extends Loggable, Timeoutable {
    /**
     * Scrolls over the duration (in ms)
     *
     * @default 0
     */
    duration: number
    /**
     * Will scroll with the easing animation
     *
     * @default 'swing'
     */
    easing: 'swing' | 'linear'
    /**
     * Ensure element is scrollable. Error if element is not scrollable
     *
     * @default true
     */
    ensureScrollable: boolean
  }

  interface ScrollIntoViewOptions extends ScrollToOptions {
    /**
     * Amount to scroll after the element has been scrolled into view
     *
     * @default {top: 0, left: 0}
     */
    offset: Offset
  }

  interface SelectOptions extends Loggable, Timeoutable, Forceable {
    interval: number
  }

  /**
   * Setting default options for cy.server()
   * @see https://on.cypress.io/server
   */
  interface ServerOptions {
    delay: number
    method: HttpMethod
    status: number
    headers: object
    response: any
    onRequest(...args: any[]): void
    onResponse(...args: any[]): void
    onAbort(...args: any[]): void
    enable: boolean
    force404: boolean
    urlMatchingOptions: object
    ignore(xhr: Request): void
    onAnyRequest(route: RouteOptions, proxy: any): void
    onAnyResponse(route: RouteOptions, proxy: any): void
    onAnyAbort(route: RouteOptions, proxy: any): void
  }

  interface Session {
    // Clear all saved sessions and re-run the current spec file.
    clearAllSavedSessions: () => Promise<void>
  }

  type SameSiteStatus = 'no_restriction' | 'strict' | 'lax'

  interface SetCookieOptions extends Loggable, Timeoutable {
    path: string
    domain: string
    secure: boolean
    httpOnly: boolean
    expiry: number
    sameSite: SameSiteStatus
  }

  interface ShadowDomOptions {
    includeShadowDom?: boolean
  }

  /**
   * Options that control `cy.type` command
   *
   * @see https://on.cypress.io/type
   */
  interface TypeOptions extends Loggable, Timeoutable, ActionableOptions {
    /**
     * Delay after each keypress (ms)
     *
     * @default 10
     */
    delay: number
    /**
     * Parse special characters for strings surrounded by `{}`,
     * such as `{esc}`. Set to `false` to type the literal characters instead
     *
     * @default true
     */
    parseSpecialCharSequences: boolean
    /**
     * Keep a modifier activated between commands
     *
     * @default true
     */
    release: boolean
  }

  /**
   * Visit website options
   *
   * @see https://on.cypress.io/visit
   */
  interface VisitOptions extends Loggable, Timeoutable, Failable {
    /**
     * The URL to visit. Behaves the same as the `url` argument.
     */
    url: string

    /**
     * The HTTP method to use in the visit. Can be `GET` or `POST`.
     *
     * @default "GET"
     */
    method: 'GET' | 'POST'

    /**
     * An optional body to send along with a `POST` request. If it is a string, it will be passed along unmodified. If it is an object, it will be URL encoded to a string and sent with a `Content-Type: application/x-www-urlencoded` header.
     *
     * @example
     *    cy.visit({
     *      url: 'http://www.example.com/form.html',
     *      method: 'POST',
     *      body: {
     *        "field1": "foo",
     *        "field2": "bar"
     *      }
     *    })
     */
    body: RequestBody

    /**
     * An object that maps HTTP header names to values to be sent along with the request.
     *
     * @example
     *    cy.visit({
     *      url: 'http://www.example.com',
     *      headers: {
     *        'Accept-Language': 'en-US'
     *      }
     *    })
     */
    headers: { [header: string]: string }

    /**
     * Called before your page has loaded all of its resources.
     *
     * @param {AUTWindow} contentWindow the remote page's window object
     */
    onBeforeLoad(win: AUTWindow): void

    /**
     * Called once your page has fired its load event.
     *
     * @param {AUTWindow} contentWindow the remote page's window object
     */
    onLoad(win: AUTWindow): void

    /**
     * Cypress will automatically apply the right authorization headers
     * if you're attempting to visit an application that requires
     * Basic Authentication.
     *
     * @example
     *    cy.visit('https://www.acme.com/', {
     *      auth: {
     *        username: 'wile',
     *        password: 'coyote'
     *      }
     *    })
     */
    auth: Auth

    /**
     * Query parameters to append to the `url` of the request.
     */
    qs: object
  }

  /**
   * Options to change the default behavior of .trigger()
   */
  interface TriggerOptions extends Loggable, Timeoutable, ActionableOptions {
    /**
     * Whether the event bubbles
     *
     * @default true
     */
    bubbles: boolean
    /**
     * Whether the event is cancelable
     *
     * @default true
     */
    cancelable: boolean
    /**
     * The type of the event you want to trigger
     *
     * @default 'Event'
     */
    eventConstructor: string
  }

  /**
   * Options to change the default behavior of .url()
   */
  interface UrlOptions extends Loggable, Timeoutable {
    /**
     * Whether the url is decoded
     *
     * @default false
     */
    decode: boolean
  }

  /** Options to change the default behavior of .writeFile */
  interface WriteFileOptions extends Loggable {
    flag: string
    encoding: Encodings
  }

  // Kind of onerous, but has a nice auto-complete.
  /**
   * @see https://on.cypress.io/should
   *
   * @interface Chainer
   * @template Subject
   */
  interface Chainer<Subject> {
    // chai
    /**
     * Asserts that the target's `type` is equal to the given string type.
     * Types are case insensitive. See the `type-detect` project page for info on the type detection algorithm:
     * https://github.com/chaijs/type-detect.
     * @example
     *    cy.wrap('foo').should('be.a', 'string')
     * @see http://chaijs.com/api/bdd/#method_a
     * @see https://on.cypress.io/assertions
     */
    (chainer: 'be.a', type: string): Chainable<Subject>
    /**
     * Asserts that the target is a number or a date greater than the given number or date n respectively.
     * However, it's often best to assert that the target is equal to its expected value.
     * @example
     *    cy.wrap(6).should('be.above', 5)
     * @see http://chaijs.com/api/bdd/#method_above
     * @see https://on.cypress.io/assertions
     */
    (chainer: 'be.above', value: number | Date): Chainable<Subject>
    /**
     * Asserts that the target's `type` is equal to the given string type.
     * Types are case insensitive. See the `type-detect` project page for info on the type detection algorithm:
     * https://github.com/chaijs/type-detect.
     * @example
     *    cy.wrap({ foo: 'bar' }).should('be.an', 'object')
     * @alias a
     * @see http://chaijs.com/api/bdd/#method_a
     * @see https://on.cypress.io/assertions
     */
    (chainer: 'be.an', value: string): Chainable<Subject>
    /**
     * Asserts that the target is a number or a `n` date greater than or equal to the given number or date n respectively.
     * However, it's often best to assert that the target is equal to its expected value.
     * @example
     *    cy.wrap(6).should('be.at.least', 5)
     * @see http://chaijs.com/api/bdd/#method_least
     * @see https://on.cypress.io/assertions
     */
    (chainer: 'be.at.least', value: number | Date): Chainable<Subject>
    /**
     * Asserts that the target is a number or a `n` date less than or equal to the given number or date n respectively.
     * However, it's often best to assert that the target is equal to its expected value.
     * @example
     *    cy.wrap(4).should('be.below', 5)
     * @see http://chaijs.com/api/bdd/#method_below
     * @see https://on.cypress.io/assertions
     */
    (chainer: 'be.below', value: number): Chainable<Subject>
    /**
     * Asserts that the target is an `arguments` object.
     * @example
     *    cy.wrap(arguments).should('be.arguments')
     * @see http://chaijs.com/api/bdd/#method_arguments
     * @see https://on.cypress.io/assertions
     */
    (chainer: 'be.arguments'): Chainable<Subject>
    /**
     * Asserts that the target is a number that's within a given +/- `delta` range of the given number `expected`. However, it's often best to assert that the target is equal to its expected value.
     * @example
     *    cy.wrap(5.1).should('be.approximately', 5, 0.5)
     * @alias closeTo
     * @see http://chaijs.com/api/bdd/#method_closeto
     * @see https://on.cypress.io/assertions
     */
    (chainer: 'be.approximately', value: number, delta: number): Chainable<Subject>
    /**
     * Asserts that the target is a number that's within a given +/- `delta` range of the given number `expected`. However, it's often best to assert that the target is equal to its expected value.
     * @example
     *    cy.wrap(5.1).should('be.closeTo', 5, 0.5)
     * @see http://chaijs.com/api/bdd/#method_closeto
     * @see https://on.cypress.io/assertions
     */
    (chainer: 'be.closeTo', value: number, delta: number): Chainable<Subject>
    /**
     * When the target is a string or array, .empty asserts that the target's length property is strictly (===) equal to 0
     * @example
     *    cy.wrap([]).should('be.empty')
     *    cy.wrap('').should('be.empty')
     * @see http://chaijs.com/api/bdd/#method_empty
     * @see https://on.cypress.io/assertions
     */
    (chainer: 'be.empty'): Chainable<Subject>
    /**
     * Asserts that the target is an instance of the given `constructor`.
     * @example
     *    cy.wrap([1, 2]).should('be.instanceOf', Array)
     * @see http://chaijs.com/api/bdd/#method_instanceof
     * @see https://on.cypress.io/assertions
     */
    (chainer: 'be.instanceOf', value: any): Chainable<Subject>
    /**
     * Asserts that the target is strictly (`===`) equal to `false`.
     * @example
     *    cy.wrap(false).should('be.false')
     * @see http://chaijs.com/api/bdd/#method_false
     * @see https://on.cypress.io/assertions
     */
    (chainer: 'be.false'): Chainable<Subject>
    /**
     * Asserts that the target is a number or a date greater than the given number or date n respectively.
     * However, it's often best to assert that the target is equal to its expected value.
     * @example
     *    cy.wrap(6).should('be.greaterThan', 5)
     * @alias above
     * @see http://chaijs.com/api/bdd/#method_above
     * @see https://on.cypress.io/assertions
     */
    (chainer: 'be.greaterThan', value: number): Chainable<Subject>
    /**
     * Asserts that the target is a number or a date greater than the given number or date n respectively.
     * However, it's often best to assert that the target is equal to its expected value.
     * @example
     *    cy.wrap(6).should('be.gt', 5)
     * @alias above
     * @see http://chaijs.com/api/bdd/#method_above
     * @see https://on.cypress.io/assertions
     */
    (chainer: 'be.gt', value: number): Chainable<Subject>
    /**
     * Asserts that the target is a number or a `n` date greater than or equal to the given number or date n respectively.
     * However, it's often best to assert that the target is equal to its expected value.
     * @example
     *    cy.wrap(6).should('be.gte', 5)
     * @alias least
     * @see http://chaijs.com/api/bdd/#method_least
     * @see https://on.cypress.io/assertions
     */
    (chainer: 'be.gte', value: number): Chainable<Subject>
    /**
     * Asserts that the target is a number or a `n` date less than or equal to the given number or date n respectively.
     * However, it's often best to assert that the target is equal to its expected value.
     * @example
     *    cy.wrap(4).should('be.lessThan', 5)
     * @alias below
     * @see http://chaijs.com/api/bdd/#method_below
     * @see https://on.cypress.io/assertions
     */
    (chainer: 'be.lessThan', value: number): Chainable<Subject>
    /**
     * Asserts that the target is a number or a `n` date less than or equal to the given number or date n respectively.
     * However, it's often best to assert that the target is equal to its expected value.
     * @example
     *    cy.wrap(4).should('be.lt', 5)
     * @alias below
     * @see http://chaijs.com/api/bdd/#method_below
     * @see https://on.cypress.io/assertions
     */
    (chainer: 'be.lt', value: number): Chainable<Subject>
    /**
     * Asserts that the target is a number or a date less than or equal to the given number or date n respectively.
     * However, it's often best to assert that the target is equal to its expected value.
     * @example
     *    cy.wrap(4).should('be.lte', 5)
     * @alias most
     * @see http://chaijs.com/api/bdd/#method_most
     * @see https://on.cypress.io/assertions
     */
    (chainer: 'be.lte', value: number): Chainable<Subject>
    /**
     * Asserts that the target is loosely (`==`) equal to `true`. However, it's often best to assert that the target is strictly (`===`) or deeply equal to its expected value.
     * @example
     *    cy.wrap(1).should('be.ok')
     * @see http://chaijs.com/api/bdd/#method_ok
     * @see https://on.cypress.io/assertions
     */
    (chainer: 'be.ok'): Chainable<Subject>
    /**
     * Asserts that the target is strictly (`===`) equal to true.
     * @example
     *    cy.wrap(true).should('be.true')
     * @see http://chaijs.com/api/bdd/#method_true
     * @see https://on.cypress.io/assertions
     */
    (chainer: 'be.true'): Chainable<Subject>
    /**
     * Asserts that the target is strictly (`===`) equal to undefined.
     * @example
     *    cy.wrap(undefined).should('be.undefined')
     * @see http://chaijs.com/api/bdd/#method_undefined
     * @see https://on.cypress.io/assertions
     */
    (chainer: 'be.undefined'): Chainable<Subject>
    /**
     * Asserts that the target is strictly (`===`) equal to null.
     * @example
     *    cy.wrap(null).should('be.null')
     * @see http://chaijs.com/api/bdd/#method_null
     * @see https://on.cypress.io/assertions
     */
    (chainer: 'be.null'): Chainable<Subject>
    /**
     * Asserts that the target is strictly (`===`) equal to NaN.
     * @example
     *    cy.wrap(NaN).should('be.NaN')
     * @see http://chaijs.com/api/bdd/#method_null
     * @see https://on.cypress.io/assertions
     */
    (chainer: 'be.NaN'): Chainable<Subject>
    /**
     * Asserts that the target is a number or a date greater than or equal to the given number or date `start`, and less than or equal to the given number or date `finish` respectively.
     * However, it's often best to assert that the target is equal to its expected value.
     * @example
     *    cy.wrap(6).should('be.within', 5, 10)
     * @see http://chaijs.com/api/bdd/#method_within
     * @see https://on.cypress.io/assertions
     */
    (chainer: 'be.within', start: number, end: number): Chainable<Subject>
    (chainer: 'be.within', start: Date, end: Date): Chainable<Subject>
    /**
     * When one argument is provided, `.change` asserts that the given function `subject` returns a different value when it's invoked before the target function compared to when it's invoked afterward.
     * However, it's often best to assert that `subject` is equal to its expected value.
     * @example
     *    let dots = ''
     *    function addDot() { dots += '.' }
     *    function getDots() { return dots }
     *    cy.wrap(addDot).should('change', getDots)
     * @see http://chaijs.com/api/bdd/#method_change
     * @see https://on.cypress.io/assertions
     */
    (chainer: 'change', fn: (...args: any[]) => any): Chainable<Subject>
    /**
     * When two arguments are provided, `.change` asserts that the value of the given object `subject`'s `prop` property is different before invoking the target function compared to afterward.
     * @example
     *    const myObj = { dots: '' }
     *    function addDot() { myObj.dots += '.' }
     *    cy.wrap(addDot).should('change', myObj, 'dots')
     * @see http://chaijs.com/api/bdd/#method_change
     * @see https://on.cypress.io/assertions
     */
    (chainer: 'change', obj: object, prop: string): Chainable<Subject>
    /**
     * When the target is a string, `.include` asserts that the given string val is a substring of the target.
     * @example
     *    cy.wrap('tester').should('contain', 'test')
     * @alias include
     * @see http://chaijs.com/api/bdd/#method_include
     * @see https://on.cypress.io/assertions
     */
    (chainer: 'contain', value: any): Chainable<Subject>
    /**
     * When one argument is provided, `.decrease` asserts that the given function `subject` returns a lesser number when it's invoked after invoking the target function compared to when it's invoked beforehand.
     * `.decrease` also causes all `.by` assertions that follow in the chain to assert how much lesser of a number is returned. It's often best to assert that the return value decreased by the expected amount, rather than asserting it decreased by any amount.
     * @example
     *    let val = 1
     *    function subtractTwo() { val -= 2 }
     *    function getVal() { return val }
     *    cy.wrap(subtractTwo).should('decrease', getVal)
     * @see http://chaijs.com/api/bdd/#method_decrease
     * @see https://on.cypress.io/assertions
     */
    (chainer: 'decrease', fn: (...args: any[]) => any): Chainable<Subject>
    /**
     * When two arguments are provided, `.decrease` asserts that the value of the given object `subject`'s `prop` property is lesser after invoking the target function compared to beforehand.
     * @example
     *    let val = 1
     *    function subtractTwo() { val -= 2 }
     *    function getVal() { return val }
     *    cy.wrap(subtractTwo).should('decrease', getVal)
     * @see http://chaijs.com/api/bdd/#method_decrease
     * @see https://on.cypress.io/assertions
     */
    (chainer: 'decrease', obj: object, prop: string): Chainable<Subject>
    /**
     * Causes all `.equal`, `.include`, `.members`, `.keys`, and `.property` assertions that follow in the chain to use deep equality instead of strict (`===`) equality. See the `deep-eql` project page for info on the deep equality algorithm: https://github.com/chaijs/deep-eql.
     * @example
     *    cy.wrap({ a: 1 }).should('deep.equal', { a: 1 })
     * @see http://chaijs.com/api/bdd/#method_deep
     * @see https://on.cypress.io/assertions
     */
    (chainer: 'deep.equal', value: Subject): Chainable<Subject>
    /**
     * Asserts that the target is not strictly (`===`) equal to either `null` or `undefined`. However, it's often best to assert that the target is equal to its expected value.
     * @example
     *    cy.wrap(1).should('exist')
     * @see http://chaijs.com/api/bdd/#method_exist
     * @see https://on.cypress.io/assertions
     */
    (chainer: 'exist'): Chainable<Subject>
    /**
     * Asserts that the target is strictly (`===`) equal to the given `val`.
     * @example
     *    cy.wrap(1).should('eq', 1)
     * @alias equal
     * @see http://chaijs.com/api/bdd/#method_equal
     * @see https://on.cypress.io/assertions
     */
    (chainer: 'eq', value: any): Chainable<Subject>
    /**
     * Asserts that the target is deeply equal to the given `obj`. See the `deep-eql` project page for info on the deep equality algorithm: https://github.com/chaijs/deep-eql.
     * @example
     *    cy.wrap({a: 1}).should('eql', {a: 1}).and('not.equal', {a: 1})
     * @see http://chaijs.com/api/bdd/#method_eql
     * @see https://on.cypress.io/assertions
     */
    (chainer: 'eql', value: any): Chainable<Subject>
    /**
     * Asserts that the target is strictly (`===`) equal to the given `val`.
     * @example
     *    cy.wrap(1).should('equal', 1)
     * @see http://chaijs.com/api/bdd/#method_equal
     * @see https://on.cypress.io/assertions
     */
    (chainer: 'equal', value: any): Chainable<Subject>
    /**
   * Causes all `.key` assertions that follow in the chain to require that the target have all of the given keys. This is the opposite of `.any`, which only requires that the target have at least one of the given keys.
   * @example
   *    cy.wrap({ a: 1, b: 2 }).should('have.all.key', 'a', 'b')
   * @see http://chaijs.com/api/bdd/#method_all
   * @see https://on.cypress.io/assertions
   */
    (chainer: 'have.all.key', ...value: string[]): Chainable<Subject>
    /**
     * Causes all `.key` assertions that follow in the chain to only require that the target have at least one of the given keys. This is the opposite of `.all`, which requires that the target have all of the given keys.
     * @example
     *    cy.wrap({ a: 1, b: 2 }).should('have.any.key', 'a')
     * @see http://chaijs.com/api/bdd/#method_any
     * @see https://on.cypress.io/assertions
     */
    (chainer: 'have.any.key', ...value: string[]): Chainable<Subject>
    /**
     * Causes all `.keys` assertions that follow in the chain to require that the target have all of the given keys. This is the opposite of `.any`, which only requires that the target have at least one of the given keys.
     * @example
     *    cy.wrap({ a: 1, b: 2 }).should('have.all.keys', 'a', 'b')
     * @see http://chaijs.com/api/bdd/#method_all
     * @see https://on.cypress.io/assertions
     */
    (chainer: 'have.all.keys' | 'have.keys' | 'have.deep.keys' | 'have.all.deep.keys', ...value: string[]): Chainable<Subject>
    /**
     * Causes all `.keys` assertions that follow in the chain to only require that the target have at least one of the given keys. This is the opposite of `.all`, which requires that the target have all of the given keys.
     * @example
     *    cy.wrap({ a: 1, b: 2 }).should('have.any.keys', 'a')
     * @see http://chaijs.com/api/bdd/#method_any
     * @see https://on.cypress.io/assertions
     */
    (chainer: 'have.any.keys' | 'include.any.keys', ...value: string[]): Chainable<Subject>
    /**
     * Causes all `.keys` assertions that follow in the chain to require the target to be a superset of the expected set, rather than an identical set.
     * @example
     *    cy.wrap({ a: 1, b: 2 }).should('include.all.keys', 'a', 'b')
     * @see http://chaijs.com/api/bdd/#method_keys
     * @see https://on.cypress.io/assertions
     */
    (chainer: 'include.all.keys', ...value: string[]): Chainable<Subject>
    /**
     * Asserts that the target has a property with the given key `name`. See the `deep-eql` project page for info on the deep equality algorithm: https://github.com/chaijs/deep-eql.
     * @example
     *    cy.wrap({ x: {a: 1 }}).should('have.deep.property', 'x', { a: 1 })
     * @see http://chaijs.com/api/bdd/#method_property
     * @see https://on.cypress.io/assertions
     */
    (chainer: 'have.deep.property', value: string, obj: object): Chainable<Subject>
    /**
     * Asserts that the target's `length` property is equal to the given number `n`.
     * @example
     *    cy.wrap([1, 2, 3]).should('have.length', 3)
     *    cy.wrap('foo').should('have.length', 3)
     * @alias lengthOf
     * @see http://chaijs.com/api/bdd/#method_lengthof
     * @see https://on.cypress.io/assertions
     */
    (chainer: 'have.length' | 'have.lengthOf', value: number): Chainable<Subject>
    /**
     * Asserts that the target's `length` property is greater than to the given number `n`.
     * @example
     *    cy.wrap([1, 2, 3]).should('have.length.greaterThan', 2)
     *    cy.wrap('foo').should('have.length.greaterThan', 2)
     * @see http://chaijs.com/api/bdd/#method_lengthof
     * @see https://on.cypress.io/assertions
     */
    (chainer: 'have.length.greaterThan' | 'have.lengthOf.greaterThan', value: number): Chainable<Subject>
    /**
     * Asserts that the target's `length` property is greater than to the given number `n`.
     * @example
     *    cy.wrap([1, 2, 3]).should('have.length.gt', 2)
     *    cy.wrap('foo').should('have.length.gt', 2)
     * @see http://chaijs.com/api/bdd/#method_lengthof
     * @see https://on.cypress.io/assertions
     */
    (chainer: 'have.length.gt' | 'have.lengthOf.gt' | 'have.length.above' | 'have.lengthOf.above', value: number): Chainable<Subject>
    /**
     * Asserts that the target's `length` property is greater than or equal to the given number `n`.
     * @example
     *    cy.wrap([1, 2, 3]).should('have.length.gte', 2)
     *    cy.wrap('foo').should('have.length.gte', 2)
     * @see http://chaijs.com/api/bdd/#method_lengthof
     * @see https://on.cypress.io/assertions
     */
    (chainer: 'have.length.gte' | 'have.lengthOf.gte' | 'have.length.at.least' | 'have.lengthOf.at.least', value: number): Chainable<Subject>
    /**
     * Asserts that the target's `length` property is less than to the given number `n`.
     * @example
     *    cy.wrap([1, 2, 3]).should('have.length.lessThan', 4)
     *    cy.wrap('foo').should('have.length.lessThan', 4)
     * @see http://chaijs.com/api/bdd/#method_lengthof
     * @see https://on.cypress.io/assertions
     */
    (chainer: 'have.length.lessThan' | 'have.lengthOf.lessThan', value: number): Chainable<Subject>
    /**
     * Asserts that the target's `length` property is less than to the given number `n`.
     * @example
     *    cy.wrap([1, 2, 3]).should('have.length.lt', 4)
     *    cy.wrap('foo').should('have.length.lt', 4)
     * @see http://chaijs.com/api/bdd/#method_lengthof
     * @see https://on.cypress.io/assertions
     */
    (chainer: 'have.length.lt' | 'have.lengthOf.lt' | 'have.length.below' | 'have.lengthOf.below', value: number): Chainable<Subject>
    /**
     * Asserts that the target's `length` property is less than or equal to the given number `n`.
     * @example
     *    cy.wrap([1, 2, 3]).should('have.length.lte', 4)
     *    cy.wrap('foo').should('have.length.lte', 4)
     * @see http://chaijs.com/api/bdd/#method_lengthof
     * @see https://on.cypress.io/assertions
     */
    (chainer: 'have.length.lte' | 'have.lengthOf.lte' | 'have.length.at.most' | 'have.lengthOf.at.most', value: number): Chainable<Subject>
    /**
     * Asserts that the target's `length` property is within `start` and `finish`.
     * @example
     *    cy.wrap([1, 2, 3]).should('have.length.within', 1, 5)
     * @see http://chaijs.com/api/bdd/#method_lengthof
     * @see https://on.cypress.io/assertions
     */
    (chainer: 'have.length.within' | 'have.lengthOf.within', start: number, finish: number): Chainable<Subject>
    /**
     * Asserts that the target array has the same members as the given array `set`.
     * @example
     *    cy.wrap([1, 2, 3]).should('have.members', [2, 1, 3])
     * @see http://chaijs.com/api/bdd/#method_members
     * @see https://on.cypress.io/assertions
     */
    (chainer: 'have.members' | 'have.deep.members', values: any[]): Chainable<Subject>
    /**
     * Asserts that the target array has the same members as the given array where order matters.
     * @example
     *    cy.wrap([1, 2, 3]).should('have.ordered.members', [1, 2, 3])
     * @see http://chaijs.com/api/bdd/#method_members
     * @see https://on.cypress.io/assertions
     */
    (chainer: 'have.ordered.members', values: any[]): Chainable<Subject>
    /**
     * Causes all `.property` and `.include` assertions that follow in the chain to ignore inherited properties.
     * @example
     *    Object.prototype.b = 2
     *    cy.wrap({ a: 1 }).should('have.property', 'a').and('not.have.ownProperty', 'b')
     * @see http://chaijs.com/api/bdd/#method_ownproperty
     * @see https://on.cypress.io/assertions
     */
    (chainer: 'have.ownProperty', property: string): Chainable<Subject>
    /**
     * Asserts that the target has a property with the given key `name`.
     * @example
     *    cy.wrap({ a: 1 }).should('have.property', 'a')
     *    cy.wrap({ a: 1 }).should('have.property', 'a', 1)
     * @see http://chaijs.com/api/bdd/#method_property
     * @see https://on.cypress.io/assertions
     */
    (chainer: 'have.property' | 'have.nested.property' | 'have.own.property' | 'have.a.property' | 'have.deep.property' | 'have.deep.own.property' | 'have.deep.nested.property', property: string, value?: any): Chainable<Subject>
    /**
     * Asserts that the target has its own property descriptor with the given key name.
     * @example
     *    cy.wrap({a: 1}).should('have.ownPropertyDescriptor', 'a', { value: 1 })
     * @see http://chaijs.com/api/bdd/#method_ownpropertydescriptor
     * @see https://on.cypress.io/assertions
     */
    (chainer: 'have.ownPropertyDescriptor' | 'haveOwnPropertyDescriptor', name: string, descriptor?: PropertyDescriptor): Chainable<Subject>
    /**
     * Asserts that the target string contains the given substring `str`.
     * @example
     *    cy.wrap('foobar').should('have.string', 'bar')
     * @see http://chaijs.com/api/bdd/#method_string
     * @see https://on.cypress.io/assertions
     */
    (chainer: 'have.string', match: string | RegExp): Chainable<Subject>
    /**
     * When the target is a string, `.include` asserts that the given string `val` is a substring of the target.
     * @example
     *    cy.wrap('foobar').should('include', 'foo')
     * @see http://chaijs.com/api/bdd/#method_include
     * @see https://on.cypress.io/assertions
     */
    (chainer: 'include' | 'deep.include' | 'nested.include' | 'own.include' | 'deep.own.include' | 'deep.nested.include', value: any): Chainable<Subject>
    /**
     * When the target is a string, `.include` asserts that the given string `val` is a substring of the target.
     * @example
     *    cy.wrap([1, 2, 3]).should('include.members', [1, 2])
     * @see http://chaijs.com/api/bdd/#method_members
     * @see https://on.cypress.io/assertions
     */
    (chainer: 'include.members' | 'include.ordered.members' | 'include.deep.ordered.members', value: any[]): Chainable<Subject>
    /**
     * When one argument is provided, `.increase` asserts that the given function `subject` returns a greater number when it's
     * invoked after invoking the target function compared to when it's invoked beforehand.
     * `.increase` also causes all `.by` assertions that follow in the chain to assert how much greater of a number is returned.
     * It's often best to assert that the return value increased by the expected amount, rather than asserting it increased by any amount.
     *
     * When two arguments are provided, `.increase` asserts that the value of the given object `subject`'s `prop` property is greater after
     * invoking the target function compared to beforehand.
     *
     * @example
     *    let val = 1
     *    function addTwo() { val += 2 }
     *    function getVal() { return val }
     *    cy.wrap(addTwo).should('increase', getVal)
     *
     *    const myObj = { val: 1 }
     *    function addTwo() { myObj.val += 2 }
     *    cy.wrap(addTwo).should('increase', myObj, 'val')
     * @see http://chaijs.com/api/bdd/#method_increase
     * @see https://on.cypress.io/assertions
     */
    (chainer: 'increase', value: object, property?: string): Chainable<Subject>
    /**
     * Asserts that the target matches the given regular expression `re`.
     * @example
     *    cy.wrap('foobar').should('match', /^foo/)
     * @see http://chaijs.com/api/bdd/#method_match
     * @see https://on.cypress.io/assertions
     */
    (chainer: 'match', value: RegExp): Chainable<Subject>
    /**
     * When the target is a non-function object, `.respondTo` asserts that the target has a `method` with the given name method. The method can be own or inherited, and it can be enumerable or non-enumerable.
     * @example
     *    class Cat {
     *      meow() {}
     *    }
     *    cy.wrap(new Cat()).should('respondTo', 'meow')
     * @see http://chaijs.com/api/bdd/#method_respondto
     * @see https://on.cypress.io/assertions
     */
    (chainer: 'respondTo', value: string): Chainable<Subject>
    /**
     * Invokes the given `matcher` function with the target being passed as the first argument, and asserts that the value returned is truthy.
     * @example
     *    cy.wrap(1).should('satisfy', (num) => num > 0)
     * @see http://chaijs.com/api/bdd/#method_satisfy
     * @see https://on.cypress.io/assertions
     */
    (chainer: 'satisfy', fn: (val: any) => boolean): Chainable<Subject>
    /**
     * When no arguments are provided, `.throw` invokes the target function and asserts that an error is thrown.
     * When one argument is provided, and it's a string, `.throw` invokes the target function and asserts that an error is thrown with a message that contains that string.
     * @example
     *    function badFn() { throw new TypeError('Illegal salmon!') }
     *    cy.wrap(badFn).should('throw')
     *    cy.wrap(badFn).should('throw', 'salmon')
     *    cy.wrap(badFn).should('throw', /salmon/)
     * @see http://chaijs.com/api/bdd/#method_throw
     * @see https://on.cypress.io/assertions
     */
    (chainer: 'throw', value?: string | RegExp): Chainable<Subject>
    /**
     * When no arguments are provided, `.throw` invokes the target function and asserts that an error is thrown.
     * When one argument is provided, and it's a string, `.throw` invokes the target function and asserts that an error is thrown with a message that contains that string.
     * @example
     *    function badFn() { throw new TypeError('Illegal salmon!') }
     *    cy.wrap(badFn).should('throw')
     *    cy.wrap(badFn).should('throw', 'salmon')
     *    cy.wrap(badFn).should('throw', /salmon/)
     * @see http://chaijs.com/api/bdd/#method_throw
     * @see https://on.cypress.io/assertions
     */
    // tslint:disable-next-line ban-types
    (chainer: 'throw', error: Error | Function, expected?: string | RegExp): Chainable<Subject>
    /**
     * Asserts that the target is a member of the given array list.
     * @example
     *    cy.wrap(1).should('be.oneOf', [1, 2, 3])
     * @see http://chaijs.com/api/bdd/#method_oneof
     * @see https://on.cypress.io/assertions
     */
    (chainer: 'be.oneOf', list: ReadonlyArray<any>): Chainable<Subject>
    /**
     * Asserts that the target is extensible, which means that new properties can be added to it.
     * @example
     *    cy.wrap({a: 1}).should('be.extensible')
     * @see http://chaijs.com/api/bdd/#method_extensible
     * @see https://on.cypress.io/assertions
     */
    (chainer: 'be.extensible'): Chainable<Subject>
    /**
     * Asserts that the target is sealed, which means that new properties can't be added to it, and its existing properties can't be reconfigured or deleted.
     * @example
     *    let sealedObject = Object.seal({})
     *    let frozenObject = Object.freeze({})
     *    cy.wrap(sealedObject).should('be.sealed')
     *    cy.wrap(frozenObject).should('be.sealed')
     * @see http://chaijs.com/api/bdd/#method_sealed
     * @see https://on.cypress.io/assertions
     */
    (chainer: 'be.sealed'): Chainable<Subject>
    /**
     * Asserts that the target is frozen, which means that new properties can't be added to it, and its existing properties can't be reassigned to different values, reconfigured, or deleted.
     * @example
     *    let frozenObject = Object.freeze({})
     *    cy.wrap(frozenObject).should('be.frozen')
     * @see http://chaijs.com/api/bdd/#method_frozen
     * @see https://on.cypress.io/assertions
     */
    (chainer: 'be.frozen'): Chainable<Subject>
    /**
     * Asserts that the target is a number, and isn't `NaN` or positive/negative `Infinity`.
     * @example
     *    cy.wrap(1).should('be.finite')
     * @see http://chaijs.com/api/bdd/#method_finite
     * @see https://on.cypress.io/assertions
     */
    (chainer: 'be.finite'): Chainable<Subject>

    // chai.not
    /**
     * Asserts that the target's `type` is not equal to the given string type.
     * Types are case insensitive. See the `type-detect` project page for info on the type detection algorithm:
     * https://github.com/chaijs/type-detect.
     * @example
     *    cy.wrap('foo').should('not.be.a', 'number')
     * @see http://chaijs.com/api/bdd/#method_a
     * @see https://on.cypress.io/assertions
     */
    (chainer: 'not.be.a', type: string): Chainable<Subject>
    /**
     * Asserts that the target is a not number or not a date greater than the given number or date n respectively.
     * However, it's often best to assert that the target is equal to its expected value.
     * @example
     *    cy.wrap(6).should('not.be.above', 10)
     * @see http://chaijs.com/api/bdd/#method_above
     * @see https://on.cypress.io/assertions
     */
    (chainer: 'not.be.above', value: number | Date): Chainable<Subject>
    /**
     * Asserts that the target's `type` is not equal to the given string type.
     * Types are case insensitive. See the `type-detect` project page for info on the type detection algorithm:
     * https://github.com/chaijs/type-detect.
     * @example
     *    cy.wrap('foo').should('not.be.an', 'object')
     * @alias a
     * @see http://chaijs.com/api/bdd/#method_a
     * @see https://on.cypress.io/assertions
     */
    (chainer: 'not.be.an', value: string): Chainable<Subject>
    /**
     * Asserts that the target is not a number or not a `n` date greater than or equal to the given number or date n respectively.
     * However, it's often best to assert that the target is equal to its expected value.
     * @example
     *    cy.wrap(6).should('not.be.at.least', 10)
     * @see http://chaijs.com/api/bdd/#method_least
     * @see https://on.cypress.io/assertions
     */
    (chainer: 'not.be.at.least', value: number | Date): Chainable<Subject>
    /**
     * Asserts that the target is not a number or not a `n` date less than or equal to the given number or date n respectively.
     * However, it's often best to assert that the target is equal to its expected value.
     * @example
     *    cy.wrap(4).should('not.be.below', 1)
     * @see http://chaijs.com/api/bdd/#method_below
     * @see https://on.cypress.io/assertions
     */
    (chainer: 'not.be.below', value: number): Chainable<Subject>
    /**
     * Asserts that the target is not an `arguments` object.
     * @example
     *    cy.wrap(1).should('not.be.arguments')
     * @see http://chaijs.com/api/bdd/#method_arguments
     * @see https://on.cypress.io/assertions
     */
    (chainer: 'not.be.arguments'): Chainable<Subject>
    /**
     * Asserts that the target is a not number that's within a given +/- `delta` range of the given number `expected`. However, it's often best to assert that the target is equal to its expected value.
     * @example
     *    cy.wrap(5.1).should('not.be.approximately', 6, 0.5)
     * @alias closeTo
     * @see http://chaijs.com/api/bdd/#method_closeto
     * @see https://on.cypress.io/assertions
     */
    (chainer: 'not.be.approximately', value: number, delta: number): Chainable<Subject>
    /**
     * Asserts that the target is not a number that's within a given +/- `delta` range of the given number `expected`. However, it's often best to assert that the target is equal to its expected value.
     * @example
     *    cy.wrap(5.1).should('not.be.closeTo', 6, 0.5)
     * @see http://chaijs.com/api/bdd/#method_closeto
     * @see https://on.cypress.io/assertions
     */
    (chainer: 'not.be.closeTo', value: number, delta: number): Chainable<Subject>
    /**
     * When the target is a not string or array, .empty asserts that the target's length property is strictly (===) equal to 0
     * @example
     *    cy.wrap([1]).should('not.be.empty')
     *    cy.wrap('foo').should('not.be.empty')
     * @see http://chaijs.com/api/bdd/#method_empty
     * @see https://on.cypress.io/assertions
     */
    (chainer: 'not.be.empty'): Chainable<Subject>
    /**
     * Asserts that the target is not an instance of the given `constructor`.
     * @example
     *    cy.wrap([1, 2]).should('not.be.instanceOf', String)
     * @see http://chaijs.com/api/bdd/#method_instanceof
     * @see https://on.cypress.io/assertions
     */
    (chainer: 'not.be.instanceOf', value: any): Chainable<Subject>
    /**
     * Asserts that the target is not strictly (`===`) equal to `false`.
     * @example
     *    cy.wrap(true).should('not.be.false')
     * @see http://chaijs.com/api/bdd/#method_false
     * @see https://on.cypress.io/assertions
     */
    (chainer: 'not.be.false'): Chainable<Subject>
    /**
     * Asserts that the target is a not number or a date greater than the given number or date n respectively.
     * However, it's often best to assert that the target is equal to its expected value.
     * @example
     *    cy.wrap(6).should('be.greaterThan', 7)
     * @alias above
     * @see http://chaijs.com/api/bdd/#method_above
     * @see https://on.cypress.io/assertions
     */
    (chainer: 'not.be.greaterThan', value: number): Chainable<Subject>
    /**
     * Asserts that the target is a not number or a date greater than the given number or date n respectively.
     * However, it's often best to assert that the target is equal to its expected value.
     * @example
     *    cy.wrap(6).should('not.be.gt', 7)
     * @alias above
     * @see http://chaijs.com/api/bdd/#method_above
     * @see https://on.cypress.io/assertions
     */
    (chainer: 'not.be.gt', value: number): Chainable<Subject>
    /**
     * Asserts that the target is a not number or a `n` date greater than or equal to the given number or date n respectively.
     * However, it's often best to assert that the target is equal to its expected value.
     * @example
     *    cy.wrap(6).should('not.be.gte', 7)
     * @alias least
     * @see http://chaijs.com/api/bdd/#method_least
     * @see https://on.cypress.io/assertions
     */
    (chainer: 'not.be.gte', value: number): Chainable<Subject>
    /**
     * Asserts that the target is not a number or a `n` date less than or equal to the given number or date n respectively.
     * However, it's often best to assert that the target is equal to its expected value.
     * @example
     *    cy.wrap(4).should('not.be.lessThan', 3)
     * @alias below
     * @see http://chaijs.com/api/bdd/#method_below
     * @see https://on.cypress.io/assertions
     */
    (chainer: 'not.be.lessThan', value: number): Chainable<Subject>
    /**
     * Asserts that the target is not a number or a `n` date less than or equal to the given number or date n respectively.
     * However, it's often best to assert that the target is equal to its expected value.
     * @example
     *    cy.wrap(4).should('not.be.lt', 3)
     * @alias below
     * @see http://chaijs.com/api/bdd/#method_below
     * @see https://on.cypress.io/assertions
     */
    (chainer: 'not.be.lt', value: number): Chainable<Subject>
    /**
     * Asserts that the target is not a number or a date less than or equal to the given number or date n respectively.
     * However, it's often best to assert that the target is equal to its expected value.
     * @example
     *    cy.wrap(4).should('not.be.lte', 3)
     * @alias most
     * @see http://chaijs.com/api/bdd/#method_most
     * @see https://on.cypress.io/assertions
     */
    (chainer: 'not.be.lte', value: number): Chainable<Subject>
    /**
     * Asserts that the target is not loosely (`==`) equal to `true`. However, it's often best to assert that the target is strictly (`===`) or deeply equal to its expected value.
     * @example
     *    cy.wrap(0).should('not.be.ok')
     * @see http://chaijs.com/api/bdd/#method_ok
     * @see https://on.cypress.io/assertions
     */
    (chainer: 'not.be.ok'): Chainable<Subject>
    /**
     * Asserts that the target is not strictly (`===`) equal to true.
     * @example
     *    cy.wrap(false).should('not.be.true')
     * @see http://chaijs.com/api/bdd/#method_true
     * @see https://on.cypress.io/assertions
     */
    (chainer: 'not.be.true'): Chainable<Subject>
    /**
     * Asserts that the target is not strictly (`===`) equal to undefined.
     * @example
     *    cy.wrap(true).should('not.be.undefined')
     * @see http://chaijs.com/api/bdd/#method_undefined
     * @see https://on.cypress.io/assertions
     */
    (chainer: 'not.be.undefined'): Chainable<Subject>
    /**
     * Asserts that the target is strictly (`===`) equal to null.
     * @example
     *    cy.wrap(null).should('not.be.null')
     * @see http://chaijs.com/api/bdd/#method_null
     * @see https://on.cypress.io/assertions
     */
    (chainer: 'not.be.null'): Chainable<Subject>
    /**
     * Asserts that the target is strictly (`===`) equal to NaN.
     * @example
     *    cy.wrap(NaN).should('not.be.NaN')
     * @see http://chaijs.com/api/bdd/#method_nan
     * @see https://on.cypress.io/assertions
     */
    (chainer: 'not.be.NaN'): Chainable<Subject>
    /**
     * Asserts that the target is not a number or a date greater than or equal to the given number or date `start`, and less than or equal to the given number or date `finish` respectively.
     * However, it's often best to assert that the target is equal to its expected value.
     * @example
     *    cy.wrap(3).should('not.be.within', 5, 10)
     * @see http://chaijs.com/api/bdd/#method_within
     * @see https://on.cypress.io/assertions
     */
    (chainer: 'not.be.within', start: number, end: number): Chainable<Subject>
    (chainer: 'not.be.within', start: Date, end: Date): Chainable<Subject>
    /**
     * When one argument is provided, `.change` asserts that the given function `subject` returns a different value when it's invoked before the target function compared to when it's invoked afterward.
     * However, it's often best to assert that `subject` is equal to its expected value.
     * @example
     *    let dots = ''
     *    function addDot() { dots += '.' }
     *    function getDots() { return dots }
     *    cy.wrap(() => {}).should('not.change', getDots)
     * @see http://chaijs.com/api/bdd/#method_change
     * @see https://on.cypress.io/assertions
     */
    (chainer: 'not.change', fn: (...args: any[]) => any): Chainable<Subject>
    /**
     * When two arguments are provided, `.change` asserts that the value of the given object `subject`'s `prop` property is different before invoking the target function compared to afterward.
     * @example
     *    const myObj = { dots: '' }
     *    function addDot() { myObj.dots += '.' }
     *    cy.wrap(() => {}).should('not.change', myObj, 'dots')
     * @see http://chaijs.com/api/bdd/#method_change
     * @see https://on.cypress.io/assertions
     */
    (chainer: 'not.change', obj: object, prop: string): Chainable<Subject>
    /**
     * When the target is a string, `.include` asserts that the given string val is a substring of the target.
     * @example
     *    cy.wrap('tester').should('not.contain', 'foo')
     * @alias include
     * @see http://chaijs.com/api/bdd/#method_include
     * @see https://on.cypress.io/assertions
     */
    (chainer: 'not.contain', value: any): Chainable<Subject>
    /**
     * When one argument is provided, `.decrease` asserts that the given function `subject` does not returns a lesser number when it's invoked after invoking the target function compared to when it's invoked beforehand.
     * `.decrease` also causes all `.by` assertions that follow in the chain to assert how much lesser of a number is returned. It's often best to assert that the return value decreased by the expected amount, rather than asserting it decreased by any amount.
     * @example
     *    let val = 1
     *    function subtractTwo() { val -= 2 }
     *    function getVal() { return val }
     *    cy.wrap(() => {}).should('not.decrease', getVal)
     * @see http://chaijs.com/api/bdd/#method_decrease
     * @see https://on.cypress.io/assertions
     */
    (chainer: 'not.decrease', fn: (...args: any[]) => any): Chainable<Subject>
    /**
     * When two arguments are provided, `.decrease` asserts that the value of the given object `subject`'s `prop` property is not lesser after invoking the target function compared to beforehand.
     * @example
     *    const myObj = { val: 1 }
     *    function subtractTwo() { myObj.val -= 2 }
     *    cy.wrap(() => {}).should('not.decrease', myObj, 'val')
     * @see http://chaijs.com/api/bdd/#method_decrease
     * @see https://on.cypress.io/assertions
     */
    (chainer: 'not.decrease', obj: object, prop: string): Chainable<Subject>
    /**
     * Causes all `.equal`, `.include`, `.members`, `.keys`, and `.property` assertions that follow in the chain to not use deep equality instead of strict (`===`) equality. See the `deep-eql` project page for info on the deep equality algorithm: https://github.com/chaijs/deep-eql.
     * @example
     *    cy.wrap({ a: 1 }).should('not.deep.equal', { b: 1 })
     * @see http://chaijs.com/api/bdd/#method_deep
     * @see https://on.cypress.io/assertions
     */
    (chainer: 'not.deep.equal', value: Subject): Chainable<Subject>
    /**
     * Asserts that the target is not strictly (`===`) equal to either `null` or `undefined`. However, it's often best to assert that the target is equal to its expected value.
     * @example
     *    cy.wrap(null).should('not.exist')
     * @see http://chaijs.com/api/bdd/#method_exist
     * @see https://on.cypress.io/assertions
     */
    (chainer: 'not.exist'): Chainable<Subject>
    /**
     * Asserts that the target is not strictly (`===`) equal to the given `val`.
     * @example
     *    cy.wrap(1).should('not.eq', 2)
     * @alias equal
     * @see http://chaijs.com/api/bdd/#method_equal
     * @see https://on.cypress.io/assertions
     */
    (chainer: 'not.eq', value: any): Chainable<Subject>
    /**
     * Asserts that the target is not deeply equal to the given `obj`. See the `deep-eql` project page for info on the deep equality algorithm: https://github.com/chaijs/deep-eql.
     * @example
     *    cy.wrap({a: 1}).should('not.eql', {c: 1}).and('not.equal', {a: 1})
     * @see http://chaijs.com/api/bdd/#method_eql
     * @see https://on.cypress.io/assertions
     */
    (chainer: 'not.eql', value: any): Chainable<Subject>
    /**
     * Asserts that the target is not strictly (`===`) equal to the given `val`.
     * @example
     *    cy.wrap(1).should('not.equal', 2)
     * @see http://chaijs.com/api/bdd/#method_equal
     * @see https://on.cypress.io/assertions
     */
    (chainer: 'not.equal', value: any): Chainable<Subject>
    /**
     * Causes all `.keys` assertions that follow in the chain to not require that the target have all of the given keys. This is the opposite of `.any`, which only requires that the target have at least one of the given keys.
     * @example
     *    cy.wrap({ a: 1, b: 2 }).should('not.have.all.keys', 'c', 'd')
     * @see http://chaijs.com/api/bdd/#method_all
     * @see https://on.cypress.io/assertions
     */
    (chainer: 'not.have.all.keys' | 'not.have.keys' | 'not.have.deep.keys' | 'not.have.all.deep.keys', ...value: string[]): Chainable<Subject>
    /**
     * Causes all `.keys` assertions that follow in the chain to only require that the target not have at least one of the given keys. This is the opposite of `.all`, which requires that the target have all of the given keys.
     * @example
     *    cy.wrap({ a: 1, b: 2 }).should('not.have.any.keys', 'c')
     * @see http://chaijs.com/api/bdd/#method_any
     * @see https://on.cypress.io/assertions
     */
    (chainer: 'not.have.any.keys' | 'not.include.any.keys', ...value: string[]): Chainable<Subject>
    /**
     * Asserts that the target does not have a property with the given key `name`. See the `deep-eql` project page for info on the deep equality algorithm: https://github.com/chaijs/deep-eql.
     * @example
     *    cy.wrap({ x: {a: 1 }}).should('not.have.deep.property', 'y', { a: 1 })
     * @see http://chaijs.com/api/bdd/#method_property
     * @see https://on.cypress.io/assertions
     */
    (chainer: 'not.have.deep.property', value: string, obj: object): Chainable<Subject>
    /**
     * Asserts that the target's `length` property is not equal to the given number `n`.
     * @example
     *    cy.wrap([1, 2, 3]).should('not.have.length', 2)
     * cy.wrap('foo').should('not.have.length', 2)
     * @alias lengthOf
     * @see http://chaijs.com/api/bdd/#method_lengthof
     * @see https://on.cypress.io/assertions
     */
    (chainer: 'not.have.length' | 'not.have.lengthOf', value: number): Chainable<Subject>
    /**
     * Asserts that the target's `length` property is not greater than to the given number `n`.
     * @example
     *    cy.wrap([1, 2, 3]).should('not.have.length.greaterThan', 4)
     *    cy.wrap('foo').should('not.have.length.greaterThan', 4)
     * @see http://chaijs.com/api/bdd/#method_lengthof
     * @see https://on.cypress.io/assertions
     */
    (chainer: 'not.have.length.greaterThan' | 'not.have.lengthOf.greaterThan', value: number): Chainable<Subject>
    /**
     * Asserts that the target's `length` property is not greater than to the given number `n`.
     * @example
     *    cy.wrap([1, 2, 3]).should('not.have.length.gt', 4)
     *    cy.wrap('foo').should('not.have.length.gt', 4)
     * @see http://chaijs.com/api/bdd/#method_lengthof
     * @see https://on.cypress.io/assertions
     */
    (chainer: 'not.have.length.gt' | 'not.have.lengthOf.gt' | 'not.have.length.above' | 'not.have.lengthOf.above', value: number): Chainable<Subject>
    /**
     * Asserts that the target's `length` property is not greater than or equal to the given number `n`.
     * @example
     *    cy.wrap([1, 2, 3]).should('not.have.length.gte', 4)
     *    cy.wrap('foo').should('not.have.length.gte', 4)
     * @see http://chaijs.com/api/bdd/#method_lengthof
     * @see https://on.cypress.io/assertions
     */
    (chainer: 'not.have.length.gte' | 'not.have.lengthOf.gte' | 'not.have.length.at.least' | 'not.have.lengthOf.at.least', value: number): Chainable<Subject>
    /**
     * Asserts that the target's `length` property is less than to the given number `n`.
     * @example
     *    cy.wrap([1, 2, 3]).should('have.length.lessThan', 2)
     *    cy.wrap('foo').should('have.length.lessThan', 2)
     * @see http://chaijs.com/api/bdd/#method_lengthof
     * @see https://on.cypress.io/assertions
     */
    (chainer: 'not.have.length.lessThan' | 'not.have.lengthOf.lessThan', value: number): Chainable<Subject>
    /**
     * Asserts that the target's `length` property is not less than to the given number `n`.
     * @example
     *    cy.wrap([1, 2, 3]).should('not.have.length.lt', 2)
     *    cy.wrap('foo').should('not.have.length.lt', 2)
     * @see http://chaijs.com/api/bdd/#method_lengthof
     * @see https://on.cypress.io/assertions
     */
    (chainer: 'not.have.length.lt' | 'not.have.lengthOf.lt' | 'not.have.length.below' | 'not.have.lengthOf.below', value: number): Chainable<Subject>
    /**
     * Asserts that the target's `length` property is not less than or equal to the given number `n`.
     * @example
     *    cy.wrap([1, 2, 3]).should('not.have.length.lte', 2)
     *    cy.wrap('foo').should('not.have.length.lte', 2)
     * @see http://chaijs.com/api/bdd/#method_lengthof
     * @see https://on.cypress.io/assertions
     */
    (chainer: 'not.have.length.lte' | 'not.have.lengthOf.lte' | 'not.have.length.at.most' | 'not.have.lengthOf.at.most', value: number): Chainable<Subject>
    /**
     * Asserts that the target's `length` property is within `start` and `finish`.
     * @example
     *    cy.wrap([1, 2, 3]).should('not.have.length.within', 6, 12)
     * @see http://chaijs.com/api/bdd/#method_lengthof
     * @see https://on.cypress.io/assertions
     */
    (chainer: 'not.have.length.within' | 'not.have.lengthOf.within', start: number, finish: number): Chainable<Subject>
    /**
     * Asserts that the target array does not have the same members as the given array `set`.
     * @example
     *    cy.wrap([1, 2, 3]).should('not.have.members', [4, 5, 6])
     * @see http://chaijs.com/api/bdd/#method_members
     * @see https://on.cypress.io/assertions
     */
    (chainer: 'not.have.members' | 'not.have.deep.members', values: any[]): Chainable<Subject>
    /**
     * Asserts that the target array does not have the same members as the given array where order matters.
     * @example
     *    cy.wrap([1, 2, 3]).should('not. have.ordered.members', [4, 5, 6])
     * @see http://chaijs.com/api/bdd/#method_members
     * @see https://on.cypress.io/assertions
     */
    (chainer: 'not.have.ordered.members', values: any[]): Chainable<Subject>
    /**
     * Causes all `.property` and `.include` assertions that follow in the chain to ignore inherited properties.
     * @example
     *    Object.prototype.b = 2
     *    cy.wrap({ a: 1 }).should('have.property', 'a').and('not.have.ownProperty', 'b')
     * @see http://chaijs.com/api/bdd/#method_ownproperty
     * @see https://on.cypress.io/assertions
     */
    (chainer: 'not.have.ownProperty', property: string): Chainable<Subject>
    /**
     * Asserts that the target has a property with the given key `name`.
     * @example
     *    cy.wrap({ a: 1 }).should('not.have.property', 'b')
     *    cy.wrap({ a: 1 }).should('not.have.property', 'b', 1)
     * @see http://chaijs.com/api/bdd/#method_property
     * @see https://on.cypress.io/assertions
     */
    (chainer: 'not.have.property' | 'not.have.nested.property' | 'not.have.own.property' | 'not.have.a.property' | 'not.have.deep.property' | 'not.have.deep.own.property' | 'not.have.deep.nested.property', property: string, value?: any): Chainable<Subject>
    /**
     * Asserts that the target has its own property descriptor with the given key name.
     * @example
     *    cy.wrap({a: 1}).should('not.have.ownPropertyDescriptor', 'a', { value: 2 })
     * @see http://chaijs.com/api/bdd/#method_ownpropertydescriptor
     * @see https://on.cypress.io/assertions
     */
    (chainer: 'not.have.ownPropertyDescriptor' | 'not.haveOwnPropertyDescriptor', name: string, descriptor?: PropertyDescriptor): Chainable<Subject>
    /**
     * Asserts that the target string does not contains the given substring `str`.
     * @example
     *    cy.wrap('foobar').should('not.have.string', 'baz')
     * @see http://chaijs.com/api/bdd/#method_string
     * @see https://on.cypress.io/assertions
     */
    (chainer: 'not.have.string', match: string | RegExp): Chainable<Subject>
    /**
     * When the target is a string, `.include` asserts that the given string `val` is not a substring of the target.
     * @example
     *    cy.wrap('foobar').should('not.include', 'baz')
     * @see http://chaijs.com/api/bdd/#method_include
     * @see https://on.cypress.io/assertions
     */
    (chainer: 'not.include' | 'not.deep.include' | 'not.nested.include' | 'not.own.include' | 'not.deep.own.include' | 'not.deep.nested.include', value: any): Chainable<Subject>
    /**
     * When the target is a string, `.include` asserts that the given string `val` is not a substring of the target.
     * @example
     *    cy.wrap([1, 2, 3]).should('not.include.members', [4, 5])
     * @see http://chaijs.com/api/bdd/#method_members
     * @see https://on.cypress.io/assertions
     */
    (chainer: 'not.include.members' | 'not.include.ordered.members' | 'not.include.deep.ordered.members', value: any[]): Chainable<Subject>
    /**
     * When one argument is provided, `.increase` asserts that the given function `subject` returns a greater number when it's
     * invoked after invoking the target function compared to when it's invoked beforehand.
     * `.increase` also causes all `.by` assertions that follow in the chain to assert how much greater of a number is returned.
     * It's often best to assert that the return value increased by the expected amount, rather than asserting it increased by any amount.
     *
     * When two arguments are provided, `.increase` asserts that the value of the given object `subject`'s `prop` property is greater after
     * invoking the target function compared to beforehand.
     *
     * @example
     *    let val = 1
     *    function addTwo() { val += 2 }
     *    function getVal() { return val }
     *    cy.wrap(() => {}).should('not.increase', getVal)
     *
     *    const myObj = { val: 1 }
     *    function addTwo() { myObj.val += 2 }
     *    cy.wrap(addTwo).should('increase', myObj, 'val')
     * @see http://chaijs.com/api/bdd/#method_increase
     * @see https://on.cypress.io/assertions
     */
    (chainer: 'not.increase', value: object, property?: string): Chainable<Subject>
    /**
     * Asserts that the target does not match the given regular expression `re`.
     * @example
     *    cy.wrap('foobar').should('not.match', /baz$/)
     * @see http://chaijs.com/api/bdd/#method_match
     * @see https://on.cypress.io/assertions
     */
    (chainer: 'not.match', value: RegExp): Chainable<Subject>
    /**
     * When the target is a non-function object, `.respondTo` asserts that the target does not have a `method` with the given name method. The method can be own or inherited, and it can be enumerable or non-enumerable.
     * @example
     *    class Cat {
     *      meow() {}
     *    }
     *    cy.wrap(new Cat()).should('not.respondTo', 'bark')
     * @see http://chaijs.com/api/bdd/#method_respondto
     * @see https://on.cypress.io/assertions
     */
    (chainer: 'not.respondTo', value: string): Chainable<Subject>
    /**
     * Invokes the given `matcher` function with the target being passed as the first argument, and asserts that the value returned is falsy.
     * @example
     *    cy.wrap(1).should('not.satisfy', (num) => num < 0)
     * @see http://chaijs.com/api/bdd/#method_satisfy
     * @see https://on.cypress.io/assertions
     */
    (chainer: 'not.satisfy', fn: (val: any) => boolean): Chainable<Subject>
    /**
     * When no arguments are provided, `.throw` invokes the target function and asserts that no error is thrown.
     * When one argument is provided, and it's a string, `.throw` invokes the target function and asserts that no error is thrown with a message that contains that string.
     * @example
     *    function badFn() { console.log('Illegal salmon!') }
     *    cy.wrap(badFn).should('not.throw')
     *    cy.wrap(badFn).should('not.throw', 'salmon')
     *    cy.wrap(badFn).should('not.throw', /salmon/)
     * @see http://chaijs.com/api/bdd/#method_throw
     * @see https://on.cypress.io/assertions
     */
    (chainer: 'not.throw', value?: string | RegExp): Chainable<Subject>
    /**
     * When no arguments are provided, `.throw` invokes the target function and asserts that no error is thrown.
     * When one argument is provided, and it's a string, `.throw` invokes the target function and asserts that no error is thrown with a message that contains that string.
     * @example
     *    function badFn() { console.log('Illegal salmon!') }
     *    cy.wrap(badFn).should('not.throw')
     *    cy.wrap(badFn).should('not.throw', 'salmon')
     *    cy.wrap(badFn).should('not.throw', /salmon/)
     * @see http://chaijs.com/api/bdd/#method_throw
     * @see https://on.cypress.io/assertions
     */
    // tslint:disable-next-line ban-types
    (chainer: 'not.throw', error: Error | Function, expected?: string | RegExp): Chainable<Subject>
    /**
     * Asserts that the target is a member of the given array list.
     * @example
     *    cy.wrap(42).should('not.be.oneOf', [1, 2, 3])
     * @see http://chaijs.com/api/bdd/#method_oneof
     * @see https://on.cypress.io/assertions
     */
    (chainer: 'not.be.oneOf', list: ReadonlyArray<any>): Chainable<Subject>
    /**
     * Asserts that the target is extensible, which means that new properties can be added to it.
     * @example
     *    let o = Object.seal({})
     *    cy.wrap(o).should('not.be.extensible')
     * @see http://chaijs.com/api/bdd/#method_extensible
     * @see https://on.cypress.io/assertions
     */
    (chainer: 'not.be.extensible'): Chainable<Subject>
    /**
     * Asserts that the target is sealed, which means that new properties can't be added to it, and its existing properties can't be reconfigured or deleted.
     * @example
     *    cy.wrap({a: 1}).should('be.sealed')
     *    cy.wrap({a: 1}).should('be.sealed')
     * @see http://chaijs.com/api/bdd/#method_sealed
     * @see https://on.cypress.io/assertions
     */
    (chainer: 'not.be.sealed'): Chainable<Subject>
    /**
     * Asserts that the target is frozen, which means that new properties can't be added to it, and its existing properties can't be reassigned to different values, reconfigured, or deleted.
     * @example
     *    cy.wrap({a: 1}).should('not.be.frozen')
     * @see http://chaijs.com/api/bdd/#method_frozen
     * @see https://on.cypress.io/assertions
     */
    (chainer: 'not.be.frozen'): Chainable<Subject>
    /**
     * Asserts that the target is a number, and isn't `NaN` or positive/negative `Infinity`.
     * @example
     *    cy.wrap(NaN).should('not.be.finite')
     *    cy.wrap(Infinity).should('not.be.finite')
     * @see http://chaijs.com/api/bdd/#method_finite
     * @see https://on.cypress.io/assertions
     */
    (chainer: 'not.be.finite'): Chainable<Subject>

    // sinon-chai
    /**
     * Assert spy/stub was called the `new` operator.
     * Beware that this is inferred based on the value of the this object and the spy function's prototype, so it may give false positives if you actively return the right kind of object.
     * @see http://sinonjs.org/releases/v4.1.3/spies/#spycalledwithnew
     * @see https://on.cypress.io/assertions
     */
    (chainer: 'be.always.calledWithNew' | 'always.have.been.calledWithNew'): Chainable<Subject>
    /**
     * Assert if spy was always called with matching arguments (and possibly others).
     * @see http://sinonjs.org/releases/v4.1.3/spies/#spyalwayscalledwithmatcharg1-arg2-
     * @see https://on.cypress.io/assertions
     */
    (chainer: 'be.always.calledWithMatch' | 'always.have.been.calledWithMatch', ...args: any[]): Chainable<Subject>
    /**
     * Assert spy always returned the provided value.
     * @see http://sinonjs.org/releases/v4.1.3/spies/#spyalwaysreturnedobj
     * @see https://on.cypress.io/assertions
     */
    (chainer: 'always.returned' | 'have.always.returned', value: any): Chainable<Subject>
    /**
     * `true` if the spy was called at least once
     * @see http://sinonjs.org/releases/v4.1.3/spies/#spycalled
     * @see https://on.cypress.io/assertions
     */
    (chainer: 'be.called' | 'have.been.called'): Chainable<Subject>
    /**
     * Assert spy was called after `anotherSpy`
     * @see http://sinonjs.org/releases/v4.1.3/spies/#spycalledafteranotherspy
     * @see https://on.cypress.io/assertions
     */
    (chainer: 'be.calledAfter' | 'have.been.calledAfter', spy: sinon.SinonSpy): Chainable<Subject>
    /**
     * Assert spy was called before `anotherSpy`
     * @see http://sinonjs.org/releases/v4.1.3/spies/#spycalledbeforeanotherspy
     * @see https://on.cypress.io/assertions
     */
    (chainer: 'be.calledBefore' | 'have.been.calledBefore', spy: sinon.SinonSpy): Chainable<Subject>
    /**
     * Assert spy was called at least once with `obj` as `this`. `calledOn` also accepts a matcher (see [matchers](http://sinonjs.org/releases/v4.1.3/spies/#matchers)).
     * @see http://sinonjs.org/releases/v4.1.3/spies/#spycalledonobj
     * @see https://on.cypress.io/assertions
     */
    (chainer: 'be.calledOn' | 'have.been.calledOn', context: any): Chainable<Subject>
    /**
     * Assert spy was called exactly once
     * @see http://sinonjs.org/releases/v4.1.3/spies/#spycalledonce
     * @see https://on.cypress.io/assertions
     */
    (chainer: 'be.calledOnce' | 'have.been.calledOnce'): Chainable<Subject>
    /**
     * Assert spy was called exactly three times
     * @see http://sinonjs.org/releases/v4.1.3/spies/#spycalledthrice
     * @see https://on.cypress.io/assertions
     */
    (chainer: 'be.calledThrice' | 'have.been.calledThrice'): Chainable<Subject>
    /**
     * Assert spy was called exactly twice
     * @see http://sinonjs.org/releases/v4.1.3/spies/#spycalledtwice
     * @see https://on.cypress.io/assertions
     */
    (chainer: 'be.calledTwice' | 'have.been.calledTwice'): Chainable<Subject>
    /**
     * Assert spy was called at least once with the provided arguments and no others.
     * @see http://sinonjs.org/releases/v4.1.3/spies/#spycalledwithexactlyarg1-arg2-
     * @see https://on.cypress.io/assertions
     */
    (chainer: 'be.calledWithExactly' | 'have.been.calledWithExactly', ...args: any[]): Chainable<Subject>
    /**
     * Assert spy was called with matching arguments (and possibly others).
     * @see http://sinonjs.org/releases/v4.1.3/spies/#spycalledwithmatcharg1-arg2-
     * @see https://on.cypress.io/assertions
     */
    (chainer: 'be.calledWithMatch' | 'have.been.calledWithMatch', ...args: any[]): Chainable<Subject>
    /**
     * Assert spy/stub was called the `new` operator.
     * Beware that this is inferred based on the value of the this object and the spy function's prototype, so it may give false positives if you actively return the right kind of object.
     * @see http://sinonjs.org/releases/v4.1.3/spies/#spycalledwithnew
     * @see https://on.cypress.io/assertions
     */
    (chainer: 'be.calledWithNew' | 'have.been.calledWithNew'): Chainable<Subject>
    /**
     * Assert spy always threw an exception.
     * @see http://sinonjs.org/releases/v4.1.3/spies/#spyalwaysthrew
     * @see https://on.cypress.io/assertions
     */
    (chainer: 'have.always.thrown', value?: Error | typeof Error | string): Chainable<Subject>
    /**
     * Assert the number of calls.
     * @see http://sinonjs.org/releases/v4.1.3/spies/#spycallcount
     * @see https://on.cypress.io/assertions
     */
    (chainer: 'have.callCount', value: number): Chainable<Subject>
    /**
     * Assert spy threw an exception at least once.
     * @see http://sinonjs.org/releases/v4.1.3/spies/#spythrew
     * @see https://on.cypress.io/assertions
     */
    (chainer: 'have.thrown', value?: Error | typeof Error | string): Chainable<Subject>
    /**
     * Assert spy returned the provided value at least once. (see [matchers](http://sinonjs.org/releases/v4.1.3/spies/#matchers))
     * @see http://sinonjs.org/releases/v4.1.3/spies/#spyreturnedobj
     * @see https://on.cypress.io/assertions
     */
    (chainer: 'returned' | 'have.returned', value: any): Chainable<Subject>
    /**
     * Assert spy was called before anotherSpy, and no spy calls occurred between spy and anotherSpy.
     * @see http://sinonjs.org/releases/v4.1.3/spies/#spycalledimmediatelybeforeanotherspy
     * @see https://on.cypress.io/assertions
     */
    (chainer: 'be.calledImmediatelyBefore' | 'have.been.calledImmediatelyBefore', anotherSpy: sinon.SinonSpy): Chainable<Subject>
    /**
     * Assert spy was called after anotherSpy, and no spy calls occurred between anotherSpy and spy.
     * @see http://sinonjs.org/releases/v4.1.3/spies/#spycalledimmediatelyafteranotherspy
     * @see https://on.cypress.io/assertions
     */
    (chainer: 'be.calledImmediatelyAfter' | 'have.been.calledImmediatelyAfter', anotherSpy: sinon.SinonSpy): Chainable<Subject>
    /**
     * Assert the spy was always called with obj as this
     * @see http://sinonjs.org/releases/v4.1.3/spies/#spyalwayscalledonobj
     * @see https://on.cypress.io/assertions
     */
    (chainer: 'be.always.calledOn' | 'always.have.been.calledOn', obj: any): Chainable<Subject>
    /**
     * Assert spy was called at least once with the provided arguments.
     * @see http://sinonjs.org/releases/v4.1.3/spies/#spycalledwitharg1-arg2-
     * @see https://on.cypress.io/assertions
     */
    (chainer: 'be.calledWith' | 'have.been.calledWith', ...args: any[]): Chainable<Subject>
    /**
     * Assert spy was always called with the provided arguments (and possibly others).
     * @see http://sinonjs.org/releases/v4.1.3/spies/#spyalwayscalledwitharg1-arg2-
     * @see https://on.cypress.io/assertions
     */
    (chainer: 'be.always.calledWith' | 'always.have.been.calledWith', ...args: any[]): Chainable<Subject>
    /**
     * Assert spy was called at exactly once with the provided arguments.
     * @see http://sinonjs.org/releases/v4.1.3/spies/#spycalledwitharg1-arg2-
     * @see https://on.cypress.io/assertions
     */
    (chainer: 'be.calledOnceWith' | 'have.been.calledOnceWith', ...args: any[]): Chainable<Subject>
    /**
     * Assert spy was always called with the exact provided arguments.
     * @see http://sinonjs.org/releases/v4.1.3/spies/#spyalwayscalledwithexactlyarg1-arg2-
     * @see https://on.cypress.io/assertions
     */
    (chainer: 'be.always.calledWithExactly' | 'have.been.calledWithExactly', ...args: any[]): Chainable<Subject>
    /**
     * Assert spy was called at exactly once with the provided arguments.
     * @see http://sinonjs.org/releases/v4.1.3/spies/#
     * @see https://on.cypress.io/assertions
     */
    (chainer: 'be.calledOnceWithExactly' | 'have.been.calledOnceWithExactly', ...args: any[]): Chainable<Subject>
    /**
     * Assert spy always returned the provided value.
     * @see http://sinonjs.org/releases/v4.1.3/spies/#
     * @see https://on.cypress.io/assertions
     */
    (chainer: 'have.always.returned', obj: any): Chainable<Subject>

    // sinon-chai.not
    /**
     * Assert spy/stub was not called the `new` operator.
     * Beware that this is inferred based on the value of the this object and the spy function's prototype, so it may give false positives if you actively return the right kind of object.
     * @see http://sinonjs.org/releases/v4.1.3/spies/#spycalledwithnew
     * @see https://on.cypress.io/assertions
     */
    (chainer: 'not.be.always.calledWithNew' | 'not.always.have.been.calledWithNew'): Chainable<Subject>
    /**
     * Assert if spy was not always called with matching arguments (and possibly others).
     * @see http://sinonjs.org/releases/v4.1.3/spies/#spyalwayscalledwithmatcharg1-arg2-
     * @see https://on.cypress.io/assertions
     */
    (chainer: 'not.be.always.calledWithMatch' | 'not.always.have.been.calledWithMatch', ...args: any[]): Chainable<Subject>
    /**
     * Assert spy not always returned the provided value.
     * @see http://sinonjs.org/releases/v4.1.3/spies/#spyalwaysreturnedobj
     * @see https://on.cypress.io/assertions
     */
    (chainer: 'not.always.returned' | 'not.have.always.returned', value: any): Chainable<Subject>
    /**
     * `true` if the spy was not called at least once
     * @see http://sinonjs.org/releases/v4.1.3/spies/#spycalled
     * @see https://on.cypress.io/assertions
     */
    (chainer: 'not.be.called' | 'not.have.been.called'): Chainable<Subject>
    /**
     * Assert spy was not.called after `anotherSpy`
     * @see http://sinonjs.org/releases/v4.1.3/spies/#spycalledafteranotherspy
     * @see https://on.cypress.io/assertions
     */
    (chainer: 'not.be.calledAfter' | 'not.have.been.calledAfter', spy: sinon.SinonSpy): Chainable<Subject>
    /**
     * Assert spy was not called before `anotherSpy`
     * @see http://sinonjs.org/releases/v4.1.3/spies/#spycalledbeforeanotherspy
     * @see https://on.cypress.io/assertions
     */
    (chainer: 'not.be.calledBefore' | 'not.have.been.calledBefore', spy: sinon.SinonSpy): Chainable<Subject>
    /**
     * Assert spy was not called at least once with `obj` as `this`. `calledOn` also accepts a matcher (see [matchers](http://sinonjs.org/releases/v4.1.3/spies/#matchers)).
     * @see http://sinonjs.org/releases/v4.1.3/spies/#spycalledonobj
     * @see https://on.cypress.io/assertions
     */
    (chainer: 'not.be.calledOn' | 'not.have.been.calledOn', context: any): Chainable<Subject>
    /**
     * Assert spy was not called exactly once
     * @see http://sinonjs.org/releases/v4.1.3/spies/#spycalledonce
     * @see https://on.cypress.io/assertions
     */
    (chainer: 'not.be.calledOnce' | 'not.have.been.calledOnce'): Chainable<Subject>
    /**
     * Assert spy was not called exactly three times
     * @see http://sinonjs.org/releases/v4.1.3/spies/#spycalledthrice
     * @see https://on.cypress.io/assertions
     */
    (chainer: 'not.be.calledThrice' | 'not.have.been.calledThrice'): Chainable<Subject>
    /**
     * Assert spy was not called exactly twice
     * @see http://sinonjs.org/releases/v4.1.3/spies/#spycalledtwice
     * @see https://on.cypress.io/assertions
     */
    (chainer: 'not.be.calledTwice' | 'not.have.been.calledTwice'): Chainable<Subject>
    /**
     * Assert spy was not called at least once with the provided arguments and no others.
     * @see http://sinonjs.org/releases/v4.1.3/spies/#spycalledwithexactlyarg1-arg2-
     * @see https://on.cypress.io/assertions
     */
    (chainer: 'not.be.calledWithExactly' | 'not.have.been.calledWithExactly', ...args: any[]): Chainable<Subject>
    /**
     * Assert spy was not called with matching arguments (and possibly others).
     * @see http://sinonjs.org/releases/v4.1.3/spies/#spycalledwithmatcharg1-arg2-
     * @see https://on.cypress.io/assertions
     */
    (chainer: 'not.be.calledWithMatch' | 'not.have.been.calledWithMatch', ...args: any[]): Chainable<Subject>
    /**
     * Assert spy/stub was not called the `new` operator.
     * Beware that this is inferred based on the value of the this object and the spy function's prototype, so it may give false positives if you actively return the right kind of object.
     * @see http://sinonjs.org/releases/v4.1.3/spies/#spycalledwithnew
     * @see https://on.cypress.io/assertions
     */
    (chainer: 'not.be.calledWithNew' | 'not.have.been.calledWithNew'): Chainable<Subject>
    /**
     * Assert spy did not always throw an exception.
     * @see http://sinonjs.org/releases/v4.1.3/spies/#spyalwaysthrew
     * @see https://on.cypress.io/assertions
     */
    (chainer: 'not.have.always.thrown', value?: Error | typeof Error | string): Chainable<Subject>
    /**
     * Assert not the number of calls.
     * @see http://sinonjs.org/releases/v4.1.3/spies/#spycallcount
     * @see https://on.cypress.io/assertions
     */
    (chainer: 'not.have.callCount', value: number): Chainable<Subject>
    /**
     * Assert spy did not throw an exception at least once.
     * @see http://sinonjs.org/releases/v4.1.3/spies/#spythrew
     * @see https://on.cypress.io/assertions
     */
    (chainer: 'not.have.thrown', value?: Error | typeof Error | string): Chainable<Subject>
    /**
     * Assert spy did not return the provided value at least once. (see [matchers](http://sinonjs.org/releases/v4.1.3/spies/#matchers))
     * @see http://sinonjs.org/releases/v4.1.3/spies/#spyreturnedobj
     * @see https://on.cypress.io/assertions
     */
    (chainer: 'not.returned' | 'not.have.returned', value: any): Chainable<Subject>
    /**
     * Assert spy was called before anotherSpy, and no spy calls occurred between spy and anotherSpy.
     * @see http://sinonjs.org/releases/v4.1.3/spies/#spycalledimmediatelybeforeanotherspy
     * @see https://on.cypress.io/assertions
     */
    (chainer: 'not.be.calledImmediatelyBefore' | 'not.have.been.calledImmediatelyBefore', anotherSpy: sinon.SinonSpy): Chainable<Subject>
    /**
     * Assert spy was called after anotherSpy, and no spy calls occurred between anotherSpy and spy.
     * @see http://sinonjs.org/releases/v4.1.3/spies/#spycalledimmediatelyafteranotherspy
     * @see https://on.cypress.io/assertions
     */
    (chainer: 'not.be.calledImmediatelyAfter' | 'not.have.been.calledImmediatelyAfter', anotherSpy: sinon.SinonSpy): Chainable<Subject>
    /**
     * Assert the spy was always called with obj as this
     * @see http://sinonjs.org/releases/v4.1.3/spies/#spyalwayscalledonobj
     * @see https://on.cypress.io/assertions
     */
    (chainer: 'not.be.always.calledOn' | 'not.always.have.been.calledOn', obj: any): Chainable<Subject>
    /**
     * Assert spy was called at least once with the provided arguments.
     * @see http://sinonjs.org/releases/v4.1.3/spies/#spycalledwitharg1-arg2-
     * @see https://on.cypress.io/assertions
     */
    (chainer: 'not.be.calledWith' | 'not.have.been.calledWith', ...args: any[]): Chainable<Subject>
    /**
     * Assert spy was always called with the provided arguments (and possibly others).
     * @see http://sinonjs.org/releases/v4.1.3/spies/#spyalwayscalledwitharg1-arg2-
     * @see https://on.cypress.io/assertions
     */
    (chainer: 'not.be.always.calledWith' | 'not.always.have.been.calledWith', ...args: any[]): Chainable<Subject>
    /**
     * Assert spy was called at exactly once with the provided arguments.
     * @see http://sinonjs.org/releases/v4.1.3/spies/#spycalledwitharg1-arg2-
     * @see https://on.cypress.io/assertions
     */
    (chainer: 'not.be.calledOnceWith' | 'not.have.been.calledOnceWith', ...args: any[]): Chainable<Subject>
    /**
     * Assert spy was always called with the exact provided arguments.
     * @see http://sinonjs.org/releases/v4.1.3/spies/#spyalwayscalledwithexactlyarg1-arg2-
     * @see https://on.cypress.io/assertions
     */
    (chainer: 'not.be.always.calledWithExactly' | 'not.have.been.calledWithExactly', ...args: any[]): Chainable<Subject>
    /**
     * Assert spy was called at exactly once with the provided arguments.
     * @see http://sinonjs.org/releases/v4.1.3/spies/#
     * @see https://on.cypress.io/assertions
     */
    (chainer: 'not.be.calledOnceWithExactly' | 'not.have.been.calledOnceWithExactly', ...args: any[]): Chainable<Subject>
    /**
     * Assert spy always returned the provided value.
     * @see http://sinonjs.org/releases/v4.1.3/spies/#
     * @see https://on.cypress.io/assertions
     */
    (chainer: 'not.have.always.returned', obj: any): Chainable<Subject>

    // jquery-chai
    /**
     * Assert that at least one element of the selection is checked, using `.is(':checked')`.
     * @example
     *    cy.get('#result').should('be.checked')
     * @see http://chaijs.com/plugins/chai-jquery/#checked
     * @see https://on.cypress.io/assertions
     */
    (chainer: 'be.checked'): Chainable<Subject>
    /**
     * Assert that at least one element of the selection is disabled, using `.is(':disabled')`.
     * @example
     *    cy.get('#result').should('be.disabled')
     * @see http://chaijs.com/plugins/chai-jquery/#disabled
     * @see https://on.cypress.io/assertions
     */
    (chainer: 'be.disabled'): Chainable<Subject>
    /**
     * Assert that at least one element of the selection is empty, using `.is(':empty')`. If the object asserted against is not a jQuery object, the original implementation will be called.
     * @example
     *    cy.get('#result').should('be.empty')
     * @see http://chaijs.com/plugins/chai-jquery/#empty
     * @see https://on.cypress.io/assertions
     */
    (chainer: 'be.empty'): Chainable<Subject>
    /**
     * Assert that at least one element of the selection is enabled, using `.is(':enabled')`.
     * @example
     *    cy.get('#result').should('be.enabled')
     * @see http://chaijs.com/plugins/chai-jquery/#enabled
     * @see https://on.cypress.io/assertions
     */
    (chainer: 'be.enabled'): Chainable<Subject>
    /**
     * Assert that at least one element of the selection is hidden, using `.is(':hidden')`.
     * @example
     *    cy.get('#result').should('be.hidden')
     * @see http://chaijs.com/plugins/chai-jquery/#hidden
     * @see https://on.cypress.io/assertions
     */
    (chainer: 'be.hidden'): Chainable<Subject>
    /**
     * Assert that at least one element of the selection is selected, using `.is(':selected')`.
     * @example
     *    cy.get('#result').should('be.selected')
     * @see http://chaijs.com/plugins/chai-jquery/#selected
     * @see https://on.cypress.io/assertions
     */
    (chainer: 'be.selected'): Chainable<Subject>
    /**
     * Assert that at least one element of the selection is visible, using `.is(':visible')`.
     * @example
     *    cy.get('#result').should('be.visible')
     * @see http://chaijs.com/plugins/chai-jquery/#visible
     * @see https://on.cypress.io/assertions
     */
    (chainer: 'be.visible'): Chainable<Subject>
    /**
     * Assert that the selection contains the given text, using `:contains()`. If the object asserted against is not a jQuery object, or if `contain` is not called as a function, the original implementation will be called.
     * @example
     *    cy.get('#result').should('contain', 'text')
     * @see http://chaijs.com/plugins/chai-jquery/#containtext
     * @see https://on.cypress.io/assertions
     */
    (chainer: 'contain', value: string): Chainable<Subject>
    /**
     * Assert that at least one element of the selection is focused.
     * @example
     *    cy.get('#result').should('have.focus')
     *    cy.get('#result').should('be.focused')
     * @see https://on.cypress.io/assertions
     */
    (chainer: 'have.focus'): Chainable<Subject>
    /**
     * Assert that at least one element of the selection is focused.
     * @example
     *    cy.get('#result').should('be.focused')
     *    cy.get('#result').should('have.focus')
     * @see https://on.cypress.io/assertions
     */
    (chainer: 'be.focused'): Chainable<Subject>
    /**
     * Assert that the selection is not empty. Note that this overrides the built-in chai assertion. If the object asserted against is not a jQuery object, the original implementation will be called.
     * @example
     *    cy.get('#result').should('exist')
     * @see http://chaijs.com/plugins/chai-jquery/#exist
     * @see https://on.cypress.io/assertions
     */
    (chainer: 'exist'): Chainable<Subject>
    /**
     * Assert that the first element of the selection has the given attribute, using `.attr()`. Optionally, assert a particular value as well. The return value is available for chaining.
     * @example
     *    cy.get('#result').should('have.attr', 'role')
     *    cy.get('#result').should('have.attr', 'role', 'menu')
     * @see http://chaijs.com/plugins/chai-jquery/#attrname-value
     * @see https://on.cypress.io/assertions
     */
    (chainer: 'have.attr', value: string, match?: string): Chainable<Subject>
    /**
     * Assert that the first element of the selection has the given attribute, using `.attr()`. Optionally, assert a particular value as well. The return value is available for chaining.
     * @example
     *    cy.get('#result').should('have.class', 'success')
     * @see http://chaijs.com/plugins/chai-jquery/#classclassname
     * @see https://on.cypress.io/assertions
     */
    (chainer: 'have.class', value: string): Chainable<Subject>
    /**
     * Assert that the first element of the selection has the given CSS property, using `.css()`. Optionally, assert a particular value as well. The return value is available for chaining.
     * @example
     *    cy.get('#result').should('have.css', 'display', 'none')
     * @see http://chaijs.com/plugins/chai-jquery/#cssname-value
     * @see https://on.cypress.io/assertions
     */
    (chainer: 'have.css', value: string, match?: string): Chainable<Subject>
    /**
     * Assert that the first element of the selection has the given data value, using `.data()`. Optionally, assert a particular value as well. The return value is available for chaining.
     * @example
     *    cy.get('#result').should('have.data', 'foo', 'bar')
     * @see http://chaijs.com/plugins/chai-jquery/#dataname-value
     * @see https://on.cypress.io/assertions
     */
    (chainer: 'have.data', value: string, match?: string): Chainable<Subject>
    /**
     * Assert that the selection contains at least one element which has a descendant matching the given selector, using `.has()`.
     * @example
     *    cy.get('#result').should('have.descendants', 'h1')
     * @see http://chaijs.com/plugins/chai-jquery/#descendantsselector
     * @see https://on.cypress.io/assertions
     */
    (chainer: 'have.descendants', selector: string): Chainable<Subject>
    /**
     * Assert that the html of the first element of the selection is equal to the given html, using `.html()`.
     * @example
     *    cy.get('#result').should('have.html', '<em>John Doe</em>')
     * @see http://chaijs.com/plugins/chai-jquery/#htmlhtml
     * @see https://on.cypress.io/assertions
     */
    (chainer: 'have.html', value: string): Chainable<Subject>
    /**
     * Assert that the html of the first element of the selection partially contains the given html, using `.html()`.
     * @example
     *    cy.get('#result').should('contain.html', '<em>John Doe</em>')
     * @see http://chaijs.com/plugins/chai-jquery/#htmlhtml
     * @see https://on.cypress.io/assertions
     */
    (chainer: 'contain.html', value: string): Chainable<Subject>
    /**
     * Assert that the html of the first element of the selection partially contains the given html, using `.html()`.
     * @example
     *    cy.get('#result').should('include.html', '<em>John Doe</em>')
     * @see http://chaijs.com/plugins/chai-jquery/#htmlhtml
     * @see https://on.cypress.io/assertions
     */
    (chainer: 'include.html', value: string): Chainable<Subject>
    /**
     * Assert that the first element of the selection has the given id, using `.attr('id')`.
     * @example
     *    cy.get('#result').should('have.id', 'result')
     * @see http://chaijs.com/plugins/chai-jquery/#idid
     * @see https://on.cypress.io/assertions
     */
    (chainer: 'have.id', value: string, match?: string): Chainable<Subject>
    /**
     * Assert that the first element of the selection has the given property, using `.prop()`. Optionally, assert a particular value as well. The return value is available for chaining.
     * @example
     *    cy.get('#result').should('have.prop', 'disabled')
     *    cy.get('#result').should('have.prop', 'disabled', false)
     * @see http://chaijs.com/plugins/chai-jquery/#propname-value
     * @see https://on.cypress.io/assertions
     */
    (chainer: 'have.prop', value: string, match?: any): Chainable<Subject>
    /**
     * Assert that the text of the first element of the selection is equal to the given text, using `.text()`.
     * @example
     *    cy.get('#result').should('have.text', 'John Doe')
     * @see http://chaijs.com/plugins/chai-jquery/#texttext
     * @see https://on.cypress.io/assertions
     */
    (chainer: 'have.text', value: string): Chainable<Subject>
    /**
     * Assert that the text of the first element of the selection partially contains the given text, using `.text()`.
     * @example
     *    cy.get('#result').should('contain.text', 'John Doe')
     * @see http://chaijs.com/plugins/chai-jquery/#texttext
     * @see https://on.cypress.io/assertions
     */
    (chainer: 'contain.text', value: string): Chainable<Subject>
    /**
     * Assert that the text of the first element of the selection partially contains the given text, using `.text()`.
     * @example
     *    cy.get('#result').should('include.text', 'John Doe')
     * @see http://chaijs.com/plugins/chai-jquery/#texttext
     * @see https://on.cypress.io/assertions
     */
    (chainer: 'include.text', value: string): Chainable<Subject>
    /**
     * Assert that the first element of the selection has the given value, using `.val()`.
     * @example
     *    cy.get('textarea').should('have.value', 'foo bar baz')
     * @see http://chaijs.com/plugins/chai-jquery/#valuevalue
     * @see https://on.cypress.io/assertions
     */
    (chainer: 'have.value', value: string): Chainable<Subject>
    /**
     * Assert that the first element of the selection partially contains the given value, using `.val()`.
     * @example
     *    cy.get('textarea').should('contain.value', 'foo bar baz')
     * @see http://chaijs.com/plugins/chai-jquery/#valuevalue
     * @see https://on.cypress.io/assertions
     */
    (chainer: 'contain.value', value: string): Chainable<Subject>
    /**
     * Assert that the first element of the selection partially contains the given value, using `.val()`.
     * @example
     *    cy.get('textarea').should('include.value', 'foo bar baz')
     * @see http://chaijs.com/plugins/chai-jquery/#valuevalue
     * @see https://on.cypress.io/assertions
     */
    (chainer: 'include.value', value: string): Chainable<Subject>
    /**
     * Assert that the selection matches a given selector, using `.is()`. Note that this overrides the built-in chai assertion. If the object asserted against is not a jQuery object, the original implementation will be called.
     * @example
     *    cy.get('#result').should('match', ':empty')
     * @see http://chaijs.com/plugins/chai-jquery/#matchselector
     * @see https://on.cypress.io/assertions
     */
    (chainer: 'match', value: string): Chainable<Subject>

    // jquery-chai.not
    /**
     * Assert that at least one element of the selection is not checked, using `.is(':checked')`.
     * @example
     *    cy.get('#result').should('not.be.checked')
     * @see http://chaijs.com/plugins/chai-jquery/#checked
     * @see https://on.cypress.io/assertions
     */
    (chainer: 'not.be.checked'): Chainable<Subject>
    /**
     * Assert that at least one element of the selection is not disabled, using `.is(':disabled')`.
     * @example
     *    cy.get('#result').should('not.be.disabled')
     * @see http://chaijs.com/plugins/chai-jquery/#disabled
     * @see https://on.cypress.io/assertions
     */
    (chainer: 'not.be.disabled'): Chainable<Subject>
    /**
     * Assert that at least one element of the selection is not empty, using `.is(':empty')`. If the object asserted against is not a jQuery object, the original implementation will be called.
     * @example
     *    cy.get('#result').should('not.be.empty')
     * @see http://chaijs.com/plugins/chai-jquery/#empty
     * @see https://on.cypress.io/assertions
     */
    (chainer: 'not.be.empty'): Chainable<Subject>
    /**
     * Assert that at least one element of the selection is not enabled, using `.is(':enabled')`.
     * @example
     *    cy.get('#result').should('not.be.enabled')
     * @see http://chaijs.com/plugins/chai-jquery/#enabled
     * @see https://on.cypress.io/assertions
     */
    (chainer: 'not.be.enabled'): Chainable<Subject>
    /**
     * Assert that at least one element of the selection is not hidden, using `.is(':hidden')`.
     * @example
     *    cy.get('#result').should('not.be.hidden')
     * @see http://chaijs.com/plugins/chai-jquery/#hidden
     * @see https://on.cypress.io/assertions
     */
    (chainer: 'not.be.hidden'): Chainable<Subject>
    /**
     * Assert that at least one element of the selection is not selected, using `.is(':selected')`.
     * @example
     *    cy.get('#result').should('not.be.selected')
     * @see http://chaijs.com/plugins/chai-jquery/#selected
     * @see https://on.cypress.io/assertions
     */
    (chainer: 'not.be.selected'): Chainable<Subject>
    /**
     * Assert that at least one element of the selection is not visible, using `.is(':visible')`.
     * @example
     *    cy.get('#result').should('not.be.visible')
     * @see http://chaijs.com/plugins/chai-jquery/#visible
     * @see https://on.cypress.io/assertions
     */
    (chainer: 'not.be.visible'): Chainable<Subject>
    /**
     * Assert that no element of the selection is focused.
     * @example
     *    cy.get('#result').should('not.have.focus')
     *    cy.get('#result').should('not.be.focused')
     * @see https://on.cypress.io/assertions
     */
    (chainer: 'not.have.focus'): Chainable<Subject>
    /**
     * Assert that no element of the selection is focused.
     * @example
     *    cy.get('#result').should('not.be.focused')
     *    cy.get('#result').should('not.have.focus')
     * @see https://on.cypress.io/assertions
     */
    (chainer: 'not.be.focused'): Chainable<Subject>
    /**
     * Assert that the selection does not contain the given text, using `:contains()`. If the object asserted against is not a jQuery object, or if `contain` is not called as a function, the original implementation will be called.
     * @example
     *    cy.get('#result').should('not.contain', 'text')
     * @see http://chaijs.com/plugins/chai-jquery/#containtext
     * @see https://on.cypress.io/assertions
     */
    (chainer: 'not.contain', value: string): Chainable<Subject>
    /**
     * Assert that the selection is empty. Note that this overrides the built-in chai assertion. If the object asserted against is not a jQuery object, the original implementation will be called.
     * @example
     *    cy.get('#result').should('not.exist')
     * @see http://chaijs.com/plugins/chai-jquery/#exist
     * @see https://on.cypress.io/assertions
     */
    (chainer: 'not.exist'): Chainable<Subject>
    /**
     * Assert that the first element of the selection does not have the given attribute, using `.attr()`. Optionally, assert a particular value as well. The return value is available for chaining.
     * @example
     *    cy.get('#result').should('not.have.attr', 'role')
     *    cy.get('#result').should('not.have.attr', 'role', 'menu')
     * @see http://chaijs.com/plugins/chai-jquery/#attrname-value
     * @see https://on.cypress.io/assertions
     */
    (chainer: 'not.have.attr', value: string, match?: string): Chainable<Subject>
    /**
     * Assert that the first element of the selection does not have the given attribute, using `.attr()`. Optionally, assert a particular value as well. The return value is available for chaining.
     * @example
     *    cy.get('#result').should('not.have.class', 'success')
     * @see http://chaijs.com/plugins/chai-jquery/#classclassname
     * @see https://on.cypress.io/assertions
     */
    (chainer: 'not.have.class', value: string): Chainable<Subject>
    /**
     * Assert that the first element of the selection does not have the given CSS property, using `.css()`. Optionally, assert a particular value as well. The return value is available for chaining.
     * @example
     *    cy.get('#result').should('not.have.css', 'display', 'none')
     * @see http://chaijs.com/plugins/chai-jquery/#cssname-value
     * @see https://on.cypress.io/assertions
     */
    (chainer: 'not.have.css', value: string, match?: string): Chainable<Subject>
    /**
     * Assert that the first element of the selection does not have the given data value, using `.data()`. Optionally, assert a particular value as well. The return value is available for chaining.
     * @example
     *    cy.get('#result').should('not.have.data', 'foo', 'bar')
     * @see http://chaijs.com/plugins/chai-jquery/#dataname-value
     * @see https://on.cypress.io/assertions
     */
    (chainer: 'not.have.data', value: string, match?: string): Chainable<Subject>
    /**
     * Assert that the selection does not contain at least one element which has a descendant matching the given selector, using `.has()`.
     * @example
     *    cy.get('#result').should('not.have.descendants', 'h1')
     * @see http://chaijs.com/plugins/chai-jquery/#descendantsselector
     * @see https://on.cypress.io/assertions
     */
    (chainer: 'not.have.descendants', selector: string): Chainable<Subject>
    /**
     * Assert that the html of the first element of the selection is not equal to the given html, using `.html()`.
     * @example
     *    cy.get('#result').should('not.have.html', '<em>John Doe</em>')
     * @see http://chaijs.com/plugins/chai-jquery/#htmlhtml
     * @see https://on.cypress.io/assertions
     */
    (chainer: 'not.have.html', value: string): Chainable<Subject>
    /**
     * Assert that the html of the first element of the selection does not contain the given html, using `.html()`.
     * @example
     *    cy.get('#result').should('not.contain.html', '<em>John Doe</em>')
     * @see http://chaijs.com/plugins/chai-jquery/#htmlhtml
     * @see https://on.cypress.io/assertions
     */
    (chainer: 'not.contain.html', value: string): Chainable<Subject>
    /**
     * Assert that the html of the first element of the selection does not contain the given html, using `.html()`.
     * @example
     *    cy.get('#result').should('not.include.html', '<em>John Doe</em>')
     * @see http://chaijs.com/plugins/chai-jquery/#htmlhtml
     * @see https://on.cypress.io/assertions
     */
    (chainer: 'not.include.html', value: string): Chainable<Subject>
    /**
     * Assert that the first element of the selection does not have the given id, using `.attr('id')`.
     * @example
     *    cy.get('#result').should('not.have.id', 'result')
     * @see http://chaijs.com/plugins/chai-jquery/#idid
     * @see https://on.cypress.io/assertions
     */
    (chainer: 'not.have.id', value: string, match?: string): Chainable<Subject>
    /**
     * Assert that the first element of the selection does not have the given property, using `.prop()`. Optionally, assert a particular value as well. The return value is available for chaining.
     * @example
     *    cy.get('#result').should('not.have.prop', 'disabled')
     *    cy.get('#result').should('not.have.prop', 'disabled', false)
     * @see http://chaijs.com/plugins/chai-jquery/#propname-value
     * @see https://on.cypress.io/assertions
     */
    (chainer: 'not.have.prop', value: string, match?: any): Chainable<Subject>
    /**
     * Assert that the text of the first element of the selection is not equal to the given text, using `.text()`.
     * @example
     *    cy.get('#result').should('not.have.text', 'John Doe')
     * @see http://chaijs.com/plugins/chai-jquery/#texttext
     * @see https://on.cypress.io/assertions
     */
    (chainer: 'not.have.text', value: string): Chainable<Subject>
    /**
     * Assert that the text of the first element of the selection does not contain the given text, using `.text()`.
     * @example
     *    cy.get('#result').should('not.contain.text', 'John Doe')
     * @see http://chaijs.com/plugins/chai-jquery/#texttext
     * @see https://on.cypress.io/assertions
     */
    (chainer: 'not.contain.text', value: string): Chainable<Subject>
    /**
     * Assert that the text of the first element of the selection does not contain the given text, using `.text()`.
     * @example
     *    cy.get('#result').should('not.include.text', 'John Doe')
     * @see http://chaijs.com/plugins/chai-jquery/#texttext
     * @see https://on.cypress.io/assertions
     */
    (chainer: 'not.include.text', value: string): Chainable<Subject>
    /**
     * Assert that the first element of the selection does not have the given value, using `.val()`.
     * @example
     *    cy.get('textarea').should('not.have.value', 'foo bar baz')
     * @see http://chaijs.com/plugins/chai-jquery/#valuevalue
     * @see https://on.cypress.io/assertions
     */
    (chainer: 'not.have.value', value: string): Chainable<Subject>
    /**
     * Assert that the first element of the selection does not contain the given value, using `.val()`.
     * @example
     *    cy.get('textarea').should('not.contain.value', 'foo bar baz')
     * @see http://chaijs.com/plugins/chai-jquery/#valuevalue
     * @see https://on.cypress.io/assertions
     */
    (chainer: 'not.contain.value', value: string): Chainable<Subject>
    /**
     * Assert that the first element of the selection does not contain the given value, using `.val()`.
     * @example
     *    cy.get('textarea').should('not.include.value', 'foo bar baz')
     * @see http://chaijs.com/plugins/chai-jquery/#valuevalue
     * @see https://on.cypress.io/assertions
     */
    (chainer: 'not.include.value', value: string): Chainable<Subject>
    /**
     * Assert that the selection does not match a given selector, using `.is()`. Note that this overrides the built-in chai assertion. If the object asserted against is not a jQuery object, the original implementation will be called.
     * @example
     *    cy.get('#result').should('not.match', ':empty')
     * @see http://chaijs.com/plugins/chai-jquery/#matchselector
     * @see https://on.cypress.io/assertions
     */
    (chainer: 'not.match', value: string): Chainable<Subject>

    // fallback
    /**
     * Create an assertion. Assertions are automatically retried until they pass or time out.
     * Ctrl+Space will invoke auto-complete in most editors.
     * @see https://on.cypress.io/should
     */
    (chainers: string, value?: any): Chainable<Subject>
    (chainers: string, value: any, match: any): Chainable<Subject>

    /**
     * Create an assertion. Assertions are automatically retried until they pass or time out.
     * Passing a function to `.should()` enables you to make multiple assertions on the yielded subject. This also gives you the opportunity to massage what you'd like to assert on.
     * Just be sure _not_ to include any code that has side effects in your callback function. The callback function will be retried over and over again until no assertions within it throw.
     * @example
     *    cy
     *      .get('p')
     *      .should(($p) => {
     *        // should have found 3 elements
     *        expect($p).to.have.length(3)
     *
     *        // make sure the first contains some text content
     *        expect($p.first()).to.contain('Hello World')
     *
     *        // use jquery's map to grab all of their classes
     *        // jquery's map returns a new jquery object
     *        const classes = $p.map((i, el) => {
     *          return Cypress.$(el).attr('class')
     *        })
     *
     *        // call classes.get() to make this a plain array
     *        expect(classes.get()).to.deep.eq([
     *          'text-primary',
     *          'text-danger',
     *          'text-default'
     *        ])
     *      })
     * @see https://on.cypress.io/should
     */
    (fn: (currentSubject: Subject) => void): Chainable<Subject>
  }

  interface BrowserLaunchOptions {
    extensions: string[]
    preferences: { [key: string]: any }
    args: string[]
  }

  interface Dimensions {
    width: number
    height: number
  }

  interface ScreenshotDetails {
    size: number
    takenAt: string
    duration: number
    dimensions: Dimensions
    multipart: boolean
    pixelRatio: number
    name: string
    specName: string
    testFailure: boolean
    path: string
    scaled: boolean
    blackout: string[]
  }

  interface AfterScreenshotReturnObject {
    path?: string
    size?: number
    dimensions?: Dimensions
  }

  interface FileObject extends NodeEventEmitter {
    filePath: string
    outputPath: string
    shouldWatch: boolean
  }

  /**
   * Individual task callback. Receives a single argument and _should_ return
   * anything but `undefined` or a promise that resolves anything but `undefined`
   * TODO: find a way to express "anything but undefined" in TypeScript
   */
  type Task = (value: any) => any

  interface Tasks {
    [key: string]: Task
  }

  interface SystemDetails {
    osName: string
    osVersion: string
  }

  interface BeforeRunDetails {
    browser?: Browser
    config: ConfigOptions
    cypressVersion: string
    group?: string
    parallel?: boolean
    runUrl?: string
    specs?: Spec[]
    specPattern?: string[]
    system: SystemDetails
    tag?: string
  }

  interface DevServerConfig {
    specs: Spec[]
    config: ResolvedConfigOptions & RuntimeConfigOptions
    devServerEvents: NodeJS.EventEmitter
  }

  interface ResolvedDevServerConfig {
    port: number
    close: (done?: () => any) => void
  }

  interface PluginEvents {
    (action: 'after:run', fn: (results: CypressCommandLine.CypressRunResult | CypressCommandLine.CypressFailedRunResult) => void | Promise<void>): void
    (action: 'after:screenshot', fn: (details: ScreenshotDetails) => void | AfterScreenshotReturnObject | Promise<AfterScreenshotReturnObject>): void
    (action: 'after:spec', fn: (spec: Spec, results: CypressCommandLine.RunResult) => void | Promise<void>): void
    (action: 'before:run', fn: (runDetails: BeforeRunDetails) => void | Promise<void>): void
    (action: 'before:spec', fn: (spec: Spec) => void | Promise<void>): void
    (action: 'before:browser:launch', fn: (browser: Browser, browserLaunchOptions: BrowserLaunchOptions) => void | BrowserLaunchOptions | Promise<BrowserLaunchOptions>): void
    (action: 'file:preprocessor', fn: (file: FileObject) => string | Promise<string>): void
    (action: 'dev-server:start', fn: (file: DevServerConfig) => Promise<ResolvedDevServerConfig>): void
    (action: 'task', tasks: Tasks): void
  }

  // for just a few events like "window:alert" it makes sense to allow passing cy.stub() or
  // a user callback function. Others probably only need a callback function.

  /**
   * These events come from the application currently under test (your application).
   * These are the most useful events for you to listen to.
   * @see https://on.cypress.io/catalog-of-events#App-Events
   */
  interface Actions {
    /**
     * Fires when an uncaught exception or unhandled rejection occurs in your application. If it's an unhandled rejection, the rejected promise will be the 3rd argument.
     * Cypress will fail the test when this fires.
     * Return `false` from this event and Cypress will not fail the test. Also useful for debugging purposes because the actual `error` instance is provided to you.
     * @see https://on.cypress.io/catalog-of-events#App-Events
     * @example
    ```
      // likely want to do this in a support file
      // so it's applied to all spec files
      // cypress/support/{e2e|component}.js

      Cypress.on('uncaught:exception', (err, runnable) => {
        // returning false here prevents Cypress from
        // failing the test
        return false
      })
      // stub "window.alert" in a single test
      it('shows alert', () => {
        const stub = cy.stub()
        cy.on('window:alert', stub)
        // trigger application code that calls alert(...)
        .then(() => {
          expect(stub).to.have.been.calledOnce
        })
      })
    ```
     */
    (action: 'uncaught:exception', fn: (error: Error, runnable: Mocha.Runnable, promise?: Promise<any>) => false | void): Cypress
    /**
     * Fires when your app calls the global `window.confirm()` method.
     * Cypress will auto accept confirmations. Return `false` from this event and the confirmation will be canceled.
     * @see https://on.cypress.io/catalog-of-events#App-Events
     * @example
    ```
    cy.on('window:confirm', (str) => {
      console.log(str)
      return false // simulate "Cancel"
    })
    ```
     */
    (action: 'window:confirm', fn: ((text: string) => false | void) | SinonSpyAgent<sinon.SinonSpy> | SinonSpyAgent<sinon.SinonStub>): Cypress
    /**
     * Fires when your app calls the global `window.alert()` method.
     * Cypress will auto accept alerts. You cannot change this behavior.
     * @example
    ```
    const stub = cy.stub()
    cy.on('window:alert', stub)
    // assume the button calls window.alert()
    cy.get('.my-button')
      .click()
      .then(() => {
        expect(stub).to.have.been.calledOnce
      })
    ```
     * @see https://on.cypress.io/catalog-of-events#App-Events
     */
    (action: 'window:alert', fn: ((text: string) => void) | SinonSpyAgent<sinon.SinonSpy> | SinonSpyAgent<sinon.SinonStub>): Cypress
    /**
     * Fires as the page begins to load, but before any of your applications JavaScript has executed.
     * This fires at the exact same time as `cy.visit()` `onBeforeLoad` callback.
     * Useful to modify the window on a page transition.
     * @see https://on.cypress.io/catalog-of-events#App-Events
     */
    (action: 'window:before:load', fn: (win: AUTWindow) => void): Cypress
    /**
     * Fires after all your resources have finished loading after a page transition.
     * This fires at the exact same time as a `cy.visit()` `onLoad` callback.
     * @see https://on.cypress.io/catalog-of-events#App-Events
     */
    (action: 'window:load', fn: (win: AUTWindow) => void): Cypress
    /**
     * Fires when your application is about to navigate away.
     * The real event object is provided to you.
     * Your app may have set a `returnValue` on the event, which is useful to assert on.
     * @see https://on.cypress.io/catalog-of-events#App-Events
     */
    (action: 'window:before:unload', fn: (event: BeforeUnloadEvent) => void): Cypress
    /**
     * Fires when your application is has unloaded and is navigating away.
     * The real event object is provided to you. This event is not cancelable.
     * @see https://on.cypress.io/catalog-of-events#App-Events
     */
    (action: 'window:unload', fn: (event: Event) => void): Cypress
    /**
     * Fires whenever Cypress detects that your application's URL has changed.
     * @see https://on.cypress.io/catalog-of-events#App-Events
     */
    (action: 'url:changed', fn: (url: string) => void): Cypress
    /**
     * Fires when the test has failed. It is technically possible to prevent the test
     * from actually failing by binding to this event and invoking an async `done` callback.
     * However this is **strongly discouraged**. Tests should never legitimately fail.
     *  This event exists because it's extremely useful for debugging purposes.
     * @see https://on.cypress.io/catalog-of-events#App-Events
     */
    (action: 'fail', fn: (error: Error, mocha: Mocha.Runnable) => void): Cypress
    /**
     * Fires whenever the viewport changes via a `cy.viewport()` or naturally when
     * Cypress resets the viewport to the default between tests. Useful for debugging purposes.
     * @see https://on.cypress.io/catalog-of-events#App-Events
     */
    (action: 'viewport:changed', fn: (viewport: Viewport) => void): Cypress
    /**
     * Fires whenever **Cypress** is scrolling your application.
     * This event is fired when Cypress is {% url 'waiting for and calculating
     * actionability' interacting-with-elements %}. It will scroll to 'uncover'
     * elements currently being covered. This event is extremely useful to debug why
     * Cypress may think an element is not interactive.
     * @see https://on.cypress.io/catalog-of-events#App-Events
     */
    (action: 'scrolled', fn: ($el: JQuery) => void): Cypress
    /**
     * Fires when a cy command is first invoked and enqueued to be run later.
     * Useful for debugging purposes if you're confused about the order in which commands will execute.
     * @see https://on.cypress.io/catalog-of-events#App-Events
     */
    (action: 'command:enqueued', fn: (command: EnqueuedCommand) => void): Cypress
    /**
     * Fires when cy begins actually running and executing your command.
     * Useful for debugging and understanding how the command queue is async.
     * @see https://on.cypress.io/catalog-of-events#App-Events
     */
    (action: 'command:start', fn: (command: CommandQueue) => void): Cypress
    /**
     * Fires when cy finishes running and executing your command.
     * Useful for debugging and understanding how commands are handled.
     * @see https://on.cypress.io/catalog-of-events#App-Events
     */
    (action: 'command:end', fn: (command: CommandQueue) => void): Cypress
    /**
     * Fires whenever a command begins its retrying routines.
     * This is called on the trailing edge after Cypress has internally
     * waited for the retry interval. Useful to understand **why** a command is retrying,
     * and generally includes the actual error causing the retry to happen.
     * When commands fail the final error is the one that actually bubbles up to fail the test.
     * This event is essentially to debug why Cypress is failing.
     * @see https://on.cypress.io/catalog-of-events#App-Events
     */
    (action: 'command:retry', fn: (command: CommandQueue) => void): Cypress
    /**
     * Fires whenever a command emits this event so it can be displayed in the Command Log.
     * Useful to see how internal cypress commands utilize the {% url 'Cypress.log()' cypress-log %} API.
     * @see https://on.cypress.io/catalog-of-events#App-Events
     */
    (action: 'log:added', fn: (log: any, interactive: boolean) => void): Cypress
    /**
     * Fires whenever a command's attributes changes.
     * This event is debounced to prevent it from firing too quickly and too often.
     * Useful to see how internal cypress commands utilize the {% url 'Cypress.log()' cypress-log %} API.
     * @see https://on.cypress.io/catalog-of-events#App-Events
     */
    (action: 'log:changed', fn: (log: any, interactive: boolean) => void): Cypress
    /**
     * Fires before the test and all **before** and **beforeEach** hooks run.
     * @see https://on.cypress.io/catalog-of-events#App-Events
     */
    (action: 'test:before:run', fn: (attributes: ObjectLike, test: Mocha.Test) => void): Cypress
    /**
     * Fires before the test and all **before** and **beforeEach** hooks run.
     * If a `Promise` is returned, it will be awaited before proceeding.
     */
    (action: 'test:before:run:async', fn: (attributes: ObjectLike, test: Mocha.Test) => void | Promise<any>): Cypress
    /**
     * Fires after the test and all **afterEach** and **after** hooks run.
     * @see https://on.cypress.io/catalog-of-events#App-Events
     */
    (action: 'test:after:run', fn: (attributes: ObjectLike, test: Mocha.Test) => void): Cypress
  }

  // $CommandQueue from `command_queue.coffee` - a lot to type. Might be more useful if it was written in TS
  interface CommandQueue extends ObjectLike {
    logs(filters: any): any
    add(obj: any): any
    get(): any
    get<K extends keyof CommandQueue>(key: string): CommandQueue[K]
    toJSON(): string[]
    create(): CommandQueue
  }

  /**
   * The clock starts at the unix epoch (timestamp of 0). This means that when you instantiate new Date in your application, it will have a time of January 1st, 1970.
   */
  interface Clock {
    /**
     * Move the clock the specified number of `milliseconds`.
     * Any timers within the affected range of time will be called.
     * @param time Number in ms to advance the clock
     * @see https://on.cypress.io/tick
     */
    tick(time: number): void
    /**
     * Restore all overridden native functions.
     * This is automatically called between tests, so should not generally be needed.
     * @see https://on.cypress.io/clock
     * @example
     *   cy.clock()
     *   cy.visit('/')
     *   ...
     *   cy.clock().then(clock => {
     *     clock.restore()
     *   })
     *   // or use this shortcut
     *   cy.clock().invoke('restore')
     */
    restore(): void
  }

  interface Cookie {
    name: string
    value: string
    path: string
    domain: string
    httpOnly: boolean
    secure: boolean
    expiry?: number
    sameSite?: SameSiteStatus
  }

  interface EnqueuedCommand {
    name: string
    args: any[]
    type: string
    chainerId: string
    fn(...args: any[]): any
  }

  interface Exec {
    code: number
    stdout: string
    stderr: string
  }

  type FileReference = string | BufferType | FileReferenceObject
  interface FileReferenceObject {
    /*
     * Buffers will be used as-is, while strings will be interpreted as an alias or a file path.
     * All other types will have `Buffer.from(JSON.stringify())` applied.
     */
    contents: any
    fileName?: string
    mimeType?: string
    lastModified?: number
  }

  interface LogAttrs {
    url: string
    consoleProps: ObjectLike
  }

  interface Log {
    end(): Log
    error(error: Error): Log
    finish(): void
    get<K extends keyof LogConfig>(attr: K): LogConfig[K]
    get(): LogConfig
    set<K extends keyof LogConfig>(key: K, value: LogConfig[K]): Log
    set(options: Partial<LogConfig>): Log
    snapshot(name?: string, options?: { at?: number, next: string }): Log
  }

  interface LogConfig extends Timeoutable {
    /** The JQuery element for the command. This will highlight the command in the main window when debugging */
    $el: JQuery
    /** The scope of the log entry. If child, will appear nested below parents, prefixed with '-' */
    type: 'parent' | 'child'
    /** Allows the name of the command to be overwritten */
    name: string
    /** Override *name* for display purposes only */
    displayName: string
    message: any
    /** Set to false if you want to control the finishing of the command in the log yourself */
    autoEnd: boolean
    /** Return an object that will be printed in the dev tools console */
    consoleProps(): ObjectLike
  }

  interface Response<T> {
    allRequestResponses: any[]
    body: T
    duration: number
    headers: { [key: string]: string | string[] }
    isOkStatusCode: boolean
    redirects?: string[]
    redirectedToUrl?: string
    requestHeaders: { [key: string]: string }
    status: number
    statusText: string
  }

  interface Server extends RouteOptions {
    enable: boolean
    ignore: (xhr: any) => boolean
  }

  interface Viewport {
    viewportWidth: number
    viewportHeight: number
  }

  interface WaitXHR {
    duration: number
    id: string
    method: HttpMethod
    request: {
      body: string | ObjectLike
      headers: ObjectLike
    }
    requestBody: WaitXHR['request']['body']
    requestHeaders: WaitXHR['request']['headers']
    response: {
      body: string | ObjectLike
      headers: ObjectLike
    }
    responseBody: WaitXHR['response']['body']
    responseHeaders: WaitXHR['response']['headers']
    status: number
    statusMessage: string
    url: string
    xhr: XMLHttpRequest
  }

  type Encodings = 'ascii' | 'base64' | 'binary' | 'hex' | 'latin1' | 'utf8' | 'utf-8' | 'ucs2' | 'ucs-2' | 'utf16le' | 'utf-16le' | null
  type PositionType = 'topLeft' | 'top' | 'topRight' | 'left' | 'center' | 'right' | 'bottomLeft' | 'bottom' | 'bottomRight'
  type ViewportPreset = 'macbook-16' | 'macbook-15' | 'macbook-13' | 'macbook-11' | 'ipad-2' | 'ipad-mini' | 'iphone-xr' | 'iphone-x' | 'iphone-6+' | 'iphone-se2' | 'iphone-8' | 'iphone-7' | 'iphone-6' | 'iphone-5' | 'iphone-4' | 'iphone-3' | 'samsung-s10' | 'samsung-note9'
  interface Offset {
    top: number
    left: number
  }

  // Diff taken from https://github.com/Microsoft/TypeScript/issues/12215#issuecomment-311923766
  type Diff<T extends string, U extends string> = ({ [P in T]: P } & { [P in U]: never } & { [x: string]: never })[T]
  type Omit<T, K extends keyof T> = Pick<T, Exclude<keyof T, K>>

  /**
   * Public interface for the global "cy" object. If you want to add
   * a custom property to this object, you should extend this interface.
   * @see https://on.cypress.io/typescript#Types-for-custom-commands
   *
  ```
  // in your TS file
  declare namespace Cypress {
    interface cy {
      // declare additional properties on "cy" object, like
      // label: string
    }
    interface Chainable {
      // declare additional custom commands as methods, like
      // login(username: string, password: string)
    }
  }
  ```
   */
  interface cy extends Chainable<undefined> { }
}

declare namespace Mocha {
  interface TestFunction {
    /**
     * Describe a specification or test-case with the given `title`, TestOptions, and callback `fn` acting
     * as a thunk.
     */
    (title: string, config: Cypress.TestConfigOverrides, fn?: Func): Test

    /**
     * Describe a specification or test-case with the given `title`, TestOptions, and callback `fn` acting
     * as a thunk.
     */
    (title: string, config: Cypress.TestConfigOverrides, fn?: AsyncFunc): Test
  }
  interface ExclusiveTestFunction {
    /**
     * Describe a specification or test-case with the given `title`, TestOptions, and callback `fn` acting
     * as a thunk.
     */
    (title: string, config: Cypress.TestConfigOverrides, fn?: Func): Test

    /**
     * Describe a specification or test-case with the given `title`, TestOptions, and callback `fn` acting
     * as a thunk.
     */
    (title: string, config: Cypress.TestConfigOverrides, fn?: AsyncFunc): Test
  }
  interface PendingTestFunction {
    /**
     * Describe a specification or test-case with the given `title`, TestOptions, and callback `fn` acting
     * as a thunk.
     */
    (title: string, config: Cypress.TestConfigOverrides, fn?: Func): Test

    /**
     * Describe a specification or test-case with the given `title`, TestOptions, and callback `fn` acting
     * as a thunk.
     */
    (title: string, config: Cypress.TestConfigOverrides, fn?: AsyncFunc): Test
  }

  interface SuiteFunction {
    /**
     * Describe a "suite" with the given `title`, TestOptions, and callback `fn` containing
     * nested suites.
     */
    (title: string, config: Cypress.TestConfigOverrides, fn: (this: Suite) => void): Suite
  }

  interface ExclusiveSuiteFunction {
    /**
     * Describe a "suite" with the given `title`, TestOptions, and callback `fn` containing
     * nested suites. Indicates this suite should be executed exclusively.
     */
    (title: string, config: Cypress.TestConfigOverrides, fn: (this: Suite) => void): Suite
  }

  interface PendingSuiteFunction {
    (title: string, config: Cypress.TestConfigOverrides, fn: (this: Suite) => void): Suite | void
  }
}<|MERGE_RESOLUTION|>--- conflicted
+++ resolved
@@ -2625,22 +2625,14 @@
     /**
      * A String or Array of glob patterns used to ignore test files that would otherwise be shown in your list of tests. Cypress uses minimatch with the options: {dot: true, matchBase: true}. We suggest using http://globtester.com to test what files would match.
      * @default "*.hot-update.js"
-<<<<<<< HEAD
-     * @deprecated use `ignoreSpecPattern` instead
-=======
      * @deprecated use `excludeSpecPattern` instead
->>>>>>> bd1c7cd0
      */
     ignoreTestFiles: string | string[]
     /**
      * A String or Array of glob patterns used to ignore test files that would otherwise be shown in your list of tests. Cypress uses minimatch with the options: {dot: true, matchBase: true}. We suggest using http://globtester.com to test what files would match.
      * @default "*.hot-update.js"
      */
-<<<<<<< HEAD
-    ignoreSpecPattern: string | string[]
-=======
     excludeSpecPattern: string | string[]
->>>>>>> bd1c7cd0
     /**
      * The number of tests for which snapshots and command data are kept in memory. Reduce this number if you are experiencing high memory consumption in your browser during a test run.
      * @default 50
@@ -2993,17 +2985,10 @@
    */
   type CoreConfigOptions = Partial<Omit<ResolvedConfigOptions, TestingType>>
 
-<<<<<<< HEAD
-  type DevServerFn<ComponentDevServerOpts = any> = (cypressConfig: DevServerConfig, devServerConfig: ComponentDevServerOpts) => ResolvedDevServerConfig | Promise<ResolvedDevServerConfig>
-  interface ComponentConfigOptions<ComponentDevServerOpts = any> extends CoreConfigOptions {
-    devServer: Promise<{ devServer: DevServerFn<ComponentDevServerOpts>}> | { devServer: DevServerFn<ComponentDevServerOpts> } | DevServerFn<ComponentDevServerOpts>
-    devServerConfig?: ComponentDevServerOpts | Promise<ComponentDevServerOpts>
-=======
   type DevServerFn<ComponentDevServerOpts = any> = (cypressDevServerConfig: DevServerConfig, devServerConfig: ComponentDevServerOpts) => ResolvedDevServerConfig | Promise<ResolvedDevServerConfig>
   interface ComponentConfigOptions<ComponentDevServerOpts = any> extends CoreConfigOptions {
     devServer: DevServerFn<ComponentDevServerOpts>
     devServerConfig?: ComponentDevServerOpts
->>>>>>> bd1c7cd0
   }
 
   /**
