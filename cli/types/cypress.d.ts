--- conflicted
+++ resolved
@@ -2459,8 +2459,11 @@
      * @default false
      */
     experimentalSourceRewriting: boolean
-<<<<<<< HEAD
-
+    /**
+     * Enables shadow DOM support. Adds the `cy.shadow()` command and
+     * the `ignoreShadowBoundaries` option to some DOM commands.
+     */
+    experimentalShadowDomSupport: boolean
     /**
      * Number of times to retry a failed test.
      * If a number is set, tests will retry in both runMode and openMode.
@@ -2468,13 +2471,6 @@
      * @default null
      */
     retries: Nullable<number | {runMode: Nullable<number>, openMode: Nullable<number>}>
-=======
-    /**
-     * Enables shadow DOM support. Adds the `cy.shadow()` command and
-     * the `ignoreShadowBoundaries` option to some DOM commands.
-     */
-    experimentalShadowDomSupport: boolean
->>>>>>> f5bc2ed5
   }
 
   interface TestConfigOverrides extends Partial<Pick<ConfigOptions, 'baseUrl' | 'defaultCommandTimeout' | 'taskTimeout' | 'animationDistanceThreshold' | 'waitForAnimations' | 'viewportHeight' | 'viewportWidth' | 'requestTimeout' | 'execTimeout' | 'env' | 'responseTimeout'>> {
