declare namespace CypressCracoDevServer {
  interface CypressCracoDevServerConfig {
    /**
     * The object exported of your craco.config.js file
     */
    cracoConfig: any

    /**
     * Path to an index.html file that will serve as the template in
     * which your components will be rendered.
     */
<<<<<<< HEAD
    indexHtml?: string
=======
    indexHtmlFile?: string
>>>>>>> e0941990
  }

  /**
   * Sets up a dev server for using Cypress compoennt testing with CRACO (https://github.com/gsoft-inc/craco)
   * @param cypressDevServerConfig comes from the `devServer()` function first argument
   * @param devServerConfig additional config object (create an empty object to see how to use it)
   * @returns the resolved dev server object that cypress can use to start testing
   */
  function devServer(cypressDevServerConfig: Cypress.DevServerConfig, devServerConfig: CypressCracoDevServerConfig): Cypress.ResolvedDevServerConfig
}

/**
 * Setup a dev server for using Cypress compoennt testing with CRACO (https://github.com/gsoft-inc/craco)
 * @param on comes from the argument of the `pluginsFile` function
 * @param config comes from the argument of the `pluginsFile` function
 * @param cracoConfig the object exported of your craco.config.js file
 */
declare function CypressCracoDevServer(on: Cypress.PluginEvents, config: Cypress.PluginConfigOptions, cracoConfig: any): void

export = CypressCracoDevServer;<|MERGE_RESOLUTION|>--- conflicted
+++ resolved
@@ -9,11 +9,7 @@
      * Path to an index.html file that will serve as the template in
      * which your components will be rendered.
      */
-<<<<<<< HEAD
-    indexHtml?: string
-=======
     indexHtmlFile?: string
->>>>>>> e0941990
   }
 
   /**
