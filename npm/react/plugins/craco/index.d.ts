declare namespace CypressCracoDevServer {
  interface CypressCracoDevServerConfig {
    /**
     * The object exported of your craco.config.js file
     */
    cracoConfig: any

<<<<<<< HEAD
    /**
     * Path to an index.html file that will serve as the template in
     * which your components will be rendered.
     */
    indexHtmlFile?: string
  }

=======
>>>>>>> 404447e3
  /**
   * Sets up a dev server for using Cypress compoennt testing with CRACO (https://github.com/gsoft-inc/craco)
   * @param cypressDevServerConfig comes from the `devServer()` function first argument
   * @param devServerConfig additional config object (create an empty object to see how to use it)
   * @returns the resolved dev server object that cypress can use to start testing
   */
  function devServer(cypressDevServerConfig: Cypress.DevServerConfig, devServerConfig: CypressCracoDevServerConfig): Cypress.ResolvedDevServerConfig
}

/**
 * Setup a dev server for using Cypress compoennt testing with CRACO (https://github.com/gsoft-inc/craco)
 * @param on comes from the argument of the `pluginsFile` function
 * @param config comes from the argument of the `pluginsFile` function
 * @param cracoConfig the object exported of your craco.config.js file
 */
declare function CypressCracoDevServer(on: Cypress.PluginEvents, config: Cypress.PluginConfigOptions, cracoConfig: any): void

export = CypressCracoDevServer;<|MERGE_RESOLUTION|>--- conflicted
+++ resolved
@@ -4,17 +4,8 @@
      * The object exported of your craco.config.js file
      */
     cracoConfig: any
-
-<<<<<<< HEAD
-    /**
-     * Path to an index.html file that will serve as the template in
-     * which your components will be rendered.
-     */
-    indexHtmlFile?: string
   }
 
-=======
->>>>>>> 404447e3
   /**
    * Sets up a dev server for using Cypress compoennt testing with CRACO (https://github.com/gsoft-inc/craco)
    * @param cypressDevServerConfig comes from the `devServer()` function first argument
