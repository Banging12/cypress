const { startDevServer } = require('@cypress/webpack-dev-server')
const { createWebpackDevConfig } = require('@craco/craco')
const { getLegacyDevServer } = require('../utils/legacy-setup-dev-server')

function devServer (cypressDevServerConfig, cracoConfig, indexHtmlFile) {
  process.env.FAST_REFRESH = 'false'

  return startDevServer({
    options: cypressDevServerConfig,
    webpackConfig: createWebpackDevConfig(cracoConfig),
    indexHtmlFile,
  })
}

// Legacy signature
module.exports = getLegacyDevServer(devServer, (config) => {
  config.env.reactDevtools = true

  return config
})

// New signature
// - Note that this also includes a change to the second argument!
<<<<<<< HEAD
module.exports.devServer = (cypressDevServerConfig, { cracoConfig, indexHtmlFile }) => {
  return devServer(cypressDevServerConfig, cracoConfig, indexHtmlFile)
=======
module.exports.devServer = (cypressDevServerConfig, { cracoConfig }) => {
  return devServer(cypressDevServerConfig, cracoConfig)
>>>>>>> 404447e3
}<|MERGE_RESOLUTION|>--- conflicted
+++ resolved
@@ -2,13 +2,12 @@
 const { createWebpackDevConfig } = require('@craco/craco')
 const { getLegacyDevServer } = require('../utils/legacy-setup-dev-server')
 
-function devServer (cypressDevServerConfig, cracoConfig, indexHtmlFile) {
+function devServer (cypressDevServerConfig, cracoConfig) {
   process.env.FAST_REFRESH = 'false'
 
   return startDevServer({
     options: cypressDevServerConfig,
     webpackConfig: createWebpackDevConfig(cracoConfig),
-    indexHtmlFile,
   })
 }
 
@@ -21,11 +20,6 @@
 
 // New signature
 // - Note that this also includes a change to the second argument!
-<<<<<<< HEAD
-module.exports.devServer = (cypressDevServerConfig, { cracoConfig, indexHtmlFile }) => {
-  return devServer(cypressDevServerConfig, cracoConfig, indexHtmlFile)
-=======
 module.exports.devServer = (cypressDevServerConfig, { cracoConfig }) => {
   return devServer(cypressDevServerConfig, cracoConfig)
->>>>>>> 404447e3
 }