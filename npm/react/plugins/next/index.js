--- conflicted
+++ resolved
@@ -1,7 +1,7 @@
 const findNextWebpackConfig = require('./findNextWebpackConfig')
 const { getLegacyDevServer } = require('../utils/legacy-setup-dev-server')
 
-async function devServer (cypressDevServerConfig, { indexHtmlFile } = {}) {
+async function devServer (cypressDevServerConfig) {
   const webpackConfig = await findNextWebpackConfig(cypressDevServerConfig.config)
 
   // require('webpack') now points to nextjs bundled version
@@ -10,10 +10,6 @@
   return startDevServer({
     options: cypressDevServerConfig,
     webpackConfig,
-<<<<<<< HEAD
-    indexHtmlFile: indexHtmlFile || path.resolve(__dirname, 'index-template.html'),
-=======
->>>>>>> 404447e3
   })
 }
 
