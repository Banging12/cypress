--- conflicted
+++ resolved
@@ -1,13 +1,8 @@
-<<<<<<< HEAD
-module.exports = {
-  'e2e': {
-=======
 const { defineConfig } = require('cypress')
 
 module.exports = defineConfig({
   e2e: {
     specPattern: 'cypress/tests/**/*',
->>>>>>> 332e69b5
     setupNodeEvents (on, config) {
       const webpackPreprocessor = require('./index')
 
