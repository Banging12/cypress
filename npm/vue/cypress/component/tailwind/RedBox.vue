--- conflicted
+++ resolved
@@ -10,16 +10,12 @@
 
 <script>
 export default {
-<<<<<<< HEAD
-  props: ['status'],
-=======
   props: {
     status: {
       default: '',
       type: String,
     },
   },
->>>>>>> e0941990
   computed: {
     greeting () {
       if (this.status) {
