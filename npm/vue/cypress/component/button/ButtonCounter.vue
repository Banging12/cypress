--- conflicted
+++ resolved
@@ -6,19 +6,12 @@
 
 <script>
 export default {
-<<<<<<< HEAD
-=======
   emits: ['increment'],
->>>>>>> e0941990
   data () {
     return {
       counter: 0,
     }
   },
-<<<<<<< HEAD
-
-=======
->>>>>>> e0941990
   methods: {
     incrementCounter () {
       this.counter += 1
