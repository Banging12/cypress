--- conflicted
+++ resolved
@@ -63,18 +63,6 @@
     }
   },
 
-<<<<<<< HEAD
-  methods: {
-    hasTopping (name) {
-      return !!filterByName(this.selected, name)[0]
-    },
-    getTopping (name) {
-      return filterByName(ALL_TOPPINGS, name)[0]
-    },
-  },
-
-=======
->>>>>>> e0941990
   created () {
     const presetName = this.$route.params.preset
 
@@ -90,8 +78,6 @@
       }
     }
   },
-<<<<<<< HEAD
-=======
 
   methods: {
     hasTopping (name) {
@@ -101,6 +87,5 @@
       return filterByName(ALL_TOPPINGS, name)[0]
     },
   },
->>>>>>> e0941990
 }
 </script>