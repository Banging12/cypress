--- conflicted
+++ resolved
@@ -36,15 +36,12 @@
 let initialInnerHtml = ''
 
 Cypress.on('run:start', () => {
-<<<<<<< HEAD
-=======
   // `mount` is designed to work with component testing only.
   // it assumes ROOT_ID exists, which is not the case in e2e.
   // if the user registers a custom command that imports `cypress/vue`,
   // this event will be registered and cause an error when the user
   // launches e2e (since it's common to use Cypress for both CT and E2E.
   // https://github.com/cypress-io/cypress/issues/17438
->>>>>>> b33639c5
   if (Cypress.testingType !== 'component') {
     return
   }
