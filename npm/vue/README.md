--- conflicted
+++ resolved
@@ -616,23 +616,6 @@
 
 Larger tests that use full application and run on CI (see [circle.yml](circle.yml)) are located in the folder [examples](examples).
 
-<<<<<<< HEAD
-### Debugging
-
-Run Cypress with environment variable
-
-```
-DEBUG=@cypress/vue
-```
-
-If some deeply nested objects are abbreviated and do not print fully, set the maximum logging depth
-
-```
-DEBUG=@cypress/vue DEBUG_DEPTH=10
-```
-
-=======
->>>>>>> bd1c7cd0
 ## Related info
 
 - [Testing Vue web applications with Vuex data store & REST backend](https://www.cypress.io/blog/2017/11/28/testing-vue-web-application-with-vuex-data-store-and-rest-backend/)
