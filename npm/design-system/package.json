--- conflicted
+++ resolved
@@ -11,12 +11,8 @@
     "cy:open": "node ../../scripts/cypress.js open-ct --project ${PWD}",
     "cy:open:debug": "node --inspect-brk ../../scripts/start.js --component-testing --project ${PWD}",
     "cy:run": "node ../../scripts/cypress.js run-ct --project ${PWD}",
-<<<<<<< HEAD
-    "cy:run:debug": "NODE_OPTIONS=--max-http-header-size=1048576 node --inspect-brk ../../scripts/start.js --component-testing --run-project ${PWD}",
+    "cy:run:debug": "node --inspect-brk ../../scripts/start.js --component-testing --run-project ${PWD}",
     "storybook": "start-storybook -p 6006",
-=======
-    "cy:run:debug": "node --inspect-brk ../../scripts/start.js --component-testing --run-project ${PWD}",
->>>>>>> 0ca53c78
     "pretest": "yarn transpile",
     "test": "yarn cy:run",
     "transpile": "tsc",
@@ -44,16 +40,12 @@
     "@rollup/plugin-image": "2.0.6",
     "@rollup/plugin-json": "^4.1.0",
     "@rollup/plugin-node-resolve": "^11.1.1",
-<<<<<<< HEAD
     "@storybook/addon-actions": "^6.1.21",
     "@storybook/addon-essentials": "^6.1.21",
     "@storybook/addon-links": "^6.1.21",
     "@storybook/preset-typescript": "^3.0.0",
     "@storybook/react": "^6.1.21",
-    "@types/node": "12.12.50",
-=======
     "@types/node": "14.14.31",
->>>>>>> 0ca53c78
     "@types/semver": "7.3.4",
     "babel-loader": "8.0.6",
     "css-loader": "^5.1.3",
@@ -72,14 +64,9 @@
     "rollup-plugin-typescript2": "^0.29.0",
     "sass": "1.32.8",
     "sass-loader": "10.1.1",
-<<<<<<< HEAD
     "style-loader": "^2.0.0",
     "svg-url-loader": "3.0.3",
     "typed-scss-modules": "^4.1.1",
-=======
-    "style-loader": "0.23.1",
-    "svg-url-loader": "3.0.3",
->>>>>>> 0ca53c78
     "typescript": "^4.2.3",
     "vite": "2.1.3",
     "webpack": "4.44.1"
