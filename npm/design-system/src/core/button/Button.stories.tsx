--- conflicted
+++ resolved
@@ -44,39 +44,22 @@
   </div>
 ))
 
-export const buttonSizesWithSizes = (sizes: string[]) => sizes.filter((key) => key !== 'type' && !key.startsWith('line-height') && !key.startsWith('text-mono')).map((key) => {
-  const size = key.replace('text-', '')
+export const buttonSizesWithSizes = (sizes: string[]) =>
+  sizes
+  .filter((key) => key !== 'type' && !key.startsWith('line-height') && !key.startsWith('text-mono'))
+  .map((key) => {
+    const size = key.replace('text-', '')
 
-  return (
-    <ButtonComponent
-      key={key}
-      size={size as TextSize}
-      aria-label="buttonPress"
-    >
-      {`Button ${size}`}
-    </ButtonComponent>
-  )
-})
+    return (
+      <ButtonComponent key={key} size={size as TextSize} aria-label="buttonPress">
+        {`Button ${size}`}
+      </ButtonComponent>
+    )
+  })
 
 export const ButtonSizes = createStory(() => (
   <div>
-    <div style={{ width: 500 }}>
-<<<<<<< HEAD
-      {Object.keys(typography)
-      .filter((key) => key !== 'type' && !key.startsWith('line-height') && !key.startsWith('text-mono'))
-      .map((key) => {
-        const size = key.replace('text-', '')
-
-        return (
-          <ButtonComponent key={key} size={size as TextSize} aria-label="buttonPress">
-            {`Button ${size}`}
-          </ButtonComponent>
-        )
-      })}
-=======
-      {buttonSizesWithSizes(Object.keys(typography))}
->>>>>>> 340a6e4d
-    </div>
+    <div style={{ width: 500 }}>{buttonSizesWithSizes(Object.keys(typography))}</div>
   </div>
 ))
 
