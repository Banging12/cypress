<<<<<<< HEAD
import React from 'react'
import { Story } from '@storybook/react'
=======
import * as React from 'react'
>>>>>>> 340a6e4d

import { StyledText as TextComponent } from './StyledText'
import { createStory, createStorybookConfig } from 'stories/util'

import typography from 'css/derived/jsTypography.scss'
import { TextSize } from 'css'
import { lorem } from 'util/lorem'

export default createStorybookConfig({
  title: 'Core/StyledText',
  excludeStories: ['styledTextWithSizes'],
})

export const styledTextWithSizes = (sizes: string[]) => sizes.filter((key) => !key.startsWith('line-height')).map((key) => {
  return (
    <>
      <h3>
        <TextComponent size='mono-m'>
          {key}
        </TextComponent>
      </h3>
      <p key={key}>
        <TextComponent size={key.replace('text-', '') as TextSize}>
          {lorem}
        </TextComponent>
      </p>
      <hr />
    </>
  )
})

export const StyledText = createStory(() => (
  <div>
<<<<<<< HEAD
    {Object.keys(typography)
    .filter((key) => !key.startsWith('line-height'))
    .map((key) => {
      return (
        <>
          <h3>
            <TextComponent size="mono-m">{key}</TextComponent>
          </h3>
          <p key={key}>
            <TextComponent size={key.replace('text-', '') as TextSize}>{lorem}</TextComponent>
          </p>
          <hr />
        </>
      )
    })}
=======
    {styledTextWithSizes(Object.keys(typography))}
>>>>>>> 340a6e4d
  </div>
))

StyledText.storyName = 'StyledText'<|MERGE_RESOLUTION|>--- conflicted
+++ resolved
@@ -1,9 +1,4 @@
-<<<<<<< HEAD
 import React from 'react'
-import { Story } from '@storybook/react'
-=======
-import * as React from 'react'
->>>>>>> 340a6e4d
 
 import { StyledText as TextComponent } from './StyledText'
 import { createStory, createStorybookConfig } from 'stories/util'
@@ -17,46 +12,23 @@
   excludeStories: ['styledTextWithSizes'],
 })
 
-export const styledTextWithSizes = (sizes: string[]) => sizes.filter((key) => !key.startsWith('line-height')).map((key) => {
-  return (
-    <>
-      <h3>
-        <TextComponent size='mono-m'>
-          {key}
-        </TextComponent>
-      </h3>
-      <p key={key}>
-        <TextComponent size={key.replace('text-', '') as TextSize}>
-          {lorem}
-        </TextComponent>
-      </p>
-      <hr />
-    </>
-  )
-})
+export const styledTextWithSizes = (sizes: string[]) =>
+  sizes
+  .filter((key) => !key.startsWith('line-height'))
+  .map((key) => {
+    return (
+      <>
+        <h3>
+          <TextComponent size="mono-m">{key}</TextComponent>
+        </h3>
+        <p key={key}>
+          <TextComponent size={key.replace('text-', '') as TextSize}>{lorem}</TextComponent>
+        </p>
+        <hr />
+      </>
+    )
+  })
 
-export const StyledText = createStory(() => (
-  <div>
-<<<<<<< HEAD
-    {Object.keys(typography)
-    .filter((key) => !key.startsWith('line-height'))
-    .map((key) => {
-      return (
-        <>
-          <h3>
-            <TextComponent size="mono-m">{key}</TextComponent>
-          </h3>
-          <p key={key}>
-            <TextComponent size={key.replace('text-', '') as TextSize}>{lorem}</TextComponent>
-          </p>
-          <hr />
-        </>
-      )
-    })}
-=======
-    {styledTextWithSizes(Object.keys(typography))}
->>>>>>> 340a6e4d
-  </div>
-))
+export const StyledText = createStory(() => <div>{styledTextWithSizes(Object.keys(typography))}</div>)
 
 StyledText.storyName = 'StyledText'