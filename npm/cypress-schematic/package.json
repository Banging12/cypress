--- conflicted
+++ resolved
@@ -27,12 +27,7 @@
     "rxjs": "~6.6.0"
   },
   "devDependencies": {
-<<<<<<< HEAD
-    "@angular-devkit/schematics-cli": "^12.0.0",
-    "@angular/cli": "11.2.12",
-=======
     "@angular-devkit/schematics-cli": "^12.2.10",
->>>>>>> e4f5b106
     "@types/chai-enzyme": "0.6.7",
     "@types/mocha": "8.0.3",
     "@types/node": "^12.11.1",
