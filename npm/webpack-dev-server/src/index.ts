import { debug as debugFn } from 'debug'
import { AddressInfo } from 'net'
import { Server } from 'http'
import { start as createDevServer, StartDevServer, WebpackConfigurationWithDevServer } from './startServer'
import { webpackDevServerFacts } from './webpackDevServerFacts'

const debug = debugFn('cypress:webpack-dev-server:webpack')

type DoneCallback = () => unknown

export interface ResolvedDevServerConfig {
  port: number
  close: (done?: DoneCallback) => void
}

export { StartDevServer }

export async function startDevServer (startDevServerArgs: StartDevServer, exitProcess = process.exit) {
  const webpackDevServer = await createDevServer(startDevServerArgs, exitProcess)

  return new Promise<ResolvedDevServerConfig>(async (resolve, reject) => {
    if (webpackDevServerFacts.isV3()) {
      // @ts-ignore
      const server: Server = webpackDevServer.listen(0, '127.0.0.1', () => {
        // FIXME: handle address returning a string
        const port = (server.address() as AddressInfo).port

        debug('Component testing webpack server started on port', port)

        resolve({
          port,
          close: (done?: DoneCallback) => {
            server.close()
            done?.()
          },
        })
      })

      return
    }

    if (webpackDevServerFacts.isV4()) {
      await webpackDevServer.start()

      resolve({
        // @ts-expect-error @types do not yet support v4
        port: webpackDevServer.options.port,
        close: (done?: DoneCallback) => {
          webpackDevServer.stop()
          done?.()
        },
      })

      return
    }

    reject(webpackDevServerFacts.unsupported())
  })
}

export interface CypressWebpackDevServerConfig{
  /* support passing a path to the user's webpack config */
  webpackConfig?: WebpackConfigurationWithDevServer
<<<<<<< HEAD
  /* base html template to render in AUT */
  indexHtmlFile?: string
  /** @deprecated base html template to render in AUT */
  template?: string
=======
>>>>>>> 404447e3
}

export function devServer (cypressDevServerConfig: Cypress.DevServerConfig, devServerConfig?: CypressWebpackDevServerConfig) {
  return startDevServer({
    options: cypressDevServerConfig,
    webpackConfig: devServerConfig?.webpackConfig,
<<<<<<< HEAD
    indexHtmlFile: devServerConfig?.indexHtmlFile || devServerConfig?.template,
=======
>>>>>>> 404447e3
  })
}<|MERGE_RESOLUTION|>--- conflicted
+++ resolved
@@ -61,22 +61,11 @@
 export interface CypressWebpackDevServerConfig{
   /* support passing a path to the user's webpack config */
   webpackConfig?: WebpackConfigurationWithDevServer
-<<<<<<< HEAD
-  /* base html template to render in AUT */
-  indexHtmlFile?: string
-  /** @deprecated base html template to render in AUT */
-  template?: string
-=======
->>>>>>> 404447e3
 }
 
 export function devServer (cypressDevServerConfig: Cypress.DevServerConfig, devServerConfig?: CypressWebpackDevServerConfig) {
   return startDevServer({
     options: cypressDevServerConfig,
     webpackConfig: devServerConfig?.webpackConfig,
-<<<<<<< HEAD
-    indexHtmlFile: devServerConfig?.indexHtmlFile || devServerConfig?.template,
-=======
->>>>>>> 404447e3
   })
 }