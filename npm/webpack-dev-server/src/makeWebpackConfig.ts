import { debug as debugFn } from 'debug'
import * as path from 'path'
import * as webpack from 'webpack'
import { merge } from 'webpack-merge'
import makeDefaultWebpackConfig from './webpack.config'
import CypressCTOptionsPlugin, { CypressCTOptionsPluginOptionsWithEmitter } from './plugin'

const debug = debugFn('cypress:webpack-dev-server:makeWebpackConfig')

const removeList = ['HtmlWebpackPlugin', 'PreloadPlugin', 'HtmlPwaPlugin']

export interface UserWebpackDevServerOptions {
  /**
   * if `true` will compile all the specs together when the first one is request and can slow up initial build time.
   * @default false
  */
  disableLazyCompilation?: boolean
}

interface MakeWebpackConfigOptions extends CypressCTOptionsPluginOptionsWithEmitter, UserWebpackDevServerOptions {
  devServerPublicPathRoute: string
  isOpenMode: boolean
<<<<<<< HEAD
  indexHtml?: string
=======
  indexHtmlFile?: string
>>>>>>> e0941990
}

const OsSeparatorRE = RegExp(`\\${path.sep}`, 'g')
const posixSeparator = '/'

export async function makeWebpackConfig (userWebpackConfig: webpack.Configuration, options: MakeWebpackConfigOptions): Promise<webpack.Configuration> {
<<<<<<< HEAD
  const { projectRoot, devServerPublicPathRoute, files, supportFile, devServerEvents, indexHtml } = options
=======
  const { projectRoot, devServerPublicPathRoute, files, supportFile, devServerEvents, indexHtmlFile } = options
>>>>>>> e0941990

  debug(`User passed in webpack config with values %o`, userWebpackConfig)

  debug(`New webpack entries %o`, files)
  debug(`Project root`, projectRoot)
  debug(`Support file`, supportFile)

  const entry = path.resolve(__dirname, './browser.js')
  const publicPath = (path.sep === posixSeparator)
    ? path.join(devServerPublicPathRoute, posixSeparator)
    // The second line here replaces backslashes on windows with posix compatible slash
    // See https://github.com/cypress-io/cypress/issues/16097
    : path.join(devServerPublicPathRoute, posixSeparator)
    .replace(OsSeparatorRE, posixSeparator)

  const dynamicWebpackConfig = {
    output: {
      publicPath,
    },
    plugins: [
      new CypressCTOptionsPlugin({
        files,
        projectRoot,
        devServerEvents,
        supportFile,
      }),
    ],
  }

  // certain plugins conflict with HtmlWebpackPlugin and cause
  // problems for some setups.
  // most of these are application optimizations that are not relevant in a
  // testing environment.
  // remove those plugins to ensure a smooth configuration experience.
  // we provide a webpack-html-plugin config pinned to a specific version (4.x)
  // that we have tested and are confident works with all common configurations.
  // https://github.com/cypress-io/cypress/issues/15865
  if (userWebpackConfig?.plugins) {
    userWebpackConfig.plugins = userWebpackConfig.plugins.filter((plugin) => {
      if (removeList.includes(plugin.constructor.name)) {
        /* eslint-disable no-console */
        console.warn(`[@cypress/webpack-dev-server]: removing ${plugin.constructor.name} from configuration.`)

        return false
      }

      return true
    })
  }

  const mergedConfig = merge<webpack.Configuration>(
    userWebpackConfig,
<<<<<<< HEAD
    makeDefaultWebpackConfig(indexHtml),
=======
    makeDefaultWebpackConfig(indexHtmlFile),
>>>>>>> e0941990
    dynamicWebpackConfig,
  )

  mergedConfig.entry = entry

  debug('Merged webpack config %o', mergedConfig)

  if (process.env.WEBPACK_PERF_MEASURE) {
    // only for debugging
    const { measureWebpackPerformance } = require('./measureWebpackPerformance')

    return measureWebpackPerformance(mergedConfig)
  }

  return mergedConfig
}<|MERGE_RESOLUTION|>--- conflicted
+++ resolved
@@ -20,22 +20,14 @@
 interface MakeWebpackConfigOptions extends CypressCTOptionsPluginOptionsWithEmitter, UserWebpackDevServerOptions {
   devServerPublicPathRoute: string
   isOpenMode: boolean
-<<<<<<< HEAD
-  indexHtml?: string
-=======
   indexHtmlFile?: string
->>>>>>> e0941990
 }
 
 const OsSeparatorRE = RegExp(`\\${path.sep}`, 'g')
 const posixSeparator = '/'
 
 export async function makeWebpackConfig (userWebpackConfig: webpack.Configuration, options: MakeWebpackConfigOptions): Promise<webpack.Configuration> {
-<<<<<<< HEAD
-  const { projectRoot, devServerPublicPathRoute, files, supportFile, devServerEvents, indexHtml } = options
-=======
   const { projectRoot, devServerPublicPathRoute, files, supportFile, devServerEvents, indexHtmlFile } = options
->>>>>>> e0941990
 
   debug(`User passed in webpack config with values %o`, userWebpackConfig)
 
@@ -88,11 +80,7 @@
 
   const mergedConfig = merge<webpack.Configuration>(
     userWebpackConfig,
-<<<<<<< HEAD
-    makeDefaultWebpackConfig(indexHtml),
-=======
     makeDefaultWebpackConfig(indexHtmlFile),
->>>>>>> e0941990
     dynamicWebpackConfig,
   )
 
